/*********************************************************************
 *   Copyright 2018, UCAR/Unidata
 *   See netcdf/COPYRIGHT file for copying and redistribution conditions.
 *********************************************************************/

#include "config.h"

#ifdef USE_PARALLEL
#include <mpi.h>
#endif

#include "ncdispatch.h"

#ifdef USE_NETCDF4
#include "nc4internal.h"
#endif

#ifdef USE_HDF5
#include "hdf5internal.h"
extern int NC_HDF5_initialize(void);
extern int NC_HDF5_finalize(void);
#endif

#ifdef NETCDF_ENABLE_DAP2
extern int NCD2_initialize(void);
extern int NCD2_finalize(void);
#endif

<<<<<<< HEAD
=======
#ifdef NETCDF_ENABLE_DAP4
extern int NCD4_initialize(void);
extern int NCD4_finalize(void);
#endif

>>>>>>> e5b83cd7
#ifdef USE_PNETCDF
extern int NCP_initialize(void);
extern int NCP_finalize(void);
#endif

#ifdef USE_HDF4
extern int NC_HDF4_initialize(void);
extern int NC_HDF4_finalize(void);
#endif

#ifdef ENABLE_S3
EXTERNL int NC_s3sdkinitialize(void);
EXTERNL int NC_s3sdkfinalize(void);
#endif

#ifdef _MSC_VER
#include <io.h>
#include <fcntl.h>
#endif

int NC_initialized = 0;
int NC_finalized = 1;

#ifdef NETCDF_ENABLE_ATEXIT_FINALIZE
/* Provide the void function to give to atexit() */
static void
finalize_atexit(void)
{
    (void)nc_finalize();
}
#endif

/**
This procedure invokes all defined
initializers, and there is an initializer
for every known dispatch table.
So if you modify the format of NC_Dispatch,
then you need to fix it everywhere.
It also initializes appropriate external libraries.
*/

int
nc_initialize()
{
    int stat = NC_NOERR;

    if(NC_initialized) return NC_NOERR;
    NC_initialized = 1;
    NC_finalized = 0;

    /* Do general initialization */
    if((stat = NCDISPATCH_initialize())) goto done;

    /* Initialize each active protocol */
    if((stat = NC3_initialize())) goto done;
#ifdef NETCDF_ENABLE_DAP
    if((stat = NCD2_initialize())) goto done;
#endif
#ifdef NETCDF_ENABLE_DAP4
    if((stat = NCD4_initialize())) goto done;
#endif
#ifdef USE_PNETCDF
    if((stat = NCP_initialize())) goto done;
#endif
#ifdef USE_NETCDF4
    if((stat = NC4_initialize())) goto done;
#endif /* USE_NETCDF4 */
#ifdef USE_HDF5
    if((stat = NC_HDF5_initialize())) goto done;
#endif
#ifdef USE_HDF4
    if((stat = NC_HDF4_initialize())) goto done;
#endif
#ifdef ENABLE_S3
    if((stat = NC_s3sdkinitialize())) goto done;
#endif
#ifdef NETCDF_ENABLE_NCZARR
    if((stat = NCZ_initialize())) goto done;
#endif

#ifdef NETCDF_ENABLE_ATEXIT_FINALIZE
    /* Use atexit() to invoke nc_finalize */
    if(atexit(finalize_atexit))
	fprintf(stderr,"atexit failed\n");
#endif

done:
    return stat;
}

/**
This procedure invokes all defined
finalizers, and there should be one
for every known dispatch table.
So if you modify the format of NC_Dispatch,
then you need to fix it everywhere.
It also finalizes appropriate external libraries.
*/

int
nc_finalize(void)
{
    int stat = NC_NOERR;
    int failed = stat;

    if(NC_finalized) goto done;
    NC_initialized = 0;
    NC_finalized = 1;

    /* Finalize each active protocol */

#ifdef NETCDF_ENABLE_DAP2
    if((stat = NCD2_finalize())) failed = stat;
#endif
#ifdef NETCDF_ENABLE_DAP4
    if((stat = NCD4_finalize())) failed = stat;
#endif

#ifdef USE_PNETCDF
    if((stat = NCP_finalize())) failed = stat;
#endif

#ifdef USE_HDF4
    if((stat = NC_HDF4_finalize())) failed = stat;
#endif /* USE_HDF4 */

#ifdef USE_NETCDF4
    if((stat = NC4_finalize())) failed = stat;
#endif /* USE_NETCDF4 */

#ifdef USE_HDF5
    if((stat = NC_HDF5_finalize())) failed = stat;
#endif

#ifdef NETCDF_ENABLE_NCZARR
    if((stat = NCZ_finalize())) failed = stat;
#endif

#ifdef ENABLE_S3
    if((stat = NC_s3sdkfinalize())) failed = stat;
#endif

    if((stat = NC3_finalize())) failed = stat;

    /* Do general finalization */
    if((stat = NCDISPATCH_finalize())) failed = stat;

done:
    if(failed) fprintf(stderr,"nc_finalize failed: %d\n",failed);
    return failed;
}<|MERGE_RESOLUTION|>--- conflicted
+++ resolved
@@ -26,14 +26,12 @@
 extern int NCD2_finalize(void);
 #endif
 
-<<<<<<< HEAD
-=======
 #ifdef NETCDF_ENABLE_DAP4
 extern int NCD4_initialize(void);
 extern int NCD4_finalize(void);
 #endif
 
->>>>>>> e5b83cd7
+
 #ifdef USE_PNETCDF
 extern int NCP_initialize(void);
 extern int NCP_finalize(void);
