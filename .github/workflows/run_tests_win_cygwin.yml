--- conflicted
+++ resolved
@@ -45,17 +45,12 @@
 
       - name: (Autotools) Configure in-tree build
         run: >-
-<<<<<<< HEAD
           /bin/dash ./configure --enable-hdf5 --enable-shared
           --disable-static --enable-dap --disable-dap-remote-tests
           --enable-plugins ${{ matrix.plugin_dir_option }}
           --disable-nczarr --disable-nczarr-filters
           --disable-nczarr-s3 --disable-nczarr-s3-tests
-=======
-           /bin/dash ./configure --enable-hdf5 --enable-shared
-           --disable-static --enable-dap --disable-dap-remote-tests
-           --enable-plugins --enable-nczarr
->>>>>>> bfb8a31a
+
 
       - name: Look at config.log if error
         if: ${{ failure() }}
