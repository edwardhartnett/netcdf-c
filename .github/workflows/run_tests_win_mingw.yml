--- conflicted
+++ resolved
@@ -54,11 +54,7 @@
       - name: Check for plugins
         run: |
           dir ./plugins
-<<<<<<< HEAD
-          if test -f ./plugins/.libs ; then dir ./plugins/.libs; fi
-=======
           if test -e ./plugins/.libs ; then dir ./plugins/.libs ; fi
->>>>>>> 2bed69ab
 
       - name: (Autotools) Build and Run Tests
         run: make check -j 8 LDFLAGS="-Wl,--export-all-symbols"
