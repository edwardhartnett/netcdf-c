<<<<<<< HEAD

/* A Bison parser, made by GNU Bison 2.4.1.  */

/* Skeleton interface for Bison's Yacc-like parsers in C
   
      Copyright (C) 1984, 1989, 1990, 2000, 2001, 2002, 2003, 2004, 2005, 2006
   Free Software Foundation, Inc.
=======
/* A Bison parser, made by GNU Bison 2.4.2.  */

/* Skeleton interface for Bison's Yacc-like parsers in C
   
      Copyright (C) 1984, 1989-1990, 2000-2006, 2009-2010 Free Software
   Foundation, Inc.
>>>>>>> 23727f55
   
   This program is free software: you can redistribute it and/or modify
   it under the terms of the GNU General Public License as published by
   the Free Software Foundation, either version 3 of the License, or
   (at your option) any later version.
   
   This program is distributed in the hope that it will be useful,
   but WITHOUT ANY WARRANTY; without even the implied warranty of
   MERCHANTABILITY or FITNESS FOR A PARTICULAR PURPOSE.  See the
   GNU General Public License for more details.
   
   You should have received a copy of the GNU General Public License
   along with this program.  If not, see <http://www.gnu.org/licenses/>.  */

/* As a special exception, you may create a larger work that contains
   part or all of the Bison parser skeleton and distribute that work
   under terms of your choice, so long as that work isn't itself a
   parser generator using the skeleton or a modified version thereof
   as a parser skeleton.  Alternatively, if you modify or redistribute
   the parser skeleton itself, you may (at your option) remove this
   special exception, which will cause the skeleton and the resulting
   Bison output files to be licensed under the GNU General Public
   License without this special exception.
   
   This special exception was added by the Free Software Foundation in
   version 2.2 of Bison.  */


/* Tokens.  */
#ifndef YYTOKENTYPE
# define YYTOKENTYPE
   /* Put the tokens into the symbol table, so that GDB and other debuggers
      know about them.  */
   enum yytokentype {
     SCAN_WORD = 258,
     SCAN_STRINGCONST = 259,
     SCAN_NUMBERCONST = 260
   };
#endif



#if ! defined YYSTYPE && ! defined YYSTYPE_IS_DECLARED
typedef int YYSTYPE;
# define YYSTYPE_IS_TRIVIAL 1
# define yystype YYSTYPE /* obsolescent; will be withdrawn */
# define YYSTYPE_IS_DECLARED 1
#endif



<|MERGE_RESOLUTION|>--- conflicted
+++ resolved
@@ -1,19 +1,9 @@
-<<<<<<< HEAD
-
-/* A Bison parser, made by GNU Bison 2.4.1.  */
-
-/* Skeleton interface for Bison's Yacc-like parsers in C
-   
-      Copyright (C) 1984, 1989, 1990, 2000, 2001, 2002, 2003, 2004, 2005, 2006
-   Free Software Foundation, Inc.
-=======
 /* A Bison parser, made by GNU Bison 2.4.2.  */
 
 /* Skeleton interface for Bison's Yacc-like parsers in C
    
       Copyright (C) 1984, 1989-1990, 2000-2006, 2009-2010 Free Software
    Foundation, Inc.
->>>>>>> 23727f55
    
    This program is free software: you can redistribute it and/or modify
    it under the terms of the GNU General Public License as published by
