/*********************************************************************
 *   Copyright 2018, UCAR/Unidata
 *   See netcdf/COPYRIGHT file for copying and redistribution conditions.
 *********************************************************************/

#include "config.h"
#include <stddef.h>

#ifdef HAVE_SYS_TIME_H
#include <sys/time.h>
#endif

#include "oc.h"
extern int oc_dumpnode(OClink, OCddsnode);

#include "dapincludes.h"
#include "ncoffsets.h"

#define LBRACKET '['
#define RBRACKET ']'


static char* repairname(const char* name, const char* badchars);
static size_t nccpadding(unsigned long offset, size_t alignment);

/**************************************************/

/*
Given a legal dap name with arbitrary characters,
convert to equivalent legal cdf name.
Currently, the only change is to convert '/'
names to %2f.
*/

char*
cdflegalname(char* name)
{
    if(name != NULL && name[0] == '/')
	name = name+1; /* remove leading / so name will be legal */
    return repairname(name,"/");
}

/* Define the type conversion of the DAP variables
   to the external netCDF variable type.
   The proper way is to, for example, convert unsigned short
   to an int to maintain the values.
   Unfortunately, libnc-dap does not do this:
   it translates the types directly. For example
   libnc-dap upgrades the DAP byte type, which is unsigned char,
   to NC_BYTE, which signed char.
   Oh well. So we do the same.
*/
nc_type
nctypeconvert(NCDAPCOMMON* drno, nc_type nctype)
{
    nc_type upgrade = NC_NAT;
	/* libnc-dap mimic invariant is to maintain type size */
	switch (nctype) {
	case NC_CHAR:    upgrade = NC_CHAR; break;
	case NC_BYTE:    upgrade = NC_BYTE; break;
	case NC_UBYTE:   upgrade = NC_BYTE; break;
	case NC_SHORT:   upgrade = NC_SHORT; break;
	case NC_USHORT:  upgrade = NC_SHORT; break;
	case NC_INT:     upgrade = NC_INT; break;
	case NC_UINT:    upgrade = NC_INT; break;
	case NC_FLOAT:   upgrade = NC_FLOAT; break;
	case NC_DOUBLE:  upgrade = NC_DOUBLE; break;
	case NC_URL:
	case NC_STRING:  upgrade = NC_CHAR; break;
	default: break;
	}
    return upgrade;
}

nc_type
octypetonc(OCtype etype)
{
    switch (etype) {
    case OC_Char:	return NC_CHAR;
    case OC_Byte:	return NC_UBYTE;
    case OC_UByte:	return NC_UBYTE;
    case OC_Int16:	return NC_SHORT;
    case OC_UInt16:	return NC_USHORT;
    case OC_Int32:	return NC_INT;
    case OC_UInt32:	return NC_UINT;
    case OC_Int64:	return NC_INT64;
    case OC_UInt64:	return NC_UINT64;
    case OC_Float32:	return NC_FLOAT;
    case OC_Float64:	return NC_DOUBLE;
    case OC_String:	return NC_STRING;
    case OC_URL:	return NC_STRING;
    case OC_Dataset:	return NC_Dataset;
    case OC_Sequence:	return NC_Sequence;
    case OC_Structure:	return NC_Structure;
    case OC_Grid:	return NC_Grid;
    case OC_Dimension:	return NC_Dimension;
    case OC_Atomic:	return NC_Atomic;
    default: break;
    }
    return NC_NAT;
}

OCtype
nctypetodap(nc_type nctype)
{
    switch (nctype) {
    case NC_CHAR:	return OC_Char;
    case NC_BYTE:	return OC_Byte;
    case NC_UBYTE:	return OC_UByte;
    case NC_SHORT:	return OC_Int16;
    case NC_USHORT:	return OC_UInt16;
    case NC_INT:	return OC_Int32;
    case NC_UINT:	return OC_UInt32;
    case NC_INT64:	return OC_Int64;
    case NC_UINT64:	return OC_UInt64;
    case NC_FLOAT:	return OC_Float32;
    case NC_DOUBLE:	return OC_Float64;
    case NC_STRING:	return OC_String;
    default : break;
    }
    return OC_NAT;
}

size_t
nctypesizeof(nc_type nctype)
{
    switch (nctype) {
    case NC_CHAR:	return sizeof(char);
    case NC_BYTE:	return sizeof(signed char);
    case NC_UBYTE:	return sizeof(unsigned char);
    case NC_SHORT:	return sizeof(short);
    case NC_USHORT:	return sizeof(unsigned short);
    case NC_INT:	return sizeof(int);
    case NC_UINT:	return sizeof(unsigned int);
    case NC_INT64:	return sizeof(long long);
    case NC_UINT64:	return sizeof(unsigned long long);
    case NC_FLOAT:	return sizeof(float);
    case NC_DOUBLE:	return sizeof(double);
    case NC_STRING:	return sizeof(char*);
    default: PANIC("nctypesizeof");
    }
    return 0;
}

char*
nctypetostring(nc_type nctype)
{
    switch (nctype) {
    case NC_NAT:	return "NC_NAT";
    case NC_BYTE:	return "NC_BYTE";
    case NC_CHAR:	return "NC_CHAR";
    case NC_SHORT:	return "NC_SHORT";
    case NC_INT:	return "NC_INT";
    case NC_FLOAT:	return "NC_FLOAT";
    case NC_DOUBLE:	return "NC_DOUBLE";
    case NC_UBYTE:	return "NC_UBYTE";
    case NC_USHORT:	return "NC_USHORT";
    case NC_UINT:	return "NC_UINT";
    case NC_INT64:	return "NC_INT64";
    case NC_UINT64:	return "NC_UINT64";
    case NC_STRING:	return "NC_STRING";
    case NC_VLEN:	return "NC_VLEN";
    case NC_OPAQUE:	return "NC_OPAQUE";
    case NC_ENUM:	return "NC_ENUM";
    case NC_COMPOUND:	return "NC_COMPOUND";
    case NC_URL:	return "NC_URL";
    case NC_SET:	return "NC_SET";
    case NC_Dataset:	return "NC_Dataset";
    case NC_Sequence:	return "NC_Sequence";
    case NC_Structure:	return "NC_Structure";
    case NC_Grid:	return "NC_Grid";
    case NC_Dimension:	return "NC_Dimension";
    case NC_Atomic:	return "NC_Atomic";
    default: break;
    }
    return NULL;
}

/* Pad a buffer */
int
dapalignbuffer(NCbytes* buf, int alignment)
{
    unsigned long len;
    if(buf == NULL) return 0;
    len = ncbyteslength(buf);
    size_t pad = nccpadding(len, (size_t)alignment);

#ifdef TEST
    for(;pad > 0;pad--)
        ncbytesappend(buf,0x3a); /* 0x3a was chosen at random */
#else
    ncbytessetlength(buf,len+pad);
#endif
    return 1;
}

size_t
dapdimproduct(NClist* dimensions)
{
    size_t size = 1;
    unsigned int i;
    if(dimensions == NULL) return size;
    for(i=0;i<nclistlength(dimensions);i++) {
	CDFnode* dim = (CDFnode*)nclistget(dimensions,i);
	size *= dim->dim.declsize;
    }
    return size;
}


/* Return value of param or NULL if not found */
const char*
dapparamvalue(NCDAPCOMMON* nccomm, const char* key)
{
    const char* value;

    if(nccomm == NULL || key == NULL) return 0;
    value=ncurifragmentlookup(nccomm->oc.url,key);
    return value;
}

static const char* checkseps = "+,:;";

/* Search for substring in value of param. If substring == NULL; then just
   check if param is defined.
*/
int
dapparamcheck(NCDAPCOMMON* nccomm, const char* key, const char* subkey)
{
    const char* value;
    char* p;

    if(nccomm == NULL || key == NULL) return 0;
    if((value=ncurifragmentlookup(nccomm->oc.url,key)) == NULL)
	return 0;
    if(subkey == NULL) return 1;
    p = strstr(value,subkey);
    if(p == NULL) return 0;
    p += strlen(subkey);
    if(*p != '\0' && strchr(checkseps,*p) == NULL) return 0;
    return 1;
}


/* This is NOT UNION */
int
nclistconcat(NClist* l1, NClist* l2)
{
    unsigned int i;
    for(i=0;i<nclistlength(l2);i++) nclistpush(l1,nclistget(l2,i));
    return 1;
}

int
nclistminus(NClist* l1, NClist* l2)
{
    size_t i, len;
    int found;
    len = nclistlength(l2);
    found = 0;
    for(i=0;i<len;i++) {
	if(nclistdeleteall(l1,nclistget(l2,i))) found = 1;
    }
    return found;
}

int
nclistdeleteall(NClist* l, void* elem)
{
<<<<<<< HEAD
    int i; /* do not make unsigned */
    size_t len = nclistlength(l);
    int found = 0;
    for(i=len-1;i>=0;i--) {
=======
    int found = 0;
    for(size_t i = nclistlength(l); i-->0;) {
>>>>>>> be9cb7f6
	void* test = nclistget(l,i);
	if(test==elem) {
	    nclistremove(l,i);
            found=1;
        }
    }
    return found;
}

/* Collect the set of container nodes ending in "container"*/
void
collectnodepath(CDFnode* node, NClist* path, int withdataset)
{
    if(node == NULL) return;
    nclistpush(path,(void*)node);
    while(node->container != NULL) {
	node = node->container;
	if(!withdataset && node->nctype == NC_Dataset) break;
	nclistinsert(path,0,(void*)node);
    }
}

/* Like collectnodepath3, but in ocspace */
void
collectocpath(OClink conn, OCddsnode node, NClist* path)
{
    OCddsnode container;
    OCtype octype;
    if(node == NULL) return;
    oc_dds_class(conn,node,&octype);
    if(octype != OC_Dataset) {
        oc_dds_container(conn,node,&container);
        if(container != NULL)
            collectocpath(conn,container,path);
    }
    nclistpush(path,(void*)node);
}

char*
makeocpathstring(OClink conn, OCddsnode node, const char* sep)
{
    size_t i,len,first;
    char* result;
    char* name;
    OCtype octype;
    NClist* ocpath = NULL;
    NCbytes* pathname = NULL;

    /* If we are asking for the dataset path only,
       then include it, otherwise elide it
    */
    oc_dds_type(conn,node,&octype);
    if(octype == OC_Dataset) {
        oc_dds_name(conn,node,&name);
	return nulldup(name);
    }

    ocpath = nclistnew();
    collectocpath(conn,node,ocpath);
    len = nclistlength(ocpath);
    assert(len > 0); /* dataset at least */

    pathname = ncbytesnew();
    for(first=1,i=1;i<len;i++) { /* start at 1 to skip dataset name */
	OCddsnode node = (OCddsnode)nclistget(ocpath,i);
	char* name;
        oc_dds_type(conn,node,&octype);
        oc_dds_name(conn,node,&name);
	if(!first) ncbytescat(pathname,sep);
	ncbytescat(pathname,name);
	nullfree(name);
	first = 0;
    }
    result = ncbytesextract(pathname);
    ncbytesfree(pathname);
    nclistfree(ocpath);
    return result;
}

char*
makepathstring(NClist* path, const char* separator, int flags)
{
    size_t i,len,first;
    NCbytes* pathname = NULL;
    char* result;
    CDFnode* node;

    len = nclistlength(path);
    ASSERT(len > 0); /* dataset at least */

    if(len == 1) {/* dataset only */
        node = (CDFnode*)nclistget(path,0);
	return nulldup(node->ncbasename);
    }

    pathname = ncbytesnew();
    for(first=1,i=0;i<len;i++) {
	CDFnode* node = (CDFnode*)nclistget(path,i);
	char* name;
	if(!node->elided || (flags & PATHELIDE)==0) {
    	    if(node->nctype != NC_Dataset) {
                name = node->ncbasename;
		assert(name != NULL);
	        if(!first) ncbytescat(pathname,separator);
                ncbytescat(pathname,name);
	        first = 0;
	    }
	}
    }
    result = ncbytesextract(pathname);
    ncbytesfree(pathname);
    return result;
}

/* convert path to string using the ncname field */
char*
makecdfpathstring(CDFnode* var, const char* separator)
{
    char* spath;
    NClist* path = nclistnew();
    collectnodepath(var,path,WITHDATASET); /* <= note */
    spath = makepathstring(path,separator,PATHNC);
    nclistfree(path);
    return spath;
}

/* Collect the set names of container nodes ending in "container"*/
void
clonenodenamepath(CDFnode* node, NClist* path, int withdataset)
{
    if(node == NULL) return;
    /* stop at the dataset container as well*/
    if(node->nctype != NC_Dataset)
        clonenodenamepath(node->container,path,withdataset);
    if(node->nctype != NC_Dataset || withdataset)
        nclistpush(path,(void*)nulldup(node->ncbasename));
}

char*
simplepathstring(NClist* names,  char* separator)
{
    size_t i;
    size_t len;
    char* result;
    if(nclistlength(names) == 0) return nulldup("");
    for(len=0,i=0;i<nclistlength(names);i++) {
	char* name = (char*)nclistget(names,i);
	len += strlen(name);
	len += strlen(separator);
    }
    len++; /* room for strlcat to null terminate */
    result = (char*)malloc(len+1);
    result[0] = '\0';
    for(i=0;i<nclistlength(names);i++) {
	char* segment = (char*)nclistget(names,i);
	if(i > 0) strlcat(result,separator,len);
	strlcat(result,segment,len);
    }
    return result;
}

/* Define a number of location tests */

/* Is node contained (transitively) in a sequence ? */
int
dapinsequence(CDFnode* node)
{
    if(node == NULL || node->container == NULL) return TRUE;
    for(node=node->container;node->nctype != NC_Dataset;node=node->container) {
       if(node->nctype == NC_Sequence) return TRUE;
    }
    return FALSE;
}

/* Is node contained (transitively) in a structure array */
int
dapinstructarray(CDFnode* node)
{
    if(node == NULL) return TRUE;
    for(node=node->container;node->nctype != NC_Dataset;node=node->container) {
       if(node->nctype == NC_Structure
	  && nclistlength(node->array.dimset0) > 0)
	    return TRUE;
    }
    return FALSE;
}

/* Is node a map field of a grid? */
int
dapgridmap(CDFnode* node)
{
    if(node != NULL && node->container != NULL
       && node->container->nctype == NC_Grid) {
	CDFnode* array = (CDFnode*)nclistget(node->container->subnodes,0);
	return (node != array);
    }
    return FALSE;
}

/* Is node an array field of a grid? */
int
dapgridarray(CDFnode* node)
{
    if(node != NULL && node->container != NULL
       && node->container->nctype == NC_Grid) {
	CDFnode* array = (CDFnode*)nclistget(node->container->subnodes,0);
	return (node == array);
    }
    return FALSE;
}

int
dapgridelement(CDFnode* node)
{
    return dapgridarray(node)
           || dapgridmap(node);
}

/* Is node a top-level grid node? */
int
daptopgrid(CDFnode* grid)
{
    if(grid == NULL || grid->nctype != NC_Grid) return FALSE;
    return daptoplevel(grid);
}

/* Is node a top-level sequence node? */
int
daptopseq(CDFnode* seq)
{
    if(seq == NULL || seq->nctype != NC_Sequence) return FALSE;
    return daptoplevel(seq);
}

/* Is node a top-level node? */
int
daptoplevel(CDFnode* node)
{
    if(node->container == NULL
       || node->container->nctype != NC_Dataset) return FALSE;
    return TRUE;
}

unsigned int
modeldecode(int translation, const char* smodel,
            const struct NCTMODEL* models,
            unsigned int dfalt)
{
    for(;models->translation;models++) {
	if(translation != models->translation) continue;
	if(smodel == models->model
	   || (models->model != NULL && strcasecmp(smodel,models->model)==0)) {
	    /* We have a match */
            return models->flags;
	}
    }
    return dfalt;
}

unsigned long
getlimitnumber(const char* limit)
{
    size_t slen;
    unsigned long multiplier = 1;
    unsigned long lu;

    if(limit == NULL) return 0;
    slen = strlen(limit);
    if(slen == 0) return 0;
    switch (limit[slen-1]) {
    case 'G': case 'g': multiplier = GIGBYTE; break;
    case 'M': case 'm': multiplier = MEGBYTE; break;
    case 'K': case 'k': multiplier = KILOBYTE; break;
    default: break;
    }
    if(sscanf(limit,"%lu",&lu) != 1)
	return 0;
    return (lu*multiplier);
}

void
dapexpandescapes(char *termstring)
{
    char *s, *t, *endp;

    /* expand "\" escapes, e.g. "\t" to tab character;
       will only shorten string length, never increase it
    */
    s = termstring;
    t = termstring;
    while(*t) {
	if (*t == '\\') {
	    t++;
	    switch (*t) {
	      case 'a':
		*s++ = '\007'; t++; /* will use '\a' when STDC */
		break;
	      case 'b':
		*s++ = '\b'; t++;
		break;
	      case 'f':
		*s++ = '\f'; t++;
		break;
	      case 'n':
		*s++ = '\n'; t++;
		break;
	      case 'r':
		*s++ = '\r'; t++;
		break;
	      case 't':
		*s++ = '\t'; t++;
		break;
	      case 'v':
		*s++ = '\v'; t++;
		break;
	      case '\\':
		*s++ = '\\'; t++;
		break;
	      case '?':
		*s++ = '\177'; t++;
		break;
	      case 'x':
		t++; /* now t points to one or more hex digits */
		*s++ = (char) strtol(t, &endp, 16);
		t = endp;
		break;
	      case '0':
	      case '1':
	      case '2':
	      case '3':
	      case '4':
	      case '5':
	      case '6':
	      case '7': {
		/* t should now point to 3 octal digits */
		int c;
		c = t[0];
		if(c == 0 || c < '0' || c > '7') goto normal;
		c = t[1];
		if(c == 0 || c < '0' || c > '7') goto normal;
		c = t[2];
		if(c == 0 || c < '0' || c > '7') goto normal;
		c = ((t[0]-'0')<<6)+((t[1]-'0')<<3)+(t[2]-'0');
		*s++ = (char)c;
		t += 3;
		} break;
	      default:
		if(*t == 0)
		    *s++ = '\\';
		else
		    *s++ = *t++;
		break;
	    }
	} else {
normal:	    *s++ = *t++;
	}
    }
    *s = '\0';
}


#ifdef HAVE_GETTIMEOFDAY
static double
deltatime(struct timeval time0, struct timeval time1)
{
    double t0, t1;
    t0 = ((double)time0.tv_sec);
    t0 += ((double)time0.tv_usec) / 1000000.0;
    t1 = ((double)time1.tv_sec);
    t1 += ((double)time1.tv_usec) / 1000000.0;
    return (t1 - t0);
}
#endif

/* Provide a wrapper for oc_fetch so we can log what it does */
NCerror
dap_fetch(NCDAPCOMMON* nccomm, OClink conn, const char* ce,
             OCdxd dxd, OCddsnode* rootp)
{
    NCerror ncstat = NC_NOERR;
    OCerror ocstat = OC_NOERR;
    char* ext = NULL;
    int httpcode = 0;
    OCflags ocflags = 0;
#ifdef HAVE_GETTIMEOFDAY
    struct timeval time0;
    struct timeval time1;
#endif

    if(dxd == OCDDS) ext = ".dds";
    else if(dxd == OCDAS) ext = ".das";
    else ext = ".dods";

    if(ce != NULL && strlen(ce) == 0)
	ce = NULL;

    if(FLAGSET(nccomm->controls,NCF_UNCONSTRAINABLE))
	ce = NULL;
    if(FLAGSET(nccomm->controls,NCF_ONDISK))
	ocflags |= OCONDISK;
    if(FLAGSET(nccomm->controls,NCF_ENCODE_PATH))
	ocflags |= OCENCODEPATH;
    if(FLAGSET(nccomm->controls,NCF_ENCODE_QUERY))
	ocflags |= OCENCODEQUERY;

    if(SHOWFETCH) {
	/* Build uri string minus the constraint and #tag */
	char* baseurl = ncuribuild(nccomm->oc.url,NULL,ext,NCURIBASE);
	if(ce == NULL)
            LOG1(NCLOGNOTE,"fetch: %s",baseurl);
	else
            LOG2(NCLOGNOTE,"fetch: %s?%s",baseurl,ce);
	nullfree(baseurl);
#ifdef HAVE_GETTIMEOFDAY
	gettimeofday(&time0,NULL);
#endif
    }
    ocstat = oc_fetch(conn,ce,dxd,ocflags,rootp);
    if(FLAGSET(nccomm->controls,NCF_SHOWFETCH)) {
#ifdef HAVE_GETTIMEOFDAY
        double secs;
	gettimeofday(&time1,NULL);
	secs = deltatime(time0,time1);
	nclog(NCLOGNOTE,"fetch complete: %0.3f secs",secs);
#else
	nclog(NCLOGNOTE,"fetch complete.");
#endif
    }
#ifdef DEBUG2
fprintf(stderr,"fetch: dds:\n");
oc_dumpnode(conn,*rootp);
#endif

    /* Look at the HTTP return code */
    httpcode = oc_httpcode(conn);
    if(httpcode < 400) {
        ncstat = ocerrtoncerr(ocstat);
    } else if(httpcode >= 500) {
        ncstat = NC_EDAPSVC;
    } else if(httpcode == 401) {
	ncstat = NC_EACCESS;
    } else if(httpcode == 403) {
	ncstat = NC_EAUTH;
    } else if(httpcode == 404) {
	ncstat = NC_ENOTFOUND;
    } else {
	ncstat = NC_EACCESS;
    }
    return ncstat;
}

/* Check a name to see if it contains illegal dap characters
*/

static const char* baddapchars = "./";

int
dap_badname(char* name)
{
    const char* p;
    if(name == NULL) return 0;
    for(p=baddapchars;*p;p++) {
        if(strchr(name,*p) != NULL)
	    return 1;
    }
    return 0;
}

#if 0
/* Repair a dap name */
char*
dap_repairname(char* name)
{
    /* assume that dap_badname was called on this name and returned 1 */
    return repairname(name,baddapchars);
}
#endif

/* Check a name to see if it contains illegal dap characters
   and repair them
*/

static const char* hexdigits = "0123456789abcdef";

static char*
repairname(const char* name, const char* badchars)
{
    char* newname;
    const char *p;
    char *q;
    char c;
    size_t nnlen = 0;

    if(name == NULL) return NULL;
    nnlen = (3*strlen(name)); /* max needed */
    nnlen++; /* room for strlcat to add nul */
    newname = (char*)malloc(1+nnlen); /* max needed */
    newname[0] = '\0'; /* so we can use strlcat */
    for(p=name,q=newname;(c=*p);p++) {
        if(strchr(badchars,c) != NULL) {
	    int digit;
            char newchar[4];
	    newchar[0] = '%';
            digit = (c & 0xf0) >> 4;
	    newchar[1] = hexdigits[digit];
            digit = (c & 0x0f);
	    newchar[2] = hexdigits[digit];
	    newchar[3] = '\0';
            strlcat(newname,newchar,nnlen);
            q += 3; /*strlen(newchar)*/
        } else
            *q++ = c;
	*q = '\0'; /* so we can always do strlcat */
    }
    *q = '\0'; /* ensure trailing null */
    return newname;
}

char*
dap_getselection(NCURI* uri)
{
    char* p;
    char* q = uri->query;
    if(q == NULL) return NULL;
    p = strchr(q,'&');
    if(p == NULL) return NULL;
    return strdup(p+1);
}

/* Compute padding */
static size_t
nccpadding(unsigned long offset, size_t alignment)
{
    size_t rem = (alignment==0?0:(offset % alignment));
    size_t pad = (rem==0?0:(alignment - rem));
    return pad;
}

int
dapparamparselist(const char* s0, int delim, NClist* list)
{
    int stat = NC_NOERR;
    char* s = strdup(s0);
    char* p;
    int i,count = 1;
    if(s0 == NULL || strlen(s) == 0) goto done;
    for(p=s;*p;p++) {if(*p == delim) {*p = '\0'; count++;}}
    for(i=0,p=s;i<count;i++,p+=(strlen(p)+1)) {
	if(strlen(p)>0)
	    nclistpush(list,strdup(p));
    }
done:
    nullfree(s);
    return stat;
}<|MERGE_RESOLUTION|>--- conflicted
+++ resolved
@@ -267,15 +267,8 @@
 int
 nclistdeleteall(NClist* l, void* elem)
 {
-<<<<<<< HEAD
-    int i; /* do not make unsigned */
-    size_t len = nclistlength(l);
-    int found = 0;
-    for(i=len-1;i>=0;i--) {
-=======
     int found = 0;
     for(size_t i = nclistlength(l); i-->0;) {
->>>>>>> be9cb7f6
 	void* test = nclistget(l,i);
 	if(test==elem) {
 	    nclistremove(l,i);
