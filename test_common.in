TOPSRCDIR='@abs_top_srcdir@'
TOPBUILDDIR='@abs_top_builddir@'

set -e

# Figure out various locations in the src/build tree.
# This is relatively fragile code and is essentially
# specific to netcdf-c. It does, however, have the virtue
# of isolating all this nonsense into one place.
# This will get somewhat simplified (I hope) when
# we move to a separate test_utilities directory

# This code is intended to provide constants
# for accessing various objects in the src/build
# tree(s) across multiple ways of building netcdf-c.
# Currently, the following build situations are supported.
# 1. Autoconf with make check: the src and build trees are the same
# 2. Autoconf with make distcheck: the src and build trees are distinct
# 3. Cmake on a *nix platform using e.g. gcc:
#    the src and build trees are distinct.
# 4. Cmake on windows using cygwin or msys.
#    The src and build trees are distinct.
#
# For now, an explicit build using the Visual C(++) compiler
# is not supported. The big issue is the handling of executables
# and the notion of a VS configuration/build type like Debug or Release.
# When using VS, executables are placed in a subdirectory of the
# build directory. That subdirectory is named by the configuration type.
# Thus one finds ncdump.exe in $top_builddir/ncdump/Debug instead of
# $top_builddir/ncdump. An additional issue is the extension of an
# executable: .exe vs nothing. This code attempts to figure out which is used.
#
# For possible future fixes, a placeholder is left in place in the
# following code named VS. If it were set to the build type, then,
# in theory, this code would work with Visual C. It is disabled for now.
#
# The goal, then, of this common code is to set up some useful
#constants for use in test shell scripts.
# 1. srcdir - absolute path to the source dir (e.g. ${top_srcdir}/ncgen)
# 2. top_srcdir - absolute path to the root of the source
# 3. top_builddir - absolute path to the root of the build directory;
#                   may be same as top_srcdir (e.g. #1).
# 4. builddir - absolute path of th the directory into which generated
#               stuff (.nc, .cdl, etc) is stored.
# 5. execdir - absolute path of the directory into which executables are
#              placed. For all but the VS case, execdir == builddir.
#
# The following are defined to support inter-directory references.
# 6. NCDUMP - absolute path to the ncdump.exe executable
# 7. NCCOPY - absolute path to the nccopy.exe executable
# 8. NCGEN - absolute path to ncgen.exe
# 9. NCGEN3 - absolute path to ncgen3.exe

# Allow global set -x mechanism for debugging.
if test "x$SETX" = x1 ; then set -x ; fi

# We assume that TOPSRCDIR and TOPBUILDDIR are defined
# At the top of this shell script
top_srcdir="$TOPSRCDIR"
top_builddir="$TOPBUILDDIR"

# Currently not used, but left as a Visual Studio placeholder.
# VS=Debug

# srcdir may or may not be defined, but if not, then create it
if test "x$srcdir" = x ; then
  # we need to figure out our directory
  # pick off the last component as the relative name of this directory
  srcdir=`pwd`
  current=`basename $srcdir`
  srcdir="${top_srcdir}/$current"
fi

# We also assume we are executing in builddir
builddir=`pwd`

# execdir is an alias for builddir
execdir="${builddir}"

# pick off the last component as the relative name of this directory
thisdir=`basename $srcdir`

WD=`pwd`
# Absolutize paths of interest
cd $srcdir; srcdir=`pwd` ; cd $WD
cd $top_srcdir; top_srcdir=`pwd` ; cd $WD
cd $builddir; builddir=`pwd` ; cd $WD
cd $top_builddir; top_builddir=`pwd` ; cd $WD
cd $execdir; execdir=`pwd` ; cd $WD

# If we have cygpath (which only exists under CYGWIN),
# then try to normalize selected file paths.

<<<<<<< HEAD
# So are we operating under CYGWIN? (test using uname)
tcc=`uname | cut -d '_'  -f 1`
if test "x$tcc" = xCYGWIN ; then ISCYGWIN=1; fi

# Normalize selected paths
#if test "x$ISCYGWIN" = x1; then
#srcdir=`cygpath -mla $srcdir`
#top_srcdir=`cygpath -mla $top_srcdir`
#builddir=`cygpath -mla $builddir`
#top_builddir=`cygpath -mla $top_builddir`
#execdir=`cygpath -mla $execdir`
#fi

=======
>>>>>>> 5e705e85
# For sun os
export srcdir top_srcdir builddir top_builddir execdir

# Figure out executable extension (probably a better way)
if test -e "${top_builddir}/ncdump${VS}/ncdump.exe" ; then
  ext=".exe"
else
  ext=""
fi

# We need to locate certain executables (and other things),
# capture absolute paths, and make visible
export NCDUMP="${top_builddir}/ncdump${VS}/ncdump${ext}"
export NCCOPY="${top_builddir}/ncdump${VS}/nccopy${ext}"
export NCGEN="${top_builddir}/ncgen${VS}/ncgen${ext}"
export NCGEN3="${top_builddir}/ncgen3${VS}/ncgen3${ext}"

# Temporary hacks (until we have a test_utils directory)
# to locate certain specific test files
ncgen3c0="${top_srcdir}/ncgen3/c0.cdl"
ncgenc0="${top_srcdir}/ncgen/c0.cdl"
ncgenc04="${top_srcdir}/ncgen/c0_4.cdl"

# Make sure we are in builddir (not execdir)
cd $builddir<|MERGE_RESOLUTION|>--- conflicted
+++ resolved
@@ -91,22 +91,6 @@
 # If we have cygpath (which only exists under CYGWIN),
 # then try to normalize selected file paths.
 
-<<<<<<< HEAD
-# So are we operating under CYGWIN? (test using uname)
-tcc=`uname | cut -d '_'  -f 1`
-if test "x$tcc" = xCYGWIN ; then ISCYGWIN=1; fi
-
-# Normalize selected paths
-#if test "x$ISCYGWIN" = x1; then
-#srcdir=`cygpath -mla $srcdir`
-#top_srcdir=`cygpath -mla $top_srcdir`
-#builddir=`cygpath -mla $builddir`
-#top_builddir=`cygpath -mla $top_builddir`
-#execdir=`cygpath -mla $execdir`
-#fi
-
-=======
->>>>>>> 5e705e85
 # For sun os
 export srcdir top_srcdir builddir top_builddir execdir
 
