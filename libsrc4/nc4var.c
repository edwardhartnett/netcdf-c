--- conflicted
+++ resolved
@@ -1566,11 +1566,7 @@
 
    if (!name)
       return NC_EINVAL;
-<<<<<<< HEAD
-
-=======
-   
->>>>>>> b850482b
+
    LOG((2, "%s: ncid 0x%x varid %d name %s", __func__, ncid, varid,
         name));
 
