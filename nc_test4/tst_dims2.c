/* This is part of the netCDF package. Copyright 2008 University
   Corporation for Atmospheric Research/Unidata See COPYRIGHT file for
   conditions of use. See www.unidata.ucar.edu for more info.

   Test netcdf-4 dimensions some more.

   Ed Hartnett
*/

#include <config.h>
#include <nc_tests.h>
#include "err_macros.h"

#define FILE_NAME "tst_dims2.nc"

#define NDIMS1 1
#define NDIMS2 2

int
main(int argc, char **argv)
{
   printf("\n*** Testing netcdf-4 dimensions some more.\n");
/*    printf("*** Checking non-coordinate variable with same name as dimension..."); */
/*    { */
/* #define CRAZY "crazy" */
/* #define NUTS "nuts" */
/* #define NUM_CRAZY 3 */
/* #define NUM_NUTS 5 */
/*       int nuts_dimid, crazy_dimid, dimid_in; */
/*       int varid, ncid; */
/*       nc_type xtype_in, xtype = NC_CHAR; */
/*       int ndims_in, nvars_in, natts_in, unlimdimid_in; */
/*       char name_in[NC_MAX_NAME + 1]; */

/*       /\* Create a file with 2 dims and one var. The var is named the */
/*        * same as one of the dimensions, but uses the other dimension, */
/*        * and thus is not a netCDF coordinate variable. *\/ */
/*       if (nc_create(FILE_NAME, NC_NETCDF4, &ncid)) ERR; */
/*       if (nc_def_dim(ncid, CRAZY, NUM_CRAZY, &crazy_dimid)) ERR; */
/*       if (nc_def_dim(ncid, NUTS, NUM_NUTS, &nuts_dimid)) ERR; */
/*       if (nc_def_var(ncid, CRAZY, xtype, NDIMS1, &nuts_dimid, &varid)) ERR; */

/*       /\* Check out the file. *\/ */
/*       if (nc_inq(ncid, &ndims_in, &nvars_in, &natts_in, &unlimdimid_in)) ERR; */
/*       if (ndims_in != 2 || nvars_in != 1 || natts_in != 0 || unlimdimid_in != -1) ERR; */
/*       if (nc_inq_var(ncid, 0, name_in, &xtype_in, &ndims_in, &dimid_in, &natts_in)) ERR; */
/*       if (strcmp(name_in, CRAZY) || xtype_in != xtype || ndims_in != NDIMS1 || */
/*           natts_in != 0 || dimid_in != nuts_dimid) ERR; */

/*       if (nc_close(ncid)) ERR; */

/*       /\* Reopen and check the file. *\/ */
/*       if (nc_open(FILE_NAME, NC_NOWRITE, &ncid)) ERR; */

/*       if (nc_inq(ncid, &ndims_in, &nvars_in, &natts_in, &unlimdimid_in)) ERR; */
/*       if (ndims_in != 2 || nvars_in != 1 || natts_in != 0 || unlimdimid_in != -1) ERR; */
/*       if (nc_inq_var(ncid, 0, name_in, &xtype_in, &ndims_in, &dimid_in, &natts_in)) ERR; */
/*       if (strcmp(name_in, CRAZY) || xtype_in != xtype || ndims_in != NDIMS1 || */
/*           natts_in != 0 || dimid_in != nuts_dimid) ERR; */

/*       if (nc_close(ncid)) ERR; */

/*    } */
/*    SUMMARIZE_ERR; */
/*    printf("*** Checking 2D coordinate variable with user-provided code..."); */
/*    { */
/*       /\* This test is from user Dipl.-Ing. Christian Schlamkow, */
/*        * University of Rostock, Coastal Engineering Group. Thanks */
/*        * Christian! Next time I'm in Rostock I'll come by and buy you */
/*        * a beer. ;-) *\/ */
/* #define TL 15 */
/*       int ncid; */
/*       int time_dim; */
/*       int tl_dim; */
/*       int time_dimids[NDIMS2]; */
/*       int time_id; */
/*       size_t time_index[NDIMS2]; */
/*       size_t time_count[NDIMS2]; */
/*       const char ttext[TL + 1]="20051224.150000"; */
/*       char ttext_in[TL + 1]; */
/*       int ndims_in, nvars_in, natts_in, unlimdimid_in, dimids_in[NDIMS2]; */
/*       nc_type xtype_in; */
/*       char name_in[NC_MAX_NAME + 1]; */
/*       int i; */

/*       if (nc_create(FILE_NAME, NC_NETCDF4, &ncid)) ERR; */

/*       /\*create dimensions*\/ */
/*       if (nc_def_dim(ncid, "time", NC_UNLIMITED, &time_dim)) ERR; */
/*       if (nc_def_dim(ncid, "tl", TL, &tl_dim)) ERR; */

/*       /\*create variables*\/ */
/*       time_dimids[0]=time_dim; */
/*       time_dimids[1]=tl_dim; */
/*       if (nc_def_var(ncid, "time", NC_CHAR, NDIMS2, time_dimids, &time_id)) ERR; */

/*       /\*close dataset*\/ */
/*       if (nc_close(ncid)) ERR; */

/*       /\*reopen dataset*\/ */
/*       if (nc_open(FILE_NAME, NC_WRITE, &ncid)) ERR; */

/*       /\*get dimensions and variable ids*\/ */
/*       if (nc_inq_varid(ncid, "time", &time_id)) ERR; */

/*       /\*fill in data*\/ */
/*       time_index[0] = 0; */
/*       time_index[1] = 0; */
/*       time_count[0] = 1; */
/*       time_count[1] = TL; /\* Note we are not writing NULL char. *\/ */
/*       if (nc_put_vara_text(ncid, time_id, time_index, time_count, ttext)) ERR; */

/*       /\*close dataset*\/ */
/*       if (nc_close(ncid)) ERR; */

/*       /\* Reopen and check everything. *\/ */
/*       if (nc_open(FILE_NAME, NC_NOWRITE, &ncid)) ERR; */
/*       if (nc_inq(ncid, &ndims_in, &nvars_in, &natts_in, &unlimdimid_in)) ERR; */
/*       if (ndims_in != NDIMS2 || nvars_in != 1 || natts_in != 0 || unlimdimid_in != 0) ERR; */
/*       if (nc_inq_var(ncid, 0, name_in, &xtype_in, &ndims_in, dimids_in, &natts_in)) ERR; */
/*       if (strcmp(name_in, "time") || xtype_in != NC_CHAR || ndims_in != NDIMS2 || */
/*           natts_in != 0) ERR; */
/*       for (i = 0; i < NDIMS2; i++) */
/*          if (time_dimids[i] != dimids_in[i]) ERR; */
/*       if (nc_get_vara_text(ncid, time_id, time_index, time_count, ttext_in)) ERR; */
/*       ttext_in[TL] = 0; /\* Add a NULL so strcmp will work. *\/ */
/*       if (strcmp(ttext, ttext_in)) ERR; */
/*       if (nc_close(ncid)) ERR; */
/*    } */
/*    SUMMARIZE_ERR; */
/*    printf("*** Checking 2D coordinate variable with user-provided code some more..."); */
/*    { */
/*       /\* This test is from user Dipl.-Ing. Christian Schlamkow, */
/*        * University of Rostock, Coastal Engineering Group. Thanks */
/*        * Christian! Next time I'm in Rostock I'll come by and buy you */
/*        * a beer. ;-) *\/ */
/* #define TL 15 */
/* #define NDIMS2 2 */
/* #define NUM_TIMES 16 */
/*       int ncid; */
/*       int time_dim; */
/*       int tl_dim; */
/*       int time_dimids[NDIMS2]; */
/*       int time_id; */
/*       size_t time_index[NDIMS2]; */
/*       size_t time_count[NDIMS2]; */
/*       const char ttext[TL + 1]="20051224.150000"; */
/*       char ttext_in[TL + 1]; */
/*       int ndims_in, nvars_in, natts_in, unlimdimid_in, dimids_in[NDIMS2]; */
/*       nc_type xtype_in; */
/*       char name_in[NC_MAX_NAME + 1]; */
/*       int i; */

/*       if (nc_create(FILE_NAME, NC_NETCDF4, &ncid)) ERR; */

/*       /\*create dimensions*\/ */
/*       if (nc_def_dim(ncid, "time", NC_UNLIMITED, &time_dim)) ERR; */
/*       if (nc_def_dim(ncid, "tl", TL, &tl_dim)) ERR; */

/*       /\*create variables*\/ */
/*       time_dimids[0]=time_dim; */
/*       time_dimids[1]=tl_dim; */
/*       if (nc_def_var(ncid, "time", NC_CHAR, NDIMS2, time_dimids, &time_id)) ERR; */

/*       /\*close dataset*\/ */
/*       if (nc_close(ncid)) ERR; */

/*       /\*reopen dataset*\/ */
/*       if (nc_open(FILE_NAME, NC_WRITE, &ncid)) ERR; */

/*       /\*get dimensions and variable ids*\/ */
/*       if (nc_inq_varid(ncid, "time", &time_id)) ERR; */

/*       time_index[1] = 0; */
/*       time_count[0] = 1; */
/*       time_count[1] = TL; */
/*       for (time_index[0] = 0; time_index[0] < NUM_TIMES; time_index[0]++) */
/*          if(nc_put_vara_text(ncid, time_id, time_index, time_count, ttext)) ERR; */

/*       /\*close dataset*\/ */
/*       if (nc_close(ncid)) ERR; */

/*       /\* Reopen and check everything. *\/ */
/*       if (nc_open(FILE_NAME, NC_NOWRITE, &ncid)) ERR; */
/*       if (nc_inq(ncid, &ndims_in, &nvars_in, &natts_in, &unlimdimid_in)) ERR; */
/*       if (ndims_in != NDIMS2 || nvars_in != 1 || natts_in != 0 || unlimdimid_in != 0) ERR; */
/*       if (nc_inq_var(ncid, 0, name_in, &xtype_in, &ndims_in, dimids_in, &natts_in)) ERR; */
/*       if (strcmp(name_in, "time") || xtype_in != NC_CHAR || ndims_in != NDIMS2 || */
/*           natts_in != 0) ERR; */
/*       for (i = 0; i < NDIMS2; i++) */
/*          if (time_dimids[i] != dimids_in[i]) ERR; */
/*       time_index[0] = 0; */
/*       if (nc_get_vara_text(ncid, time_id, time_index, time_count, ttext_in)) ERR; */
/*       ttext_in[TL] = 0; /\* Add a NULL so strcmp will work. *\/ */
/*       if (strcmp(ttext, ttext_in)) ERR; */
/*       if (nc_close(ncid)) ERR; */

/*       if (nc_open(FILE_NAME, NC_WRITE, &ncid)) ERR; */
/*       if (nc_close(ncid)) ERR; */
/*    } */
/*    SUMMARIZE_ERR; */
/*    printf("*** Checking 2D coordinate variable..."); */
/*    { */
/* #define TIME "time" */
/* #define LEN "len" */
/* #define NDIMS 2 */
/*       int dimids[NDIMS], dimids_in[NDIMS]; */
/*       int varid, ncid; */
/*       nc_type xtype_in, xtype = NC_CHAR; */
/*       int ndims_in, nvars_in, natts_in, unlimdimid_in; */
/*       char name_in[NC_MAX_NAME + 1]; */
/*       int i; */

/*       /\* Create a file with a 2D time coordinate var, with one of the */
/*        * dimensions being the length of the time string. *\/ */
/*       if (nc_create(FILE_NAME, NC_NETCDF4, &ncid)) ERR; */
/*       if (nc_def_dim(ncid, TIME, NC_UNLIMITED, &dimids[0])) ERR; */
/*       if (nc_def_dim(ncid, LEN, 20, &dimids[1])) ERR; */
/*       if (nc_def_var(ncid, TIME, xtype, 2, dimids, &varid)) ERR; */

/*       /\* Check out the file. *\/ */
/*       if (nc_inq(ncid, &ndims_in, &nvars_in, &natts_in, &unlimdimid_in)) ERR; */
/*       if (ndims_in != 2 || nvars_in != 1 || natts_in != 0 || unlimdimid_in != 0) ERR; */
/*       if (nc_inq_var(ncid, 0, name_in, &xtype_in, &ndims_in, dimids_in, &natts_in)) ERR; */
/*       if (strcmp(name_in, TIME) || xtype_in != xtype || ndims_in != NDIMS || */
/*           natts_in != 0) ERR; */
/*       for (i = 0; i < NDIMS; i++) */
/*          if (dimids[i] != dimids_in[i]) ERR; */

/*       if (nc_close(ncid)) ERR; */

/*       /\* Recheck the file. *\/ */
/*       if (nc_open(FILE_NAME, NC_NOWRITE, &ncid)) ERR; */
/*       if (ndims_in != 2 || nvars_in != 1 || natts_in != 0 || unlimdimid_in != 0) ERR; */
/*       if (nc_inq_var(ncid, 0, name_in, &xtype_in, &ndims_in, dimids_in, &natts_in)) ERR; */
/*       if (strcmp(name_in, TIME) || xtype_in != xtype || ndims_in != NDIMS || */
/*           natts_in != 0) ERR; */
/*       for (i = 0; i < NDIMS; i++) */
/*          if (dimids[i] != dimids_in[i]) ERR; */
/*       if (nc_close(ncid)) ERR; */
/*    } */
/*    SUMMARIZE_ERR; */
/*    printf("*** Checking multiple unlimited dimensions..."); */
/*    { */
/* #define NDIMS 2 */
/* #define MAX_VALUES 3 */

/*       int dimids[NDIMS], varid, ncid; */
/*       double value[MAX_VALUES]; */
/*       size_t time_len, beam_len, start[NDIMS] = {0, 0}, count[NDIMS] = {1, MAX_VALUES}; */
/*       int i; */

/*       /\* Initialize some phony data. *\/ */
/*       for (i = 0; i < MAX_VALUES; i++) */
/*          value[i] = MAX_VALUES - i; */

/*       /\* Create a file with 2 unlimited dims, and one var that uses */
/*        * both of them. *\/ */
/*       if (nc_create(FILE_NAME, NC_NETCDF4, &ncid)) ERR; */
/*       if (nc_def_dim(ncid, "time", NC_UNLIMITED, &dimids[0])) ERR; */
/*       if (nc_def_dim(ncid, "beam", NC_UNLIMITED, &dimids[1])) ERR; */
/*       if (nc_def_var(ncid, "depth", NC_DOUBLE, NDIMS, dimids, &varid)) ERR; */

/*       /\* Check the lengths of these dimensions. *\/ */
/*       if (nc_inq_dimlen(ncid, dimids[0], &time_len)) ERR; */
/*       if (time_len) ERR; */
/*       if (nc_inq_dimlen(ncid, dimids[1], &beam_len)) ERR; */
/*       if (beam_len) ERR; */

/*       /\* Write some data, check dim lengths. *\/ */
/*       if (nc_put_vara_double(ncid, varid, start, count, value)) ERR; */
/*       if (nc_inq_dimlen(ncid, dimids[0], &time_len)) ERR; */
/*       if (time_len != 1) ERR; */
/*       if (nc_inq_dimlen(ncid, dimids[1], &beam_len)) ERR; */
/*       if (beam_len != MAX_VALUES) ERR; */

/*       /\* Add some more data, check dim lengths again. *\/ */
/*       start[0] = 1; */
/*       if (nc_put_vara_double(ncid, varid, start, count, value)) ERR; */
/*       if (nc_inq_dimlen(ncid, dimids[0], &time_len)) ERR; */
/*       if (time_len != 2) ERR; */
/*       if (nc_inq_dimlen(ncid, dimids[1], &beam_len)) ERR; */
/*       if (beam_len != MAX_VALUES) ERR; */

/*       if (nc_close(ncid)) ERR; */
/*    } */
/*    SUMMARIZE_ERR; */
/*    printf("*** Checking multiple unlimited dimensions with more complex 2D test..."); */
/*    { */
/* #define MAX(x,y) ((x)>(y)?(x):(y)) */
/*       int dimids[2]; */
/*       int varid, ncid, timeDimID, beamDimID; */
/*       int i, j; */
/*       int value[2000]; */
/*       size_t time_recs, beam_recs;      /\* count of records in each dimension *\/ */
/*       size_t time_len, beam_len;        /\* actual dimension lengths in each dimension *\/ */
/*       size_t start[] = {0, 0}; */
/*       size_t count[] = {1, 1}; */

/*       for (i = 0; i < 2000; i++) */
/*          value[i] = 2000 - i; */

/*       if (nc_create(FILE_NAME, NC_NETCDF4, &ncid)) ERR; */

/*       /\* Define 2 unlimited dimensions *\/ */
/*       if (nc_def_dim(ncid, "time", NC_UNLIMITED, &timeDimID)) ERR; */
/*       if (nc_def_dim(ncid, "beam", NC_UNLIMITED, &beamDimID)) ERR; */

/*       dimids[0] = timeDimID; */
/*       dimids[1] = beamDimID; */

/*       if (nc_def_var(ncid, "depth", NC_DOUBLE, 2, dimids, &varid)) ERR; */

/*       if (nc_enddef(ncid)) ERR; */

/*       time_recs = 0; */
/*       beam_recs = 0; */
/*       for (j = 0; j < 100; j++) */
/*       { */
/*          if (j > 500) */
/*             count[1] = j; */
/*          else */
/*             count[1] = 1000-j; */

/*          if (nc_put_vara_int(ncid, varid, start, count, value)) ERR; */
/*          time_recs = MAX(time_recs, start[0] + count[0]); */
/*          beam_recs = MAX(beam_recs, start[1] + count[1]); */
/*          if (nc_inq_dimlen(ncid, timeDimID, &time_len)) ERR; */
/*          if (time_len != time_recs) ERR; */
/*          if (nc_inq_dimlen(ncid, beamDimID, &beam_len)) ERR; */
/*          if (beam_len != beam_recs) ERR; */
/*          start[0]++; */
/*       } */

/*       if (nc_close(ncid)) ERR; */

/*       /\* Check the file. *\/ */
/*       if (nc_open(FILE_NAME, NC_NOWRITE, &ncid)) ERR; */
/*       if (nc_close(ncid)) ERR; */

/*    } */
/*    SUMMARIZE_ERR; */
/*    printf("*** Checking 2D coordinate variable some more..."); */
/*    { */
/* #define TIME "time" */
/* #define LEN "len" */
/* #define NDIMS 2 */
/* #define NUM_RECS 15 */
/* #define TL 15 */
/*       int dimids[NDIMS], dimids_in[NDIMS]; */
/*       int varid, ncid; */
/*       nc_type xtype_in, xtype = NC_CHAR; */
/*       int ndims_in, nvars_in, natts_in, unlimdimid_in; */
/*       char name_in[NC_MAX_NAME + 1]; */
/*       size_t index[NDIMS], count[NDIMS], len_in; */
/*       const char ttext[TL + 1]="20051224.150000"; */
/*       int i; */

/*       /\* Create a file with a 2D time coordinate var, with one of the */
/*        * dimensions being the length of the time string. *\/ */
/*       if (nc_create(FILE_NAME, NC_NETCDF4, &ncid)) ERR; */
/*       if (nc_def_dim(ncid, TIME, NC_UNLIMITED, &dimids[0])) ERR; */
/*       if (nc_def_dim(ncid, LEN, TL, &dimids[1])) ERR; */
/*       if (nc_def_var(ncid, TIME, xtype, 2, dimids, &varid)) ERR; */

/*       /\* Check out the file. *\/ */
/*       if (nc_inq(ncid, &ndims_in, &nvars_in, &natts_in, &unlimdimid_in)) ERR; */
/*       if (ndims_in != 2 || nvars_in != 1 || natts_in != 0 || unlimdimid_in != 0) ERR; */
/*       if (nc_inq_var(ncid, 0, name_in, &xtype_in, &ndims_in, dimids_in, &natts_in)) ERR; */
/*       if (strcmp(name_in, TIME) || xtype_in != xtype || ndims_in != NDIMS || */
/*           natts_in != 0) ERR; */
/*       for (i = 0; i < NDIMS; i++) */
/*          if (dimids[i] != dimids_in[i]) ERR; */

/*       /\* Write some time values. *\/ */
/*       index[0] = 0; */
/*       index[1] = 0; */
/*       count[0] = 1; */
/*       count[1] = TL; /\* Note we are not writing NULL char. *\/ */
/*       if (nc_put_vara_text(ncid, varid, index, count, ttext)) ERR; */

/*       if (nc_close(ncid)) ERR; */

/*       /\* Reopen and check the file. *\/ */
/*       if (nc_open(FILE_NAME, NC_NOWRITE, &ncid)) ERR; */
/*       if (nc_inq(ncid, &ndims_in, &nvars_in, &natts_in, &unlimdimid_in)) ERR; */
/*       if (ndims_in != 2 || nvars_in != 1 || natts_in != 0 || unlimdimid_in != 0) ERR; */
/*       if (nc_inq_var(ncid, 0, name_in, &xtype_in, &ndims_in, dimids_in, &natts_in)) ERR; */
/*       if (strcmp(name_in, TIME) || xtype_in != xtype || ndims_in != NDIMS || */
/*           natts_in != 0) ERR; */
/*       for (i = 0; i < NDIMS; i++) */
/*          if (dimids[i] != dimids_in[i]) ERR; */
/*       if (nc_inq_dim(ncid, dimids[0], name_in, &len_in)) ERR; */
/*       if (strcmp(name_in, TIME) || len_in != 1) ERR; */
/*       if (nc_close(ncid)) ERR; */

/*       /\* Reopen and write some more time values. *\/ */
/*       if (nc_open(FILE_NAME, NC_WRITE, &ncid)) ERR; */

/*       /\* Write some more time values. *\/ */
/*       index[1] = 0; */
/*       count[0] = 1; */
/*       count[1] = TL; /\* Note we are not writing NULL char. *\/ */
/*       for (index[0] = 1; index[0] < NUM_RECS; index[0]++) */
/*          if (nc_put_vara_text(ncid, varid, index, count, ttext)) ERR; */

/*       /\* Check things again. *\/ */
/*       if (nc_inq(ncid, &ndims_in, &nvars_in, &natts_in, &unlimdimid_in)) ERR; */
/*       if (ndims_in != 2 || nvars_in != 1 || natts_in != 0 || unlimdimid_in != 0) ERR; */
/*       if (nc_inq_var(ncid, 0, name_in, &xtype_in, &ndims_in, dimids_in, &natts_in)) ERR; */
/*       if (strcmp(name_in, TIME) || xtype_in != xtype || ndims_in != NDIMS || */
/*           natts_in != 0) ERR; */
/*       for (i = 0; i < NDIMS; i++) */
/*          if (dimids[i] != dimids_in[i]) ERR; */
/*       if (nc_inq_dim(ncid, dimids[0], name_in, &len_in)) ERR; */
/*       if (strcmp(name_in, TIME) || len_in != NUM_RECS) ERR; */
/*       if (nc_close(ncid)) ERR; */

/*    } */
/*    SUMMARIZE_ERR; */
   printf("*** Checking many dimensions...");
   {
#define NDIMS50 50
#define MANY_DIM_VAR "brain"
      int dimids[NDIMS50];
      int varid, ncid;
      int i;

      /* Create a file with many dimensions. */
      if (nc_create(FILE_NAME, NC_NETCDF4, &ncid)) ERR;
<<<<<<< HEAD
      for (i = 0; i < NDIMS50; i++)
      {
         char dim_name[NC_MAX_NAME + 1];

         sprintf(dim_name, "dim_%d", i);
         if (nc_def_dim(ncid, dim_name, 1, &dimids[i])) ERR;
      }

      /* This will fail because HDF5 only allows 32 dimensions. */
      if (nc_def_var(ncid, MANY_DIM_VAR, NC_INT, NDIMS50, dimids,
                     &varid) != NC_EMAXDIMS) ERR;
=======

      /*create dimensions*/
      if (nc_def_dim(ncid, "time", NC_UNLIMITED, &time_dim)) ERR;
      if (nc_def_dim(ncid, "tl", TL, &tl_dim)) ERR;

      /*create variables*/
      time_dimids[0]=time_dim;
      time_dimids[1]=tl_dim;
      if (nc_def_var(ncid, "time", NC_CHAR, NDIMS2, time_dimids, &time_id)) ERR;

      /*close dataset*/
      if (nc_close(ncid)) ERR;

      /*reopen dataset*/
      if (nc_open(FILE_NAME, NC_WRITE, &ncid)) ERR;

      /*get dimensions and variable ids*/
      if (nc_inq_varid(ncid, "time", &time_id)) ERR;

      /*fill in data*/
      time_index[0] = 0;
      time_index[1] = 0;
      time_count[0] = 1;
      time_count[1] = TL; /* Note we are not writing NULL char. */
      if (nc_put_vara_text(ncid, time_id, time_index, time_count, ttext)) ERR;

      /*close dataset*/
      if (nc_close(ncid)) ERR;

      /* Reopen and check everything. */
      if (nc_open(FILE_NAME, NC_NOWRITE, &ncid)) ERR;
      if (nc_inq(ncid, &ndims_in, &nvars_in, &natts_in, &unlimdimid_in)) ERR;
      if (ndims_in != NDIMS2 || nvars_in != 1 || natts_in != 0 || unlimdimid_in != 0) ERR;
      if (nc_inq_var(ncid, 0, name_in, &xtype_in, &ndims_in, dimids_in, &natts_in)) ERR;
      if (strcmp(name_in, "time") || xtype_in != NC_CHAR || ndims_in != NDIMS2 ||
          natts_in != 0) ERR;
      for (i = 0; i < NDIMS2; i++)
         if (time_dimids[i] != dimids_in[i]) ERR;
      if (nc_get_vara_text(ncid, time_id, time_index, time_count, ttext_in)) ERR;
      ttext_in[TL] = 0; /* Add a NULL so strcmp will work. */
      if (strcmp(ttext, ttext_in)) ERR;
      if (nc_close(ncid)) ERR;
   }
   SUMMARIZE_ERR;
   printf("*** Checking 2D coordinate variable with user-provided code some more...");
   {
      /* This test is from user Dipl.-Ing. Christian Schlamkow,
       * University of Rostock, Coastal Engineering Group. Thanks
       * Christian! Next time I'm in Rostock I'll come by and buy you
       * a beer. ;-) */
#define TL 15
#define NDIMS2 2
#define NUM_TIMES 16
      int ncid;
      int time_dim;
      int tl_dim;
      int time_dimids[NDIMS2];
      int time_id;
      size_t time_index[NDIMS2];
      size_t time_count[NDIMS2];
      const char ttext[TL + 1]="20051224.150000";
      char ttext_in[TL + 1];
      int ndims_in, nvars_in, natts_in, unlimdimid_in, dimids_in[NDIMS2];
      nc_type xtype_in;
      char name_in[NC_MAX_NAME + 1];
      int i;

      if (nc_create(FILE_NAME, NC_NETCDF4, &ncid)) ERR;

      /*create dimensions*/
      if (nc_def_dim(ncid, "time", NC_UNLIMITED, &time_dim)) ERR;
      if (nc_def_dim(ncid, "tl", TL, &tl_dim)) ERR;

      /*create variables*/
      time_dimids[0]=time_dim;
      time_dimids[1]=tl_dim;
      if (nc_def_var(ncid, "time", NC_CHAR, NDIMS2, time_dimids, &time_id)) ERR;

      /*close dataset*/
      if (nc_close(ncid)) ERR;

      /*reopen dataset*/
      if (nc_open(FILE_NAME, NC_WRITE, &ncid)) ERR;

      /*get dimensions and variable ids*/
      if (nc_inq_varid(ncid, "time", &time_id)) ERR;

      time_index[1] = 0;
      time_count[0] = 1;
      time_count[1] = TL;
      for (time_index[0] = 0; time_index[0] < NUM_TIMES; time_index[0]++)
         if(nc_put_vara_text(ncid, time_id, time_index, time_count, ttext)) ERR;

      /*close dataset*/
      if (nc_close(ncid)) ERR;

      /* Reopen and check everything. */
      if (nc_open(FILE_NAME, NC_NOWRITE, &ncid)) ERR;
      if (nc_inq(ncid, &ndims_in, &nvars_in, &natts_in, &unlimdimid_in)) ERR;
      if (ndims_in != NDIMS2 || nvars_in != 1 || natts_in != 0 || unlimdimid_in != 0) ERR;
      if (nc_inq_var(ncid, 0, name_in, &xtype_in, &ndims_in, dimids_in, &natts_in)) ERR;
      if (strcmp(name_in, "time") || xtype_in != NC_CHAR || ndims_in != NDIMS2 ||
          natts_in != 0) ERR;
      for (i = 0; i < NDIMS2; i++)
         if (time_dimids[i] != dimids_in[i]) ERR;
      time_index[0] = 0;
      if (nc_get_vara_text(ncid, time_id, time_index, time_count, ttext_in)) ERR;
      ttext_in[TL] = 0; /* Add a NULL so strcmp will work. */
      if (strcmp(ttext, ttext_in)) ERR;
      if (nc_close(ncid)) ERR;

      if (nc_open(FILE_NAME, NC_WRITE, &ncid)) ERR;
      if (nc_close(ncid)) ERR;
   }
   SUMMARIZE_ERR;
   printf("*** Checking 2D coordinate variable...");
   {
#define TIME "time"
#define LEN "len"
#define NDIMS 2
      int dimids[NDIMS], dimids_in[NDIMS];
      int varid, ncid;
      nc_type xtype_in, xtype = NC_CHAR;
      int ndims_in, nvars_in, natts_in, unlimdimid_in;
      char name_in[NC_MAX_NAME + 1];
      int i;

      /* Create a file with a 2D time coordinate var, with one of the
       * dimensions being the length of the time string. */
      if (nc_create(FILE_NAME, NC_NETCDF4, &ncid)) ERR;
      if (nc_def_dim(ncid, TIME, NC_UNLIMITED, &dimids[0])) ERR;
      if (nc_def_dim(ncid, LEN, 20, &dimids[1])) ERR;
      if (nc_def_var(ncid, TIME, xtype, 2, dimids, &varid)) ERR;

      /* Check out the file. */
      if (nc_inq(ncid, &ndims_in, &nvars_in, &natts_in, &unlimdimid_in)) ERR;
      if (ndims_in != 2 || nvars_in != 1 || natts_in != 0 || unlimdimid_in != 0) ERR;
      if (nc_inq_var(ncid, 0, name_in, &xtype_in, &ndims_in, dimids_in, &natts_in)) ERR;
      if (strcmp(name_in, TIME) || xtype_in != xtype || ndims_in != NDIMS ||
          natts_in != 0) ERR;
      for (i = 0; i < NDIMS; i++)
         if (dimids[i] != dimids_in[i]) ERR;

      if (nc_close(ncid)) ERR;

      /* Recheck the file. */
      if (nc_open(FILE_NAME, NC_NOWRITE, &ncid)) ERR;
      if (ndims_in != 2 || nvars_in != 1 || natts_in != 0 || unlimdimid_in != 0) ERR;
      if (nc_inq_var(ncid, 0, name_in, &xtype_in, &ndims_in, dimids_in, &natts_in)) ERR;
      if (strcmp(name_in, TIME) || xtype_in != xtype || ndims_in != NDIMS ||
          natts_in != 0) ERR;
      for (i = 0; i < NDIMS; i++)
         if (dimids[i] != dimids_in[i]) ERR;
      if (nc_close(ncid)) ERR;
   }
   SUMMARIZE_ERR;
   printf("*** Checking multiple unlimited dimensions...");
   {
#define NDIMS 2
#define MAX_VALUES 3

      int dimids[NDIMS], varid, ncid;
      double value[MAX_VALUES];
      size_t time_len, beam_len, start[NDIMS] = {0, 0}, count[NDIMS] = {1, MAX_VALUES};
      int i;

      /* Initialize some phony data. */
      for (i = 0; i < MAX_VALUES; i++)
         value[i] = MAX_VALUES - i;

      /* Create a file with 2 unlimited dims, and one var that uses
       * both of them. */
      if (nc_create(FILE_NAME, NC_NETCDF4, &ncid)) ERR;
      if (nc_def_dim(ncid, "time", NC_UNLIMITED, &dimids[0])) ERR;
      if (nc_def_dim(ncid, "beam", NC_UNLIMITED, &dimids[1])) ERR;
      if (nc_def_var(ncid, "depth", NC_DOUBLE, NDIMS, dimids, &varid)) ERR;

      /* Check the lengths of these dimensions. */
      if (nc_inq_dimlen(ncid, dimids[0], &time_len)) ERR;
      if (time_len) ERR;
      if (nc_inq_dimlen(ncid, dimids[1], &beam_len)) ERR;
      if (beam_len) ERR;

      /* Write some data, check dim lengths. */
      if (nc_put_vara_double(ncid, varid, start, count, value)) ERR;
      if (nc_inq_dimlen(ncid, dimids[0], &time_len)) ERR;
      if (time_len != 1) ERR;
      if (nc_inq_dimlen(ncid, dimids[1], &beam_len)) ERR;
      if (beam_len != MAX_VALUES) ERR;

      /* Add some more data, check dim lengths again. */
      start[0] = 1;
      if (nc_put_vara_double(ncid, varid, start, count, value)) ERR;
      if (nc_inq_dimlen(ncid, dimids[0], &time_len)) ERR;
      if (time_len != 2) ERR;
      if (nc_inq_dimlen(ncid, dimids[1], &beam_len)) ERR;
      if (beam_len != MAX_VALUES) ERR;

      if (nc_close(ncid)) ERR;
   }
   SUMMARIZE_ERR;
   printf("*** Checking multiple unlimited dimensions with more complex 2D test...");
   {
#define MAX(x,y) ((x)>(y)?(x):(y))
      int dimids[2];
      int varid, ncid, timeDimID, beamDimID;
      int i, j;
      int value[2000];
      size_t time_recs, beam_recs;      /* count of records in each dimension */
      size_t time_len, beam_len;        /* actual dimension lengths in each dimension */
      size_t start[] = {0, 0};
      size_t count[] = {1, 1};

      for (i = 0; i < 2000; i++)
         value[i] = 2000 - i;

      if (nc_create(FILE_NAME, NC_NETCDF4, &ncid)) ERR;

      /* Define 2 unlimited dimensions */
      if (nc_def_dim(ncid, "time", NC_UNLIMITED, &timeDimID)) ERR;
      if (nc_def_dim(ncid, "beam", NC_UNLIMITED, &beamDimID)) ERR;

      dimids[0] = timeDimID;
      dimids[1] = beamDimID;

      if (nc_def_var(ncid, "depth", NC_DOUBLE, 2, dimids, &varid)) ERR;

      if (nc_enddef(ncid)) ERR;

      time_recs = 0;
      beam_recs = 0;
      for (j = 0; j < 100; j++)
      {
         if (j > 500)
            count[1] = j;
         else
            count[1] = 1000-j;

         if (nc_put_vara_int(ncid, varid, start, count, value)) ERR;
         time_recs = MAX(time_recs, start[0] + count[0]);
         beam_recs = MAX(beam_recs, start[1] + count[1]);
         if (nc_inq_dimlen(ncid, timeDimID, &time_len)) ERR;
         if (time_len != time_recs) ERR;
         if (nc_inq_dimlen(ncid, beamDimID, &beam_len)) ERR;
         if (beam_len != beam_recs) ERR;
         start[0]++;
      }

      if (nc_close(ncid)) ERR;

      /* Check the file. */
      if (nc_open(FILE_NAME, NC_NOWRITE, &ncid)) ERR;
      if (nc_close(ncid)) ERR;

   }
   SUMMARIZE_ERR;
   printf("*** Checking 2D coordinate variable some more...");
   {
#define TIME "time"
#define LEN "len"
#define NDIMS 2
#define NUM_RECS 15
#define TL 15
      int dimids[NDIMS], dimids_in[NDIMS];
      int varid, ncid;
      nc_type xtype_in, xtype = NC_CHAR;
      int ndims_in, nvars_in, natts_in, unlimdimid_in;
      char name_in[NC_MAX_NAME + 1];
      size_t index[NDIMS], count[NDIMS], len_in;
      const char ttext[TL + 1]="20051224.150000";
      int i;

      /* Create a file with a 2D time coordinate var, with one of the
       * dimensions being the length of the time string. */
      if (nc_create(FILE_NAME, NC_NETCDF4, &ncid)) ERR;
      if (nc_def_dim(ncid, TIME, NC_UNLIMITED, &dimids[0])) ERR;
      if (nc_def_dim(ncid, LEN, TL, &dimids[1])) ERR;
      if (nc_def_var(ncid, TIME, xtype, 2, dimids, &varid)) ERR;

      /* Check out the file. */
      if (nc_inq(ncid, &ndims_in, &nvars_in, &natts_in, &unlimdimid_in)) ERR;
      if (ndims_in != 2 || nvars_in != 1 || natts_in != 0 || unlimdimid_in != 0) ERR;
      if (nc_inq_var(ncid, 0, name_in, &xtype_in, &ndims_in, dimids_in, &natts_in)) ERR;
      if (strcmp(name_in, TIME) || xtype_in != xtype || ndims_in != NDIMS ||
          natts_in != 0) ERR;
      for (i = 0; i < NDIMS; i++)
         if (dimids[i] != dimids_in[i]) ERR;

      /* Write some time values. */
      index[0] = 0;
      index[1] = 0;
      count[0] = 1;
      count[1] = TL; /* Note we are not writing NULL char. */
      if (nc_put_vara_text(ncid, varid, index, count, ttext)) ERR;

      if (nc_close(ncid)) ERR;

      /* Reopen and check the file. */
      if (nc_open(FILE_NAME, NC_NOWRITE, &ncid)) ERR;
      if (nc_inq(ncid, &ndims_in, &nvars_in, &natts_in, &unlimdimid_in)) ERR;
      if (ndims_in != 2 || nvars_in != 1 || natts_in != 0 || unlimdimid_in != 0) ERR;
      if (nc_inq_var(ncid, 0, name_in, &xtype_in, &ndims_in, dimids_in, &natts_in)) ERR;
      if (strcmp(name_in, TIME) || xtype_in != xtype || ndims_in != NDIMS ||
          natts_in != 0) ERR;
      for (i = 0; i < NDIMS; i++)
         if (dimids[i] != dimids_in[i]) ERR;
      if (nc_inq_dim(ncid, dimids[0], name_in, &len_in)) ERR;
      if (strcmp(name_in, TIME) || len_in != 1) ERR;
      if (nc_close(ncid)) ERR;

      /* Reopen and write some more time values. */
      if (nc_open(FILE_NAME, NC_WRITE, &ncid)) ERR;

      /* Write some more time values. */
      index[1] = 0;
      count[0] = 1;
      count[1] = TL; /* Note we are not writing NULL char. */
      for (index[0] = 1; index[0] < NUM_RECS; index[0]++)
         if (nc_put_vara_text(ncid, varid, index, count, ttext)) ERR;

      /* Check things again. */
      if (nc_inq(ncid, &ndims_in, &nvars_in, &natts_in, &unlimdimid_in)) ERR;
      if (ndims_in != 2 || nvars_in != 1 || natts_in != 0 || unlimdimid_in != 0) ERR;
      if (nc_inq_var(ncid, 0, name_in, &xtype_in, &ndims_in, dimids_in, &natts_in)) ERR;
      if (strcmp(name_in, TIME) || xtype_in != xtype || ndims_in != NDIMS ||
          natts_in != 0) ERR;
      for (i = 0; i < NDIMS; i++)
         if (dimids[i] != dimids_in[i]) ERR;
      if (nc_inq_dim(ncid, dimids[0], name_in, &len_in)) ERR;
      if (strcmp(name_in, TIME) || len_in != NUM_RECS) ERR;
>>>>>>> 17f8eb11
      if (nc_close(ncid)) ERR;
   }
   SUMMARIZE_ERR;
   printf("*** Checking many dimensions...");
   {
#define NDIMS50 50
#define MANY_DIM_VAR "brain"
      int dimids[NDIMS50];
      int varid, ncid;
      int i;

      /* Create a file with many dimensions. */
      if (nc_create(FILE_NAME, NC_NETCDF4, &ncid)) ERR;
      for (i = 0; i < NDIMS50; i++)
      {
         char dim_name[NC_MAX_NAME + 1];

         sprintf(dim_name, "dim_%d", i);
         if (nc_def_dim(ncid, dim_name, 1, &dimids[i])) ERR;
      }

      /* This will fail because HDF5 only allows 32 dimensions. */
      if (nc_def_var(ncid, MANY_DIM_VAR, NC_INT, NDIMS50, dimids,
                     &varid) != NC_EMAXDIMS) ERR;
      if (nc_close(ncid)) ERR;
   }
   SUMMARIZE_ERR;
   FINAL_RESULTS;
}<|MERGE_RESOLUTION|>--- conflicted
+++ resolved
@@ -20,427 +20,70 @@
 main(int argc, char **argv)
 {
    printf("\n*** Testing netcdf-4 dimensions some more.\n");
-/*    printf("*** Checking non-coordinate variable with same name as dimension..."); */
-/*    { */
-/* #define CRAZY "crazy" */
-/* #define NUTS "nuts" */
-/* #define NUM_CRAZY 3 */
-/* #define NUM_NUTS 5 */
-/*       int nuts_dimid, crazy_dimid, dimid_in; */
-/*       int varid, ncid; */
-/*       nc_type xtype_in, xtype = NC_CHAR; */
-/*       int ndims_in, nvars_in, natts_in, unlimdimid_in; */
-/*       char name_in[NC_MAX_NAME + 1]; */
-
-/*       /\* Create a file with 2 dims and one var. The var is named the */
-/*        * same as one of the dimensions, but uses the other dimension, */
-/*        * and thus is not a netCDF coordinate variable. *\/ */
-/*       if (nc_create(FILE_NAME, NC_NETCDF4, &ncid)) ERR; */
-/*       if (nc_def_dim(ncid, CRAZY, NUM_CRAZY, &crazy_dimid)) ERR; */
-/*       if (nc_def_dim(ncid, NUTS, NUM_NUTS, &nuts_dimid)) ERR; */
-/*       if (nc_def_var(ncid, CRAZY, xtype, NDIMS1, &nuts_dimid, &varid)) ERR; */
-
-/*       /\* Check out the file. *\/ */
-/*       if (nc_inq(ncid, &ndims_in, &nvars_in, &natts_in, &unlimdimid_in)) ERR; */
-/*       if (ndims_in != 2 || nvars_in != 1 || natts_in != 0 || unlimdimid_in != -1) ERR; */
-/*       if (nc_inq_var(ncid, 0, name_in, &xtype_in, &ndims_in, &dimid_in, &natts_in)) ERR; */
-/*       if (strcmp(name_in, CRAZY) || xtype_in != xtype || ndims_in != NDIMS1 || */
-/*           natts_in != 0 || dimid_in != nuts_dimid) ERR; */
-
-/*       if (nc_close(ncid)) ERR; */
-
-/*       /\* Reopen and check the file. *\/ */
-/*       if (nc_open(FILE_NAME, NC_NOWRITE, &ncid)) ERR; */
-
-/*       if (nc_inq(ncid, &ndims_in, &nvars_in, &natts_in, &unlimdimid_in)) ERR; */
-/*       if (ndims_in != 2 || nvars_in != 1 || natts_in != 0 || unlimdimid_in != -1) ERR; */
-/*       if (nc_inq_var(ncid, 0, name_in, &xtype_in, &ndims_in, &dimid_in, &natts_in)) ERR; */
-/*       if (strcmp(name_in, CRAZY) || xtype_in != xtype || ndims_in != NDIMS1 || */
-/*           natts_in != 0 || dimid_in != nuts_dimid) ERR; */
-
-/*       if (nc_close(ncid)) ERR; */
-
-/*    } */
-/*    SUMMARIZE_ERR; */
-/*    printf("*** Checking 2D coordinate variable with user-provided code..."); */
-/*    { */
-/*       /\* This test is from user Dipl.-Ing. Christian Schlamkow, */
-/*        * University of Rostock, Coastal Engineering Group. Thanks */
-/*        * Christian! Next time I'm in Rostock I'll come by and buy you */
-/*        * a beer. ;-) *\/ */
-/* #define TL 15 */
-/*       int ncid; */
-/*       int time_dim; */
-/*       int tl_dim; */
-/*       int time_dimids[NDIMS2]; */
-/*       int time_id; */
-/*       size_t time_index[NDIMS2]; */
-/*       size_t time_count[NDIMS2]; */
-/*       const char ttext[TL + 1]="20051224.150000"; */
-/*       char ttext_in[TL + 1]; */
-/*       int ndims_in, nvars_in, natts_in, unlimdimid_in, dimids_in[NDIMS2]; */
-/*       nc_type xtype_in; */
-/*       char name_in[NC_MAX_NAME + 1]; */
-/*       int i; */
-
-/*       if (nc_create(FILE_NAME, NC_NETCDF4, &ncid)) ERR; */
-
-/*       /\*create dimensions*\/ */
-/*       if (nc_def_dim(ncid, "time", NC_UNLIMITED, &time_dim)) ERR; */
-/*       if (nc_def_dim(ncid, "tl", TL, &tl_dim)) ERR; */
-
-/*       /\*create variables*\/ */
-/*       time_dimids[0]=time_dim; */
-/*       time_dimids[1]=tl_dim; */
-/*       if (nc_def_var(ncid, "time", NC_CHAR, NDIMS2, time_dimids, &time_id)) ERR; */
-
-/*       /\*close dataset*\/ */
-/*       if (nc_close(ncid)) ERR; */
-
-/*       /\*reopen dataset*\/ */
-/*       if (nc_open(FILE_NAME, NC_WRITE, &ncid)) ERR; */
-
-/*       /\*get dimensions and variable ids*\/ */
-/*       if (nc_inq_varid(ncid, "time", &time_id)) ERR; */
-
-/*       /\*fill in data*\/ */
-/*       time_index[0] = 0; */
-/*       time_index[1] = 0; */
-/*       time_count[0] = 1; */
-/*       time_count[1] = TL; /\* Note we are not writing NULL char. *\/ */
-/*       if (nc_put_vara_text(ncid, time_id, time_index, time_count, ttext)) ERR; */
-
-/*       /\*close dataset*\/ */
-/*       if (nc_close(ncid)) ERR; */
-
-/*       /\* Reopen and check everything. *\/ */
-/*       if (nc_open(FILE_NAME, NC_NOWRITE, &ncid)) ERR; */
-/*       if (nc_inq(ncid, &ndims_in, &nvars_in, &natts_in, &unlimdimid_in)) ERR; */
-/*       if (ndims_in != NDIMS2 || nvars_in != 1 || natts_in != 0 || unlimdimid_in != 0) ERR; */
-/*       if (nc_inq_var(ncid, 0, name_in, &xtype_in, &ndims_in, dimids_in, &natts_in)) ERR; */
-/*       if (strcmp(name_in, "time") || xtype_in != NC_CHAR || ndims_in != NDIMS2 || */
-/*           natts_in != 0) ERR; */
-/*       for (i = 0; i < NDIMS2; i++) */
-/*          if (time_dimids[i] != dimids_in[i]) ERR; */
-/*       if (nc_get_vara_text(ncid, time_id, time_index, time_count, ttext_in)) ERR; */
-/*       ttext_in[TL] = 0; /\* Add a NULL so strcmp will work. *\/ */
-/*       if (strcmp(ttext, ttext_in)) ERR; */
-/*       if (nc_close(ncid)) ERR; */
-/*    } */
-/*    SUMMARIZE_ERR; */
-/*    printf("*** Checking 2D coordinate variable with user-provided code some more..."); */
-/*    { */
-/*       /\* This test is from user Dipl.-Ing. Christian Schlamkow, */
-/*        * University of Rostock, Coastal Engineering Group. Thanks */
-/*        * Christian! Next time I'm in Rostock I'll come by and buy you */
-/*        * a beer. ;-) *\/ */
-/* #define TL 15 */
-/* #define NDIMS2 2 */
-/* #define NUM_TIMES 16 */
-/*       int ncid; */
-/*       int time_dim; */
-/*       int tl_dim; */
-/*       int time_dimids[NDIMS2]; */
-/*       int time_id; */
-/*       size_t time_index[NDIMS2]; */
-/*       size_t time_count[NDIMS2]; */
-/*       const char ttext[TL + 1]="20051224.150000"; */
-/*       char ttext_in[TL + 1]; */
-/*       int ndims_in, nvars_in, natts_in, unlimdimid_in, dimids_in[NDIMS2]; */
-/*       nc_type xtype_in; */
-/*       char name_in[NC_MAX_NAME + 1]; */
-/*       int i; */
-
-/*       if (nc_create(FILE_NAME, NC_NETCDF4, &ncid)) ERR; */
-
-/*       /\*create dimensions*\/ */
-/*       if (nc_def_dim(ncid, "time", NC_UNLIMITED, &time_dim)) ERR; */
-/*       if (nc_def_dim(ncid, "tl", TL, &tl_dim)) ERR; */
-
-/*       /\*create variables*\/ */
-/*       time_dimids[0]=time_dim; */
-/*       time_dimids[1]=tl_dim; */
-/*       if (nc_def_var(ncid, "time", NC_CHAR, NDIMS2, time_dimids, &time_id)) ERR; */
-
-/*       /\*close dataset*\/ */
-/*       if (nc_close(ncid)) ERR; */
-
-/*       /\*reopen dataset*\/ */
-/*       if (nc_open(FILE_NAME, NC_WRITE, &ncid)) ERR; */
-
-/*       /\*get dimensions and variable ids*\/ */
-/*       if (nc_inq_varid(ncid, "time", &time_id)) ERR; */
-
-/*       time_index[1] = 0; */
-/*       time_count[0] = 1; */
-/*       time_count[1] = TL; */
-/*       for (time_index[0] = 0; time_index[0] < NUM_TIMES; time_index[0]++) */
-/*          if(nc_put_vara_text(ncid, time_id, time_index, time_count, ttext)) ERR; */
-
-/*       /\*close dataset*\/ */
-/*       if (nc_close(ncid)) ERR; */
-
-/*       /\* Reopen and check everything. *\/ */
-/*       if (nc_open(FILE_NAME, NC_NOWRITE, &ncid)) ERR; */
-/*       if (nc_inq(ncid, &ndims_in, &nvars_in, &natts_in, &unlimdimid_in)) ERR; */
-/*       if (ndims_in != NDIMS2 || nvars_in != 1 || natts_in != 0 || unlimdimid_in != 0) ERR; */
-/*       if (nc_inq_var(ncid, 0, name_in, &xtype_in, &ndims_in, dimids_in, &natts_in)) ERR; */
-/*       if (strcmp(name_in, "time") || xtype_in != NC_CHAR || ndims_in != NDIMS2 || */
-/*           natts_in != 0) ERR; */
-/*       for (i = 0; i < NDIMS2; i++) */
-/*          if (time_dimids[i] != dimids_in[i]) ERR; */
-/*       time_index[0] = 0; */
-/*       if (nc_get_vara_text(ncid, time_id, time_index, time_count, ttext_in)) ERR; */
-/*       ttext_in[TL] = 0; /\* Add a NULL so strcmp will work. *\/ */
-/*       if (strcmp(ttext, ttext_in)) ERR; */
-/*       if (nc_close(ncid)) ERR; */
-
-/*       if (nc_open(FILE_NAME, NC_WRITE, &ncid)) ERR; */
-/*       if (nc_close(ncid)) ERR; */
-/*    } */
-/*    SUMMARIZE_ERR; */
-/*    printf("*** Checking 2D coordinate variable..."); */
-/*    { */
-/* #define TIME "time" */
-/* #define LEN "len" */
-/* #define NDIMS 2 */
-/*       int dimids[NDIMS], dimids_in[NDIMS]; */
-/*       int varid, ncid; */
-/*       nc_type xtype_in, xtype = NC_CHAR; */
-/*       int ndims_in, nvars_in, natts_in, unlimdimid_in; */
-/*       char name_in[NC_MAX_NAME + 1]; */
-/*       int i; */
-
-/*       /\* Create a file with a 2D time coordinate var, with one of the */
-/*        * dimensions being the length of the time string. *\/ */
-/*       if (nc_create(FILE_NAME, NC_NETCDF4, &ncid)) ERR; */
-/*       if (nc_def_dim(ncid, TIME, NC_UNLIMITED, &dimids[0])) ERR; */
-/*       if (nc_def_dim(ncid, LEN, 20, &dimids[1])) ERR; */
-/*       if (nc_def_var(ncid, TIME, xtype, 2, dimids, &varid)) ERR; */
-
-/*       /\* Check out the file. *\/ */
-/*       if (nc_inq(ncid, &ndims_in, &nvars_in, &natts_in, &unlimdimid_in)) ERR; */
-/*       if (ndims_in != 2 || nvars_in != 1 || natts_in != 0 || unlimdimid_in != 0) ERR; */
-/*       if (nc_inq_var(ncid, 0, name_in, &xtype_in, &ndims_in, dimids_in, &natts_in)) ERR; */
-/*       if (strcmp(name_in, TIME) || xtype_in != xtype || ndims_in != NDIMS || */
-/*           natts_in != 0) ERR; */
-/*       for (i = 0; i < NDIMS; i++) */
-/*          if (dimids[i] != dimids_in[i]) ERR; */
-
-/*       if (nc_close(ncid)) ERR; */
-
-/*       /\* Recheck the file. *\/ */
-/*       if (nc_open(FILE_NAME, NC_NOWRITE, &ncid)) ERR; */
-/*       if (ndims_in != 2 || nvars_in != 1 || natts_in != 0 || unlimdimid_in != 0) ERR; */
-/*       if (nc_inq_var(ncid, 0, name_in, &xtype_in, &ndims_in, dimids_in, &natts_in)) ERR; */
-/*       if (strcmp(name_in, TIME) || xtype_in != xtype || ndims_in != NDIMS || */
-/*           natts_in != 0) ERR; */
-/*       for (i = 0; i < NDIMS; i++) */
-/*          if (dimids[i] != dimids_in[i]) ERR; */
-/*       if (nc_close(ncid)) ERR; */
-/*    } */
-/*    SUMMARIZE_ERR; */
-/*    printf("*** Checking multiple unlimited dimensions..."); */
-/*    { */
-/* #define NDIMS 2 */
-/* #define MAX_VALUES 3 */
-
-/*       int dimids[NDIMS], varid, ncid; */
-/*       double value[MAX_VALUES]; */
-/*       size_t time_len, beam_len, start[NDIMS] = {0, 0}, count[NDIMS] = {1, MAX_VALUES}; */
-/*       int i; */
-
-/*       /\* Initialize some phony data. *\/ */
-/*       for (i = 0; i < MAX_VALUES; i++) */
-/*          value[i] = MAX_VALUES - i; */
-
-/*       /\* Create a file with 2 unlimited dims, and one var that uses */
-/*        * both of them. *\/ */
-/*       if (nc_create(FILE_NAME, NC_NETCDF4, &ncid)) ERR; */
-/*       if (nc_def_dim(ncid, "time", NC_UNLIMITED, &dimids[0])) ERR; */
-/*       if (nc_def_dim(ncid, "beam", NC_UNLIMITED, &dimids[1])) ERR; */
-/*       if (nc_def_var(ncid, "depth", NC_DOUBLE, NDIMS, dimids, &varid)) ERR; */
-
-/*       /\* Check the lengths of these dimensions. *\/ */
-/*       if (nc_inq_dimlen(ncid, dimids[0], &time_len)) ERR; */
-/*       if (time_len) ERR; */
-/*       if (nc_inq_dimlen(ncid, dimids[1], &beam_len)) ERR; */
-/*       if (beam_len) ERR; */
-
-/*       /\* Write some data, check dim lengths. *\/ */
-/*       if (nc_put_vara_double(ncid, varid, start, count, value)) ERR; */
-/*       if (nc_inq_dimlen(ncid, dimids[0], &time_len)) ERR; */
-/*       if (time_len != 1) ERR; */
-/*       if (nc_inq_dimlen(ncid, dimids[1], &beam_len)) ERR; */
-/*       if (beam_len != MAX_VALUES) ERR; */
-
-/*       /\* Add some more data, check dim lengths again. *\/ */
-/*       start[0] = 1; */
-/*       if (nc_put_vara_double(ncid, varid, start, count, value)) ERR; */
-/*       if (nc_inq_dimlen(ncid, dimids[0], &time_len)) ERR; */
-/*       if (time_len != 2) ERR; */
-/*       if (nc_inq_dimlen(ncid, dimids[1], &beam_len)) ERR; */
-/*       if (beam_len != MAX_VALUES) ERR; */
-
-/*       if (nc_close(ncid)) ERR; */
-/*    } */
-/*    SUMMARIZE_ERR; */
-/*    printf("*** Checking multiple unlimited dimensions with more complex 2D test..."); */
-/*    { */
-/* #define MAX(x,y) ((x)>(y)?(x):(y)) */
-/*       int dimids[2]; */
-/*       int varid, ncid, timeDimID, beamDimID; */
-/*       int i, j; */
-/*       int value[2000]; */
-/*       size_t time_recs, beam_recs;      /\* count of records in each dimension *\/ */
-/*       size_t time_len, beam_len;        /\* actual dimension lengths in each dimension *\/ */
-/*       size_t start[] = {0, 0}; */
-/*       size_t count[] = {1, 1}; */
-
-/*       for (i = 0; i < 2000; i++) */
-/*          value[i] = 2000 - i; */
-
-/*       if (nc_create(FILE_NAME, NC_NETCDF4, &ncid)) ERR; */
-
-/*       /\* Define 2 unlimited dimensions *\/ */
-/*       if (nc_def_dim(ncid, "time", NC_UNLIMITED, &timeDimID)) ERR; */
-/*       if (nc_def_dim(ncid, "beam", NC_UNLIMITED, &beamDimID)) ERR; */
-
-/*       dimids[0] = timeDimID; */
-/*       dimids[1] = beamDimID; */
-
-/*       if (nc_def_var(ncid, "depth", NC_DOUBLE, 2, dimids, &varid)) ERR; */
-
-/*       if (nc_enddef(ncid)) ERR; */
-
-/*       time_recs = 0; */
-/*       beam_recs = 0; */
-/*       for (j = 0; j < 100; j++) */
-/*       { */
-/*          if (j > 500) */
-/*             count[1] = j; */
-/*          else */
-/*             count[1] = 1000-j; */
-
-/*          if (nc_put_vara_int(ncid, varid, start, count, value)) ERR; */
-/*          time_recs = MAX(time_recs, start[0] + count[0]); */
-/*          beam_recs = MAX(beam_recs, start[1] + count[1]); */
-/*          if (nc_inq_dimlen(ncid, timeDimID, &time_len)) ERR; */
-/*          if (time_len != time_recs) ERR; */
-/*          if (nc_inq_dimlen(ncid, beamDimID, &beam_len)) ERR; */
-/*          if (beam_len != beam_recs) ERR; */
-/*          start[0]++; */
-/*       } */
-
-/*       if (nc_close(ncid)) ERR; */
-
-/*       /\* Check the file. *\/ */
-/*       if (nc_open(FILE_NAME, NC_NOWRITE, &ncid)) ERR; */
-/*       if (nc_close(ncid)) ERR; */
-
-/*    } */
-/*    SUMMARIZE_ERR; */
-/*    printf("*** Checking 2D coordinate variable some more..."); */
-/*    { */
-/* #define TIME "time" */
-/* #define LEN "len" */
-/* #define NDIMS 2 */
-/* #define NUM_RECS 15 */
-/* #define TL 15 */
-/*       int dimids[NDIMS], dimids_in[NDIMS]; */
-/*       int varid, ncid; */
-/*       nc_type xtype_in, xtype = NC_CHAR; */
-/*       int ndims_in, nvars_in, natts_in, unlimdimid_in; */
-/*       char name_in[NC_MAX_NAME + 1]; */
-/*       size_t index[NDIMS], count[NDIMS], len_in; */
-/*       const char ttext[TL + 1]="20051224.150000"; */
-/*       int i; */
-
-/*       /\* Create a file with a 2D time coordinate var, with one of the */
-/*        * dimensions being the length of the time string. *\/ */
-/*       if (nc_create(FILE_NAME, NC_NETCDF4, &ncid)) ERR; */
-/*       if (nc_def_dim(ncid, TIME, NC_UNLIMITED, &dimids[0])) ERR; */
-/*       if (nc_def_dim(ncid, LEN, TL, &dimids[1])) ERR; */
-/*       if (nc_def_var(ncid, TIME, xtype, 2, dimids, &varid)) ERR; */
-
-/*       /\* Check out the file. *\/ */
-/*       if (nc_inq(ncid, &ndims_in, &nvars_in, &natts_in, &unlimdimid_in)) ERR; */
-/*       if (ndims_in != 2 || nvars_in != 1 || natts_in != 0 || unlimdimid_in != 0) ERR; */
-/*       if (nc_inq_var(ncid, 0, name_in, &xtype_in, &ndims_in, dimids_in, &natts_in)) ERR; */
-/*       if (strcmp(name_in, TIME) || xtype_in != xtype || ndims_in != NDIMS || */
-/*           natts_in != 0) ERR; */
-/*       for (i = 0; i < NDIMS; i++) */
-/*          if (dimids[i] != dimids_in[i]) ERR; */
-
-/*       /\* Write some time values. *\/ */
-/*       index[0] = 0; */
-/*       index[1] = 0; */
-/*       count[0] = 1; */
-/*       count[1] = TL; /\* Note we are not writing NULL char. *\/ */
-/*       if (nc_put_vara_text(ncid, varid, index, count, ttext)) ERR; */
-
-/*       if (nc_close(ncid)) ERR; */
-
-/*       /\* Reopen and check the file. *\/ */
-/*       if (nc_open(FILE_NAME, NC_NOWRITE, &ncid)) ERR; */
-/*       if (nc_inq(ncid, &ndims_in, &nvars_in, &natts_in, &unlimdimid_in)) ERR; */
-/*       if (ndims_in != 2 || nvars_in != 1 || natts_in != 0 || unlimdimid_in != 0) ERR; */
-/*       if (nc_inq_var(ncid, 0, name_in, &xtype_in, &ndims_in, dimids_in, &natts_in)) ERR; */
-/*       if (strcmp(name_in, TIME) || xtype_in != xtype || ndims_in != NDIMS || */
-/*           natts_in != 0) ERR; */
-/*       for (i = 0; i < NDIMS; i++) */
-/*          if (dimids[i] != dimids_in[i]) ERR; */
-/*       if (nc_inq_dim(ncid, dimids[0], name_in, &len_in)) ERR; */
-/*       if (strcmp(name_in, TIME) || len_in != 1) ERR; */
-/*       if (nc_close(ncid)) ERR; */
-
-/*       /\* Reopen and write some more time values. *\/ */
-/*       if (nc_open(FILE_NAME, NC_WRITE, &ncid)) ERR; */
-
-/*       /\* Write some more time values. *\/ */
-/*       index[1] = 0; */
-/*       count[0] = 1; */
-/*       count[1] = TL; /\* Note we are not writing NULL char. *\/ */
-/*       for (index[0] = 1; index[0] < NUM_RECS; index[0]++) */
-/*          if (nc_put_vara_text(ncid, varid, index, count, ttext)) ERR; */
-
-/*       /\* Check things again. *\/ */
-/*       if (nc_inq(ncid, &ndims_in, &nvars_in, &natts_in, &unlimdimid_in)) ERR; */
-/*       if (ndims_in != 2 || nvars_in != 1 || natts_in != 0 || unlimdimid_in != 0) ERR; */
-/*       if (nc_inq_var(ncid, 0, name_in, &xtype_in, &ndims_in, dimids_in, &natts_in)) ERR; */
-/*       if (strcmp(name_in, TIME) || xtype_in != xtype || ndims_in != NDIMS || */
-/*           natts_in != 0) ERR; */
-/*       for (i = 0; i < NDIMS; i++) */
-/*          if (dimids[i] != dimids_in[i]) ERR; */
-/*       if (nc_inq_dim(ncid, dimids[0], name_in, &len_in)) ERR; */
-/*       if (strcmp(name_in, TIME) || len_in != NUM_RECS) ERR; */
-/*       if (nc_close(ncid)) ERR; */
-
-/*    } */
-/*    SUMMARIZE_ERR; */
-   printf("*** Checking many dimensions...");
-   {
-#define NDIMS50 50
-#define MANY_DIM_VAR "brain"
-      int dimids[NDIMS50];
+   printf("*** Checking non-coordinate variable with same name as dimension...");
+   {
+#define CRAZY "crazy"
+#define NUTS "nuts"
+#define NUM_CRAZY 3
+#define NUM_NUTS 5
+      int nuts_dimid, crazy_dimid, dimid_in;
       int varid, ncid;
-      int i;
-
-      /* Create a file with many dimensions. */
-      if (nc_create(FILE_NAME, NC_NETCDF4, &ncid)) ERR;
-<<<<<<< HEAD
-      for (i = 0; i < NDIMS50; i++)
-      {
-         char dim_name[NC_MAX_NAME + 1];
-
-         sprintf(dim_name, "dim_%d", i);
-         if (nc_def_dim(ncid, dim_name, 1, &dimids[i])) ERR;
-      }
-
-      /* This will fail because HDF5 only allows 32 dimensions. */
-      if (nc_def_var(ncid, MANY_DIM_VAR, NC_INT, NDIMS50, dimids,
-                     &varid) != NC_EMAXDIMS) ERR;
-=======
+      nc_type xtype_in, xtype = NC_CHAR;
+      int ndims_in, nvars_in, natts_in, unlimdimid_in;
+      char name_in[NC_MAX_NAME + 1];
+
+      /* Create a file with 2 dims and one var. The var is named the
+       * same as one of the dimensions, but uses the other dimension,
+       * and thus is not a netCDF coordinate variable. */
+      if (nc_create(FILE_NAME, NC_NETCDF4, &ncid)) ERR;
+      if (nc_def_dim(ncid, CRAZY, NUM_CRAZY, &crazy_dimid)) ERR;
+      if (nc_def_dim(ncid, NUTS, NUM_NUTS, &nuts_dimid)) ERR;
+      if (nc_def_var(ncid, CRAZY, xtype, NDIMS1, &nuts_dimid, &varid)) ERR;
+
+      /* Check out the file. */
+      if (nc_inq(ncid, &ndims_in, &nvars_in, &natts_in, &unlimdimid_in)) ERR;
+      if (ndims_in != 2 || nvars_in != 1 || natts_in != 0 || unlimdimid_in != -1) ERR;
+      if (nc_inq_var(ncid, 0, name_in, &xtype_in, &ndims_in, &dimid_in, &natts_in)) ERR;
+      if (strcmp(name_in, CRAZY) || xtype_in != xtype || ndims_in != NDIMS1 ||
+          natts_in != 0 || dimid_in != nuts_dimid) ERR;
+
+      if (nc_close(ncid)) ERR;
+
+      /* Reopen and check the file. */
+      if (nc_open(FILE_NAME, NC_NOWRITE, &ncid)) ERR;
+
+      if (nc_inq(ncid, &ndims_in, &nvars_in, &natts_in, &unlimdimid_in)) ERR;
+      if (ndims_in != 2 || nvars_in != 1 || natts_in != 0 || unlimdimid_in != -1) ERR;
+      if (nc_inq_var(ncid, 0, name_in, &xtype_in, &ndims_in, &dimid_in, &natts_in)) ERR;
+      if (strcmp(name_in, CRAZY) || xtype_in != xtype || ndims_in != NDIMS1 ||
+          natts_in != 0 || dimid_in != nuts_dimid) ERR;
+
+      if (nc_close(ncid)) ERR;
+
+   }
+   SUMMARIZE_ERR;
+   printf("*** Checking 2D coordinate variable with user-provided code...");
+   {
+      /* This test is from user Dipl.-Ing. Christian Schlamkow,
+       * University of Rostock, Coastal Engineering Group. Thanks
+       * Christian! Next time I'm in Rostock I'll come by and buy you
+       * a beer. ;-) */
+#define TL 15
+      int ncid;
+      int time_dim;
+      int tl_dim;
+      int time_dimids[NDIMS2];
+      int time_id;
+      size_t time_index[NDIMS2];
+      size_t time_count[NDIMS2];
+      const char ttext[TL + 1]="20051224.150000";
+      char ttext_in[TL + 1];
+      int ndims_in, nvars_in, natts_in, unlimdimid_in, dimids_in[NDIMS2];
+      nc_type xtype_in;
+      char name_in[NC_MAX_NAME + 1];
+      int i;
+
+      if (nc_create(FILE_NAME, NC_NETCDF4, &ncid)) ERR;
 
       /*create dimensions*/
       if (nc_def_dim(ncid, "time", NC_UNLIMITED, &time_dim)) ERR;
@@ -771,8 +414,8 @@
          if (dimids[i] != dimids_in[i]) ERR;
       if (nc_inq_dim(ncid, dimids[0], name_in, &len_in)) ERR;
       if (strcmp(name_in, TIME) || len_in != NUM_RECS) ERR;
->>>>>>> 17f8eb11
-      if (nc_close(ncid)) ERR;
+      if (nc_close(ncid)) ERR;
+
    }
    SUMMARIZE_ERR;
    printf("*** Checking many dimensions...");
