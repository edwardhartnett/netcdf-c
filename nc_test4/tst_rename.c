--- conflicted
+++ resolved
@@ -68,7 +68,7 @@
 
    /* printf("checking for vars %s and %s, dim %s\n", var0_name, var1_name, */
    /*        dim_name); */
-   
+
    /* Check vars. Ids will change because of rename. */
    if (nc_inq_varid(ncid, var0_name, &varid)) ERR;
    if (nc_inq_varid(ncid, var1_name, &var2id)) ERR;
@@ -76,7 +76,7 @@
    /* Check dim. */
    if (nc_inq_dimid(ncid, dim_name, &dimid)) ERR;
    if (dimid != 0) ERR;
-   
+
    /* Check the lats. */
    if (nc_get_var_int(ncid, varid, lats_in)) ERR;
    for (ii = 0; ii < DIM_LEN; ii++)
@@ -99,7 +99,7 @@
 {
    int ncid;
    int varid, dimid;
-   
+
    if (nc_open(file, 0, &ncid)) ERR;
    if (nc_inq_varid(ncid, var_name, &varid)) ERR;
    if (nc_inq_dimid(ncid, dim_name, &dimid)) ERR;
@@ -114,7 +114,7 @@
 check_charlies_no_enddef_file(int ncid, char *dim_name, char *var_name)
 {
    int varid, dimid;
-   
+
    if (nc_inq_varid(ncid, var_name, &varid)) ERR;
    if (nc_inq_dimid(ncid, dim_name, &dimid)) ERR;
    if (varid || dimid) ERR;
@@ -131,10 +131,7 @@
    int format;
 
    fprintf(stderr,"*** Testing netcdf rename bugs and fixes.\n");
-<<<<<<< HEAD
-=======
    /* nc_set_log_level(5); */
->>>>>>> dff3472a
 
    for (format = 0; format < NUM_FORMATS; format++)
    {
@@ -174,7 +171,7 @@
          if (nc_close(ncid)) ERR;
 
          /* Reopen the file and check. */
-         if (check_charlies_file(CHARLIE_TEST_FILE, LONGITUDE, LONGITUDE)) ERR;         
+         if (check_charlies_file(CHARLIE_TEST_FILE, LONGITUDE, LONGITUDE)) ERR;
 
       }
       SUMMARIZE_ERR;
@@ -203,7 +200,7 @@
          if (nc_enddef(ncid)) ERR;
          if (nc_redef(ncid)) ERR;
          if (check_charlies_no_enddef_file(ncid, LONGITUDE, LON)) ERR;
-         
+
          /* Rename the variable. This will remove the (as yet
           * unwritten) dimscale-only dataset "longitude" and rename
           * the extisting dataset "lon" to "longitude". Variable
@@ -266,7 +263,7 @@
       {
          int ncid, varid, var2id;
          int dimid;
-         
+
          if (nc_set_default_format(formats[format], NULL)) ERR;
          if (nc_create(file_names[format], 0, &ncid)) ERR;
          if (nc_def_dim(ncid, LAT, DIM_LEN, &dimid)) ERR;
@@ -276,7 +273,7 @@
          /* Now rename the dim. */
          if (nc_rename_dim(ncid, dimid, TAL)) ERR;
          if (nc_rename_var(ncid, varid, TAL)) ERR;
-         
+
          if (nc_enddef(ncid)) ERR;    /* not necessary for netCDF-4 files */
          if (nc_put_var_int(ncid, varid, lats)) ERR;
          if (nc_put_var_float(ncid, var2id, rh)) ERR;
@@ -293,7 +290,7 @@
       {
          int ncid, varid, var2id;
          int dimid;
-         
+
          if (nc_set_default_format(formats[format], NULL)) ERR;
          if (nc_create(file_names[format], 0, &ncid)) ERR;
          if (nc_def_dim(ncid, LAT, DIM_LEN, &dimid)) ERR;
@@ -305,7 +302,7 @@
          if (nc_rename_var(ncid, varid, TAL2)) ERR;
          if (nc_rename_dim(ncid, dimid, TAL)) ERR;
          if (nc_enddef(ncid)) ERR;
-         
+
          if (nc_put_var_int(ncid, varid, lats)) ERR;
          if (nc_put_var_float(ncid, var2id, rh)) ERR;
          if (nc_close(ncid)) ERR;
@@ -320,7 +317,7 @@
       {
          int ncid, varid, var2id;
          int dimid;
-         
+
          /* This will create a HDF5 file with two datasets, RH, and
           * LAT. LAT is a dimscale. RH points to dimscale LAT. Life is
           * so simple. */
@@ -367,7 +364,7 @@
       {
          int ncid, varid, var2id;
          int dimid;
-         
+
          if (nc_set_default_format(formats[format], NULL)) ERR;
          if (nc_create(file_names[format], 0, &ncid)) ERR;
          if (nc_def_dim(ncid, LAT, DIM_LEN, &dimid)) ERR;
@@ -380,7 +377,7 @@
          if (nc_rename_dim(ncid, dimid, TAL)) ERR;
          if (nc_rename_var(ncid, varid, TAL)) ERR;
          if (nc_enddef(ncid)) ERR;    /* not necessary for netCDF-4 files */
-         
+
          if (nc_put_var_int(ncid, varid, lats)) ERR;
          if (nc_put_var_float(ncid, var2id, rh)) ERR;
          if (nc_close(ncid)) ERR;
@@ -391,7 +388,7 @@
          if (nc_close(ncid)) ERR;
       }
       SUMMARIZE_ERR;
-      
+
       printf("*** testing renaming after enddef for %s...", fmt_names[format]);
       {
          /* Create a file with datasets LAT, RH. LAT is a dimscale. RH
@@ -460,7 +457,7 @@
          if (nc_inq_dimid(ncid, ODIM_NAME, &dimid)) ERR;
          if (nc_inq_varid(ncid, OVAR_NAME, &varid)) ERR;
          if (nc_inq_varid(ncid, OVAR2_NAME, &var2id)) ERR;
-         if (nc_redef(ncid)) ERR; 
+         if (nc_redef(ncid)) ERR;
          if (nc_rename_dim(ncid, dimid, NDIM_NAME)) ERR;
          if (nc_enddef(ncid)) ERR;
          if (nc_get_var_int(ncid, varid, lats_in)) ERR;
