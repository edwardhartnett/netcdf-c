# This is part of the netCDF package.
# Copyright 2018 University Corporation for Atmospheric Research/Unidata
# See COPYRIGHT file for conditions of use.
#
# Assemble the CPPFLAGS and LDFLAGS that point to all the needed
# libraries for netCDF-4.
#

AM_CPPFLAGS = -I$(top_builddir)/include -I$(top_srcdir)/include
AM_LDFLAGS =

if USE_DAP
AM_CPPFLAGS += -I${top_srcdir}/oc2
endif

<<<<<<< HEAD
if ENABLE_NCZARR
AM_CPPFLAGS += -I${top_srcdir}/libnczarr
endif

if ENABLE_S3_SDK
=======
if ENABLE_S3_SDK 
AM_LDFLAGS += -lstdc++
endif
if ! ENABLE_LIBXML2
# => tinyxml2
>>>>>>> 6d44ec39
AM_LDFLAGS += -lstdc++
endif

AM_TESTS_ENVIRONMENT = export TOPSRCDIR=${abs_top_srcdir}; export TOPBUILDDIR=${abs_top_builddir};<|MERGE_RESOLUTION|>--- conflicted
+++ resolved
@@ -13,19 +13,18 @@
 AM_CPPFLAGS += -I${top_srcdir}/oc2
 endif
 
-<<<<<<< HEAD
+
 if ENABLE_NCZARR
 AM_CPPFLAGS += -I${top_srcdir}/libnczarr
 endif
 
-if ENABLE_S3_SDK
-=======
+
 if ENABLE_S3_SDK 
 AM_LDFLAGS += -lstdc++
 endif
+
 if ! ENABLE_LIBXML2
 # => tinyxml2
->>>>>>> 6d44ec39
 AM_LDFLAGS += -lstdc++
 endif
 
