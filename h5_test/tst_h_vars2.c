--- conflicted
+++ resolved
@@ -29,7 +29,6 @@
 #define MAX_SYMBOL_LEN 2
 #define ELEMENTS_NAME "Elements"
     {
-<<<<<<< HEAD
         hid_t did[NUM_ELEMENTS], fapl_id, fcpl_id, gcpl_id;
         hsize_t num_obj;
         hid_t fileid, grpid, spaceid;
@@ -104,73 +103,7 @@
             H5Gclose(grpid) < 0 ||
             H5Fclose(fileid) < 0)
             ERR;
-=======
-	hid_t did[NUM_ELEMENTS], fapl_id, fcpl_id, gcpl_id;
-	hsize_t num_obj;
-	hid_t fileid, grpid, spaceid;
-	int i;
-	H5O_info_t obj_info;
-	char names[NUM_ELEMENTS][MAX_SYMBOL_LEN + 1] = {"H", "He", "Li", "Be", "B", "C"};
-	char name[MAX_SYMBOL_LEN + 1];
-	ssize_t size;
-
-	/* Create file, setting latest_format in access propertly list
-	 * and H5P_CRT_ORDER_TRACKED in the creation property list. */
-	if ((fapl_id = H5Pcreate(H5P_FILE_ACCESS)) < 0) ERR;
-	if (H5Pset_libver_bounds(fapl_id, H5F_LIBVER_LATEST, H5F_LIBVER_LATEST) < 0) ERR;
-	if ((fcpl_id = H5Pcreate(H5P_FILE_CREATE)) < 0) ERR;
-	if (H5Pset_link_creation_order(fcpl_id, H5P_CRT_ORDER_TRACKED|H5P_CRT_ORDER_INDEXED) < 0) ERR;
-	if ((fileid = H5Fcreate(FILE_NAME, H5F_ACC_TRUNC, fcpl_id, fapl_id)) < 0) ERR;
-
-	/* Create group, with link_creation_order set in the group
-	 * creation property list. */
-	if ((gcpl_id = H5Pcreate(H5P_GROUP_CREATE)) < 0) ERR;
-	if (H5Pset_link_creation_order(gcpl_id, H5P_CRT_ORDER_TRACKED|H5P_CRT_ORDER_INDEXED) < 0) ERR;
-	if ((grpid = H5Gcreate_anon(fileid, gcpl_id, H5P_DEFAULT)) < 0) ERR;
-	if ((H5Olink(grpid, fileid, ELEMENTS_NAME, H5P_DEFAULT, H5P_DEFAULT)) < 0) ERR;
-
-	/* Create a scalar space. */
-	if ((spaceid = H5Screate(H5S_SCALAR)) < 0) ERR;
-
-	/* Create the variables, one per element. */
-	for (i = 0; i < NUM_ELEMENTS; i++)
-	{
-	    if ((did[i] = H5Dcreate(grpid, names[i], H5T_NATIVE_INT,
-				    spaceid, H5P_DEFAULT)) < 0) ERR;
-	    if (H5Dclose(did[i]) < 0) ERR;
-	}
-
-	if (H5Pclose(fapl_id) < 0 ||
-	    H5Pclose(gcpl_id) < 0 ||
-	    H5Sclose(spaceid) < 0 ||
-	    H5Gclose(grpid) < 0 ||
-	    H5Fclose(fileid) < 0)
-	    ERR;
-
-	/* Now reopen the file and check the order. */
-	if ((fapl_id = H5Pcreate(H5P_FILE_ACCESS)) < 0) ERR;
-	if (H5Pset_libver_bounds(fapl_id, H5F_LIBVER_LATEST, H5F_LIBVER_LATEST) < 0) ERR;
-	if ((fileid = H5Fopen(FILE_NAME, H5F_ACC_RDONLY, fapl_id)) < 0) ERR;
-	if ((grpid = H5Gopen(fileid, ELEMENTS_NAME)) < 0) ERR;
-
-	if (H5Gget_num_objs(grpid, &num_obj) < 0) ERR;
-	if (num_obj != NUM_ELEMENTS) ERR;
-	for (i = 0; i < num_obj; i++)
-	{
-	    if (H5Oget_info_by_idx(grpid, ".", H5_INDEX_CRT_ORDER, H5_ITER_INC,
-				   i, &obj_info, H5P_DEFAULT) < 0) ERR;
-	    if (obj_info.type != H5O_TYPE_DATASET) ERR;
-	    if ((size = H5Lget_name_by_idx(grpid, ".", H5_INDEX_CRT_ORDER, H5_ITER_INC, i,
-					   NULL, 0, H5P_DEFAULT)) < 0) ERR;
-	    H5Lget_name_by_idx(grpid, ".", H5_INDEX_CRT_ORDER, H5_ITER_INC, i,
-			       name, size+1, H5P_DEFAULT);
-	    if (strcmp(name, names[i])) ERR;
-	}
-	if (H5Pclose(fapl_id) < 0 ||
-	    H5Gclose(grpid) < 0 ||
-	    H5Fclose(fileid) < 0)
-	    ERR;
->>>>>>> 0251ce71
+
     }
     SUMMARIZE_ERR;
     printf("*** Checking HDF5 variable ordering in root group...");
@@ -181,7 +114,6 @@
 #define DIMSCALE_NAME "Joe"
 #define NAME_ATTRIBUTE "short"
     {
-<<<<<<< HEAD
         hid_t fapl_id, fcpl_id;
         hid_t fileid, grpid;
         hsize_t num_obj;
@@ -254,71 +186,7 @@
             H5Gclose(grpid) < 0 ||
             H5Fclose(fileid) < 0)
             ERR;
-=======
-	hid_t fapl_id, fcpl_id;
-	hid_t fileid, grpid;
-	hsize_t num_obj;
-	int i;
-	H5O_info_t obj_info;
-	char names[NUM_DIMSCALES][MAX_SYMBOL_LEN + 1] = {"b", "a"};
-	char name[MAX_SYMBOL_LEN + 1];
-	hid_t dimscaleid;
-	hid_t dimscale_spaceid;
-	hsize_t dimscale_dims[1] = {DIM1_LEN};
-	ssize_t size;
-
-	/* Create file, setting latest_format in access propertly list
-	 * and H5P_CRT_ORDER_TRACKED in the creation property list. */
-	if ((fapl_id = H5Pcreate(H5P_FILE_ACCESS)) < 0) ERR;
-	if (H5Pset_libver_bounds(fapl_id, H5F_LIBVER_LATEST, H5F_LIBVER_LATEST) < 0) ERR;
-	if ((fcpl_id = H5Pcreate(H5P_FILE_CREATE)) < 0) ERR;
-	if (H5Pset_link_creation_order(fcpl_id, H5P_CRT_ORDER_TRACKED|H5P_CRT_ORDER_INDEXED) < 0) ERR;
-	if ((fileid = H5Fcreate(FILE_NAME, H5F_ACC_TRUNC, fcpl_id, fapl_id)) < 0) ERR;
-
-	if ((dimscale_spaceid = H5Screate_simple(1, dimscale_dims,
-						 dimscale_dims)) < 0) ERR;
-	/* Create the variables, one per element. */
-	for (i = 0; i < NUM_DIMSCALES; i++)
-	{
-	    /* Create our dimension scale. Use the built-in NAME attribute
-	     * on the dimscale. */
-	    if ((dimscaleid = H5Dcreate(fileid, names[i], H5T_NATIVE_INT,
-					dimscale_spaceid, H5P_DEFAULT)) < 0) ERR;
-	    if (H5DSset_scale(dimscaleid, NAME_ATTRIBUTE) < 0) ERR;
-
-	    if (H5Dclose(dimscaleid) < 0) ERR;
-	}
-
-	if (H5Pclose(fapl_id) < 0 ||
-	    H5Pclose(fcpl_id) < 0 ||
-	    H5Sclose(dimscale_spaceid) < 0 ||
-	    H5Fclose(fileid) < 0)
-	    ERR;
-
-	/* Now reopen the file and check the order. */
-	if ((fapl_id = H5Pcreate(H5P_FILE_ACCESS)) < 0) ERR;
-	if (H5Pset_libver_bounds(fapl_id, H5F_LIBVER_LATEST, H5F_LIBVER_LATEST) < 0) ERR;
-	if ((fileid = H5Fopen(FILE_NAME, H5F_ACC_RDONLY, fapl_id)) < 0) ERR;
-	if ((grpid = H5Gopen(fileid, "/")) < 0) ERR;
-
-	if (H5Gget_num_objs(grpid, &num_obj) < 0) ERR;
-	if (num_obj != NUM_DIMSCALES) ERR;
-	for (i = 0; i < num_obj; i++)
-	{
-	    if (H5Oget_info_by_idx(grpid, ".", H5_INDEX_CRT_ORDER, H5_ITER_INC,
-				   i, &obj_info, H5P_DEFAULT) < 0) ERR;
-	    if (obj_info.type != H5O_TYPE_DATASET) ERR;
-	    if ((size = H5Lget_name_by_idx(grpid, ".", H5_INDEX_CRT_ORDER, H5_ITER_INC, i,
-					   NULL, 0, H5P_DEFAULT)) < 0) ERR;
-	    if (H5Lget_name_by_idx(grpid, ".", H5_INDEX_CRT_ORDER, H5_ITER_INC, i,
-				   name, size+1, H5P_DEFAULT) < 0) ERR;
-	    if (strcmp(name, names[i])) ERR;
-	}
-	if (H5Pclose(fapl_id) < 0 ||
-	    H5Gclose(grpid) < 0 ||
-	    H5Fclose(fileid) < 0)
-	    ERR;
->>>>>>> 0251ce71
+
     }
     SUMMARIZE_ERR;
     printf("*** Checking HDF5 variable ordering flags with redef-type situations...");
@@ -328,7 +196,6 @@
 #define ELEMENTS_NAME "Elements"
 #define VAR_NAME "Sears_Zemansky_and_Young"
     {
-<<<<<<< HEAD
         hid_t did, fapl_id, fcpl_id, gcpl_id, attid;
         hsize_t num_obj;
         hid_t fileid, grpid, spaceid;
@@ -415,84 +282,7 @@
             H5Gclose(grpid) < 0 ||
             H5Fclose(fileid) < 0)
             ERR;
-=======
-	hid_t did, fapl_id, fcpl_id, gcpl_id, attid;
-	hsize_t num_obj;
-	hid_t fileid, grpid, spaceid;
-	float val = 3.1495;
-	H5O_info_t obj_info;
-	char name[MAX_NAME_LEN + 1];
-	ssize_t size;
-
-	/* Create file, setting latest_format in access propertly list
-	 * and H5P_CRT_ORDER_TRACKED in the creation property list. */
-	if ((fapl_id = H5Pcreate(H5P_FILE_ACCESS)) < 0) ERR;
-	if (H5Pset_libver_bounds(fapl_id, H5F_LIBVER_LATEST, H5F_LIBVER_LATEST) < 0) ERR;
-	if ((fcpl_id = H5Pcreate(H5P_FILE_CREATE)) < 0) ERR;
-	if (H5Pset_link_creation_order(fcpl_id, H5P_CRT_ORDER_TRACKED|H5P_CRT_ORDER_INDEXED) < 0) ERR;
-	if ((fileid = H5Fcreate(FILE_NAME, H5F_ACC_TRUNC, fcpl_id, fapl_id)) < 0) ERR;
-
-	/* Create group, with link_creation_order set in the group
-	 * creation property list. */
-	if ((gcpl_id = H5Pcreate(H5P_GROUP_CREATE)) < 0) ERR;
-	if (H5Pset_link_creation_order(gcpl_id, H5P_CRT_ORDER_TRACKED|H5P_CRT_ORDER_INDEXED) < 0) ERR;
-	if ((grpid = H5Gcreate_anon(fileid, gcpl_id, H5P_DEFAULT)) < 0) ERR;
-	if ((H5Olink(grpid, fileid, ELEMENTS_NAME, H5P_DEFAULT, H5P_DEFAULT)) < 0) ERR;
-
-	/* Create a scalar space. */
-	if ((spaceid = H5Screate(H5S_SCALAR)) < 0) ERR;
-
-	/* Create a scalar variable. */
-	if ((did = H5Dcreate(grpid, VAR_NAME, H5T_NATIVE_INT,
-			     spaceid, H5P_DEFAULT)) < 0) ERR;
-	if (H5Dclose(did) < 0) ERR;
-
-	/* Flush the HDF5 buffers. */
-	H5Fflush(fileid, H5F_SCOPE_GLOBAL);
-
-	/* Delete the variable. Just to be mean. */
-	if (H5Gunlink(grpid, VAR_NAME) < 0) ERR;
-
-	/* Re-reate the scalar variable. */
-	if ((did = H5Dcreate(grpid, VAR_NAME, H5T_NATIVE_INT,
-			     spaceid, H5P_DEFAULT)) < 0) ERR;
-
-	/* Add an attribute. */
-	if ((attid = H5Acreate(did, "Some_Attribute", H5T_NATIVE_FLOAT, spaceid,
-			       H5P_DEFAULT)) < 0) ERR;
-	if (H5Awrite(attid, H5T_NATIVE_FLOAT, &val) < 0) ERR;
-
-	if (H5Aclose(attid) < 0) ERR;
-	if (H5Dclose(did) < 0) ERR;
-
-	if (H5Pclose(fapl_id) < 0 ||
-	    H5Pclose(gcpl_id) < 0 ||
-	    H5Sclose(spaceid) < 0 ||
-	    H5Gclose(grpid) < 0 ||
-	    H5Fclose(fileid) < 0)
-	    ERR;
-
-	/* Now reopen the file and check the order. */
-	if ((fapl_id = H5Pcreate(H5P_FILE_ACCESS)) < 0) ERR;
-	if (H5Pset_libver_bounds(fapl_id, H5F_LIBVER_LATEST, H5F_LIBVER_LATEST) < 0) ERR;
-	if ((fileid = H5Fopen(FILE_NAME, H5F_ACC_RDONLY, fapl_id)) < 0) ERR;
-	if ((grpid = H5Gopen(fileid, ELEMENTS_NAME)) < 0) ERR;
-
-	if (H5Gget_num_objs(grpid, &num_obj) < 0) ERR;
-	if (num_obj != 1) ERR;
-	if (H5Oget_info_by_idx(grpid, ".", H5_INDEX_CRT_ORDER, H5_ITER_INC,
-			       0, &obj_info, H5P_DEFAULT) < 0) ERR;
-	if (obj_info.type != H5O_TYPE_DATASET) ERR;
-	if ((size = H5Lget_name_by_idx(grpid, ".", H5_INDEX_CRT_ORDER, H5_ITER_INC, 0,
-				       NULL, 0, H5P_DEFAULT)) < 0) ERR;
-	H5Lget_name_by_idx(grpid, ".", H5_INDEX_CRT_ORDER, H5_ITER_INC, 0,
-			   name, size+1, H5P_DEFAULT);
-	if (strcmp(name, VAR_NAME)) ERR;
-	if (H5Pclose(fapl_id) < 0 ||
-	    H5Gclose(grpid) < 0 ||
-	    H5Fclose(fileid) < 0)
-	    ERR;
->>>>>>> 0251ce71
+
     }
     SUMMARIZE_ERR;
     printf("*** Checking HDF5 variable compession and filters...");
