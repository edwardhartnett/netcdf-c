--- conflicted
+++ resolved
@@ -108,12 +108,6 @@
 char* macros[128];
 
 /*Forward */
-<<<<<<< HEAD
-=======
-#ifdef DEBUG
-static const char* kind2string(int kind);
-#endif
->>>>>>> 2856ee75
 static char* expand(const char* s);
 static void setmacros(void);
 static void reclaimmacros(void);
@@ -218,10 +212,7 @@
     return "Unknown";
 }
 #endif
-<<<<<<< HEAD
-=======
-
->>>>>>> 2856ee75
+
 static char*
 expand(const char* s)
 {
