/** \file
Attribute functions

These functions read and write attributes.

Copyright 2010 University Corporation for Atmospheric
Research/Unidata. See \ref copyright file for more info.  */

#include "ncdispatch.h"

/** \name Getting Attributes

Functions to get the values of attributes.
 */
/*! \{ */

/*!
\ingroup attributes
Get an attribute of any type.

The nc_get_att() functions works for any type of attribute, and must
be used to get attributes of user-defined type. We recommend that they
type safe versions of this function be used where possible.

\param ncid NetCDF or group ID, from a previous call to nc_open(),
nc_create(), nc_def_grp(), or associated inquiry functions such as
nc_inq_ncid().

\param varid Variable ID of the attribute's variable, or ::NC_GLOBAL
for a global attribute.

\param name Attribute \ref object_name.

\param value Pointer to location for returned attribute value(s). All
elements of the vector of attribute values are returned, so you must
allocate enough space to hold them. Before using the value as a C
string, make sure it is null-terminated. Call nc_inq_attlen() first to
find out the length of the attribute.

\note See documentation for nc_get_att_string() regarding a special case where memory must be explicitly released.

*/
int
nc_get_att(int ncid, int varid, const char *name, void *value)
{
   NC* ncp;
   int stat = NC_NOERR;
   nc_type xtype;

   if ((stat = NC_check_id(ncid, &ncp)))
      return stat;

   /* Need to get the type */
   if ((stat = nc_inq_atttype(ncid, varid, name, &xtype)))
      return stat;

   return ncp->dispatch->get_att(ncid, varid, name, value, xtype);
}
/*! \} */

/*!
\ingroup attributes
Get an attribute.

This function gets an attribute from the netCDF file. The nc_get_att()
function works with any type of data, including user defined types.

\note The netCDF library reads all attributes into memory when the
file is opened with nc_open(). Getting an attribute copies the value
from the in-memory store, and does not incure any file I/O penalties.

\param ncid NetCDF or group ID, from a previous call to nc_open(),
nc_create(), nc_def_grp(), or associated inquiry functions such as
nc_inq_ncid().

\param varid Variable ID of the attribute's variable, or ::NC_GLOBAL
for a global attribute.

\param name Attribute \ref object_name.

\param value Pointer to location for returned attribute value(s). All
elements of the vector of attribute values are returned, so you must
allocate enough space to hold them. If you don't know how much
space to reserve, call nc_inq_attlen() first to find out the length of
the attribute.

<h1>Example</h1>

Here is an example using nc_get_att_double() to determine the values
of a variable attribute named valid_range for a netCDF variable named
rh and using nc_get_att_text() to read a global attribute named title
in an existing netCDF dataset named foo.nc.

In this example, it is assumed that we don't know how many values will
be returned, but that we do know the types of the attributes. Hence,
to allocate enough space to store them, we must first inquire about
the length of the attributes.

\code
     #include <netcdf.h>
        ...
     int  status;
     int  ncid;
     int  rh_id;
     int  vr_len, t_len;
     double *vr_val;
     char *title;
     extern char *malloc()

        ...
     status = nc_open("foo.nc", NC_NOWRITE, &ncid);
     if (status != NC_NOERR) handle_error(status);
        ...
     status = nc_inq_varid (ncid, "rh", &rh_id);
     if (status != NC_NOERR) handle_error(status);
        ...
     status = nc_inq_attlen (ncid, rh_id, "valid_range", &vr_len);
     if (status != NC_NOERR) handle_error(status);
     status = nc_inq_attlen (ncid, NC_GLOBAL, "title", &t_len);
     if (status != NC_NOERR) handle_error(status);

     vr_val = (double *) malloc(vr_len * sizeof(double));
     title = (char *) malloc(t_len + 1);

     status = nc_get_att_double(ncid, rh_id, "valid_range", vr_val);
     if (status != NC_NOERR) handle_error(status);
     status = nc_get_att_text(ncid, NC_GLOBAL, "title", title);
     if (status != NC_NOERR) handle_error(status);
     title[t_len] = '\0';
        ...
\endcode
*/
/*! \{ */
int
nc_get_att_text(int ncid, int varid, const char *name, signed char *value)
{
   NC* ncp;
   int stat = NC_check_id(ncid, &ncp);
   if(stat != NC_NOERR) return stat;
   return ncp->dispatch->get_att(ncid, varid, name, (void *)value, NC_CHAR);
}

int
nc_get_att_schar(int ncid, int varid, const char *name, signed char *value)
{
   NC* ncp;
   int stat = NC_check_id(ncid, &ncp);
   if(stat != NC_NOERR) return stat;
   return ncp->dispatch->get_att(ncid, varid, name, (void *)value, NC_BYTE);
}

int
nc_get_att_uchar(int ncid, int varid, const char *name, unsigned char *value)
{
   NC* ncp;
   int stat = NC_check_id(ncid, &ncp);
   if(stat != NC_NOERR) return stat;
   return ncp->dispatch->get_att(ncid, varid, name, (void *)value, NC_UBYTE);
}

int
nc_get_att_short(int ncid, int varid, const char *name, short *value)
{
   NC* ncp;
   int stat = NC_check_id(ncid, &ncp);
   if(stat != NC_NOERR) return stat;
   return ncp->dispatch->get_att(ncid, varid, name, (void *)value, NC_SHORT);
}

int
nc_get_att_int(int ncid, int varid, const char *name, int *value)
{
   NC* ncp;
   int stat = NC_check_id(ncid, &ncp);
   if(stat != NC_NOERR) return stat;
   return ncp->dispatch->get_att(ncid, varid, name, (void *)value, NC_INT);
}

int
nc_get_att_long(int ncid, int varid, const char *name, long *value)
{
   NC* ncp;
   int stat = NC_check_id(ncid, &ncp);
   if(stat != NC_NOERR) return stat;
   return ncp->dispatch->get_att(ncid, varid, name, (void *)value, longtype);
}

int
nc_get_att_float(int ncid, int varid, const char *name, float *value)
{
   NC* ncp;
   int stat = NC_check_id(ncid, &ncp);
   if(stat != NC_NOERR) return stat;
   return ncp->dispatch->get_att(ncid, varid, name, (void *)value, NC_FLOAT);
}

int
nc_get_att_double(int ncid, int varid, const char *name, double *value)
{
   NC* ncp;
   int stat = NC_check_id(ncid, &ncp);
   if(stat != NC_NOERR) return stat;
   return ncp->dispatch->get_att(ncid, varid, name, (void *)value, NC_DOUBLE);
}

int
nc_get_att_ubyte(int ncid, int varid, const char *name, unsigned char *value)
{
   NC* ncp;
   int stat = NC_check_id(ncid, &ncp);
   if(stat != NC_NOERR) return stat;
   return ncp->dispatch->get_att(ncid, varid, name, (void *)value, NC_UBYTE);
}

int
nc_get_att_ushort(int ncid, int varid, const char *name, unsigned short *value)
{
   NC* ncp;
   int stat = NC_check_id(ncid, &ncp);
   if(stat != NC_NOERR) return stat;
   return ncp->dispatch->get_att(ncid, varid, name, (void *)value, NC_USHORT);
}

int
nc_get_att_uint(int ncid, int varid, const char *name, unsigned int *value)
{
   NC* ncp;
   int stat = NC_check_id(ncid, &ncp);
   if(stat != NC_NOERR) return stat;
   return ncp->dispatch->get_att(ncid, varid, name, (void *)value, NC_UINT);
}

int
nc_get_att_longlong(int ncid, int varid, const char *name, long long *value)
{
   NC* ncp;
   int stat = NC_check_id(ncid, &ncp);
   if(stat != NC_NOERR) return stat;
   return ncp->dispatch->get_att(ncid, varid, name, (void *)value, NC_INT64);
}

int
nc_get_att_ulonglong(int ncid, int varid, const char *name, unsigned long long *value)
{
   NC *ncp;
   int stat = NC_check_id(ncid, &ncp);
   if(stat != NC_NOERR) return stat;
   return ncp->dispatch->get_att(ncid, varid, name, (void *)value, NC_UINT64);
}
/*! \} */

/*!
\ingroup attributes
Get a variable-length string attribute.

This function gets an attribute from netCDF file. Thhe nc_get_att() function works with any type of data including user defined types, but this function will retrieve attributes which are of type variable-length string.

\note Note that unlike most other nc_get_att functions, nc_get_att_string() allocates a chunk of memory which is returned to the calling function.  This chunk of memory must be specifically deallocated with nc_free_string() to avoid any memory leaks.  Also note that you must still preallocate the memory needed for the array of pointers passed to nc_get_att_string().

\param ncid NetCDF or group ID, from a previous call to nc_open(),
nc_create(), nc_def_grp(), or associated inquiry functions such as
nc_inq_ncid().

\param varid Variable ID of the attribute's variable, or ::NC_GLOBAL
for a global attribute.

\param name Attribute \ref object_name.

\param value Pointer to location for returned attribute value(s). All
elements of the vector of attribute values are returned, so you must
allocate enough space to hold them. If you don't know how much
space to reserve, call nc_inq_attlen() first to find out the length of
the attribute.

\section nc_get_att_string_example Example

\code{.c}
#include <stdlib.h>
#include <stdio.h>
#include <string.h>

#include <netcdf.h>

void check(int stat) {
  if (stat != NC_NOERR) {
    printf("NetCDF error: %s\n", nc_strerror(stat));
    exit(1);
  }
}

int main(int argc, char ** argv) {
  int stat = 0;

  int ncid = 0;
  stat = nc_open("test.nc", NC_NOWRITE, &ncid); check(stat);

  int varid = 0;
  stat = nc_inq_varid(ncid, "variable", &varid); check(stat);

  size_t attlen = 0;
  stat = nc_inq_attlen(ncid, varid, "attribute", &attlen); check(stat);

  char **string_attr = (char**)malloc(attlen * sizeof(char*));
  memset(string_attr, 0, attlen * sizeof(char*));

  stat = nc_get_att_string(ncid, varid, "attribute", string_attr); check(stat);

  for (size_t k = 0; k < attlen; ++k) {
    printf("variable:attribute[%d] = %s\n", k, string_attr[k]);
  }

  stat = nc_free_string(attlen, string_attr); check(stat);

  free(string_attr);

  stat = nc_close(ncid); check(stat);

  return 0;
}
\endcode


*/
int
nc_get_att_string(int ncid, int varid, const char *name, signed char **value)
{
    NC *ncp;
    int stat = NC_check_id(ncid, &ncp);
    if(stat != NC_NOERR) return stat;
    return ncp->dispatch->get_att(ncid,varid,name,(void*)value, NC_STRING);
<<<<<<< HEAD
}
/*! \} */
=======
}
>>>>>>> 99092217
<|MERGE_RESOLUTION|>--- conflicted
+++ resolved
@@ -328,9 +328,5 @@
     int stat = NC_check_id(ncid, &ncp);
     if(stat != NC_NOERR) return stat;
     return ncp->dispatch->get_att(ncid,varid,name,(void*)value, NC_STRING);
-<<<<<<< HEAD
-}
-/*! \} */
-=======
-}
->>>>>>> 99092217
+}
+/*! \} */