## This is a automake file, part of Unidata's netCDF package.
# Copyright 2005, see the COPYRIGHT file for more information.

# This Makefile controls the building of the dispatch layer of the
# netCDF library. The dispatch layer decides whether to call the
# netcdf-classic code, netcdf-4 code, nc3 dap code, or nc4 dap
# code. It also contains code that sit above the dispatch layer, like
# the v2 API.

# $Id: Makefile.am,v 1.10 2010/06/01 15:34:50 ed Exp $

# This is our output
noinst_LTLIBRARIES = libdispatch.la

# The source files.
libdispatch_la_SOURCES = netcdf.m4 dispatch.h parallel.c copy.c	\
error.c
if USE_NETCDF4
libdispatch_la_SOURCES += nc4.c
endif

# Does  the user want the V2 API?
if BUILD_V2
noinst_LTLIBRARIES += libnetcdf2.la 
libnetcdf2_la_SOURCES = v2i.c
endif # BUILD_V2

# Include this so that user does not have to have m4.
EXTRA_DIST = netcdf.c

# Set up include directories.
<<<<<<< HEAD
AM_CPPFLAGS = -I${top_srcdir}/include -I${top_srcdir}/liblib -I${top_srcdir}/libsrc
=======
AM_CPPFLAGS = -I${top_srcdir} -I${top_srcdir}/liblib -I${top_srcdir}/libsrc
>>>>>>> 7a31e82e
if USE_DAP
AM_CPPFLAGS += -I${top_srcdir}/oc
endif

# Clean up.
MAINTAINERCLEANFILES = netcdf.c

# This tells make how to turn .m4 files into .c files.
.m4.c:
	if test -f $@ ; then rm -f $@.bak ; cp $@ $@.bak ; fi
	m4 $(AM_M4FLAGS) $(M4FLAGS) $< >$@



<|MERGE_RESOLUTION|>--- conflicted
+++ resolved
@@ -1,50 +1,41 @@
-## This is a automake file, part of Unidata's netCDF package.
-# Copyright 2005, see the COPYRIGHT file for more information.
-
-# This Makefile controls the building of the dispatch layer of the
-# netCDF library. The dispatch layer decides whether to call the
-# netcdf-classic code, netcdf-4 code, nc3 dap code, or nc4 dap
-# code. It also contains code that sit above the dispatch layer, like
-# the v2 API.
-
-# $Id: Makefile.am,v 1.10 2010/06/01 15:34:50 ed Exp $
-
-# This is our output
-noinst_LTLIBRARIES = libdispatch.la
-
-# The source files.
-libdispatch_la_SOURCES = netcdf.m4 dispatch.h parallel.c copy.c	\
-error.c
-if USE_NETCDF4
-libdispatch_la_SOURCES += nc4.c
-endif
-
-# Does  the user want the V2 API?
-if BUILD_V2
-noinst_LTLIBRARIES += libnetcdf2.la 
-libnetcdf2_la_SOURCES = v2i.c
-endif # BUILD_V2
-
-# Include this so that user does not have to have m4.
-EXTRA_DIST = netcdf.c
-
-# Set up include directories.
-<<<<<<< HEAD
-AM_CPPFLAGS = -I${top_srcdir}/include -I${top_srcdir}/liblib -I${top_srcdir}/libsrc
-=======
-AM_CPPFLAGS = -I${top_srcdir} -I${top_srcdir}/liblib -I${top_srcdir}/libsrc
->>>>>>> 7a31e82e
-if USE_DAP
-AM_CPPFLAGS += -I${top_srcdir}/oc
-endif
-
-# Clean up.
-MAINTAINERCLEANFILES = netcdf.c
-
-# This tells make how to turn .m4 files into .c files.
-.m4.c:
-	if test -f $@ ; then rm -f $@.bak ; cp $@ $@.bak ; fi
-	m4 $(AM_M4FLAGS) $(M4FLAGS) $< >$@
-
-
-
+## This is a automake file, part of Unidata's netCDF package.
+# Copyright 2005, see the COPYRIGHT file for more information.
+
+# This Makefile controls the building of the dispatch layer of the
+# netCDF library. The dispatch layer decides whether to call the
+# netcdf-classic code, netcdf-4 code, nc3 dap code, or nc4 dap
+# code. It also contains code that sit above the dispatch layer, like
+# the v2 API.
+
+# $Id: Makefile.am,v 1.10 2010/06/01 15:34:50 ed Exp $
+
+# Set up include directories.
+AM_CPPFLAGS = -I${top_srcdir}/include -I${top_srcdir}/liblib -I${top_srcdir}/libsrc
+
+# This is our output
+noinst_LTLIBRARIES = libdispatch.la
+
+# The source files.
+libdispatch_la_SOURCES = dispatch.h parallel.c copy.c file.c dim.c	\
+att.c error.c var.c dispatch.c
+
+# Add functions only found in netCDF-4.
+if USE_NETCDF4
+libdispatch_la_SOURCES += nc4.c
+endif # USE_NETCDF4
+
+# Add functions needed by opendap client.
+if USE_DAP
+libdispatch_la_SOURCES += dap.c
+AM_CPPFLAGS += -I${top_srcdir}/oc
+endif # USE_DAP
+
+# Add V2 API functions.
+if BUILD_V2
+noinst_LTLIBRARIES += libnetcdf2.la 
+libnetcdf2_la_SOURCES = v2i.c
+endif # BUILD_V2
+
+
+
+