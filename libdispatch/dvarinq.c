/*! \file
Functions for inquiring about variables.

Copyright 2010 University Corporation for Atmospheric
Research/Unidata. See COPYRIGHT file for more info.
*/

#include "config.h"
#include "netcdf.h"
#include "ncdispatch.h"
#include "nc4compress.h"

/** \name Learning about Variables

Functions to learn about the variables in a file. */
/*! \{ */ /* All these functions are part of this named group... */

/** 
\ingroup variables
Find the ID of a variable, from the name.

The function nc_inq_varid returns the ID of a netCDF variable, given
its name.

\param ncid NetCDF or group ID, from a previous call to nc_open(),
nc_create(), nc_def_grp(), or associated inquiry functions such as 
nc_inq_ncid().

\param name Name of the variable.

\param varidp Pointer to location for returned variable ID.  \ref
ignored_if_null.

\returns ::NC_NOERR No error.
\returns ::NC_EBADID Bad ncid.

\section nc_inq_varid_example4 Example

Here is an example using nc_inq_varid to find out the ID of a variable
named rh in an existing netCDF dataset named foo.nc:

\code
     #include <netcdf.h>
        ...
     int  status, ncid, rh_id;
        ...
     status = nc_open("foo.nc", NC_NOWRITE, &ncid);
     if (status != NC_NOERR) handle_error(status);
        ...
     status = nc_inq_varid (ncid, "rh", &rh_id);
     if (status != NC_NOERR) handle_error(status);
\endcode
 */
int
nc_inq_varid(int ncid, const char *name, int *varidp)
{
   NC* ncp;
   int stat = NC_check_id(ncid, &ncp);
   if(stat != NC_NOERR) return stat;
   return ncp->dispatch->inq_varid(ncid, name, varidp);
}

/** 
\ingroup variables
Learn about a variable.

\param ncid NetCDF or group ID, from a previous call to nc_open(),
nc_create(), nc_def_grp(), or associated inquiry functions such as 
nc_inq_ncid().

\param varid Variable ID

\param name Returned \ref object_name of variable. \ref
ignored_if_null.

\param xtypep Pointer where typeid will be stored. \ref ignored_if_null.

\param ndimsp Pointer where number of dimensions will be
stored. \ref ignored_if_null.

\param dimidsp Pointer where array of dimension IDs will be
stored. \ref ignored_if_null.

\param nattsp Pointer where number of attributes will be
stored. \ref ignored_if_null.

\returns ::NC_NOERR No error.
\returns ::NC_EBADID Bad ncid.
\returns ::NC_ENOTVAR Invalid variable ID.

\section nc_inq_var_example5 Example

Here is an example using nc_inq_var() to find out about a variable named
rh in an existing netCDF dataset named foo.nc:

\code
     #include <netcdf.h>
        ...
     int  status                     
     int  ncid;                      
     int  rh_id;                     
     nc_type rh_type;                
     int rh_ndims;                   
     int  rh_dimids[NC_MAX_VAR_DIMS];
     int rh_natts 
        ...
     status = nc_open ("foo.nc", NC_NOWRITE, &ncid);
     if (status != NC_NOERR) handle_error(status);
        ...
     status = nc_inq_varid (ncid, "rh", &rh_id);
     if (status != NC_NOERR) handle_error(status);
     status = nc_inq_var (ncid, rh_id, 0, &rh_type, &rh_ndims, rh_dimids,
                          &rh_natts);
     if (status != NC_NOERR) handle_error(status);
\endcode

 */
int
nc_inq_var(int ncid, int varid, char *name, nc_type *xtypep,  
	   int *ndimsp, int *dimidsp, int *nattsp)
{
   NC* ncp;
   int stat = NC_check_id(ncid, &ncp);
   if(stat != NC_NOERR) return stat;
   return ncp->dispatch->inq_var_all(ncid, varid, name, xtypep, ndimsp, 
				     dimidsp, nattsp, NULL, NULL, NULL, 
				     NULL, NULL, NULL, NULL, NULL, NULL,
				     NULL);
}

/** 
\ingroup variables
Learn the name of a variable.

\param ncid NetCDF or group ID, from a previous call to nc_open(),
nc_create(), nc_def_grp(), or associated inquiry functions such as 
nc_inq_ncid().

\param varid Variable ID

\param name Returned variable name. The caller must allocate space for
the returned name. The maximum length is ::NC_MAX_NAME. Ignored if
NULL.

\returns ::NC_NOERR No error.
\returns ::NC_EBADID Bad ncid.
\returns ::NC_ENOTVAR Invalid variable ID.
 */
int 
nc_inq_varname(int ncid, int varid, char *name)
{
   return nc_inq_var(ncid, varid, name, NULL, NULL,
		     NULL, NULL);
}

/** Learn the type of a variable.
\ingroup variables

\param ncid NetCDF or group ID, from a previous call to nc_open(),
nc_create(), nc_def_grp(), or associated inquiry functions such as 
nc_inq_ncid().

\param varid Variable ID

\param typep Pointer where typeid will be stored. \ref ignored_if_null.

\returns ::NC_NOERR No error.
\returns ::NC_EBADID Bad ncid.
\returns ::NC_ENOTVAR Invalid variable ID.
 */
int 
nc_inq_vartype(int ncid, int varid, nc_type *typep)
{
   return nc_inq_var(ncid, varid, NULL, typep, NULL,
		     NULL, NULL);
}

/** Learn how many dimensions are associated with a variable.
\ingroup variables

\param ncid NetCDF or group ID, from a previous call to nc_open(),
nc_create(), nc_def_grp(), or associated inquiry functions such as 
nc_inq_ncid().

\param varid Variable ID

\param ndimsp Pointer where number of dimensions will be
stored. \ref ignored_if_null.

\returns ::NC_NOERR No error.
\returns ::NC_EBADID Bad ncid.
\returns ::NC_ENOTVAR Invalid variable ID.
 */
int 
nc_inq_varndims(int ncid, int varid, int *ndimsp)
{
   return nc_inq_var(ncid, varid, NULL, NULL, ndimsp, NULL, NULL);
}

/** Learn the dimension IDs associated with a variable.
\ingroup variables

\param ncid NetCDF or group ID, from a previous call to nc_open(),
nc_create(), nc_def_grp(), or associated inquiry functions such as 
nc_inq_ncid().

\param varid Variable ID

\param dimidsp Pointer where array of dimension IDs will be
stored. \ref ignored_if_null.

\returns ::NC_NOERR No error.
\returns ::NC_EBADID Bad ncid.
\returns ::NC_ENOTVAR Invalid variable ID.
 */
int 
nc_inq_vardimid(int ncid, int varid, int *dimidsp)
{
   return nc_inq_var(ncid, varid, NULL, NULL, NULL, 
		     dimidsp, NULL);
}

/** Learn how many attributes are associated with a variable.
\ingroup variables

\param ncid NetCDF or group ID, from a previous call to nc_open(),
nc_create(), nc_def_grp(), or associated inquiry functions such as 
nc_inq_ncid().

\param varid Variable ID

\param nattsp Pointer where number of attributes will be
stored. \ref ignored_if_null.

\returns ::NC_NOERR No error.
\returns ::NC_EBADID Bad ncid.
\returns ::NC_ENOTVAR Invalid variable ID.
 */
int 
nc_inq_varnatts(int ncid, int varid, int *nattsp)
{
   if (varid == NC_GLOBAL)
      return nc_inq_natts(ncid,nattsp);
   /*else*/
   return nc_inq_var(ncid, varid, NULL, NULL, NULL, NULL, 
		     nattsp);
}

#ifdef USE_NETCDF4
/** \ingroup variables
Learn the storage and deflate settings for a variable.

This is a wrapper for nc_inq_var_all().

\param ncid NetCDF or group ID, from a previous call to nc_open(),
nc_create(), nc_def_grp(), or associated inquiry functions such as 
nc_inq_ncid().

\param varid Variable ID

\param shufflep A 1 will be written here if the shuffle filter is
turned on for this variable, and a 0 otherwise. \ref ignored_if_null.

\param deflatep If this pointer is non-NULL, the nc_inq_var_deflate
function will write a 1 if the deflate filter is turned on for this
variable, and a 0 otherwise.
\ref ignored_if_null.

\param deflate_paramsp If a compression filter is in use for this
variable, the deflate_level will be writen here.
\ref ignored_if_null.

\returns ::NC_NOERR No error.
\returns ::NC_ENOTNC4 Not a netCDF-4 file. 
\returns ::NC_EBADID Bad ncid.
\returns ::NC_ENOTVAR Invalid variable ID.
*/
int
nc_inq_var_deflate(int ncid, int varid, int *shufflep, int *deflatep,
		   int *deflate_levelp)
{
   NC* ncp;
   char* algorithm;
   int nparams;
   nc_compression_t params;
   int stat = NC_check_id(ncid,&ncp);
   if(stat != NC_NOERR) return stat;
   stat =  ncp->dispatch->inq_var_all(
      ncid, varid,
      NULL, /*name*/
      NULL, /*xtypep*/
      NULL, /*ndimsp*/
      NULL, /*dimidsp*/
      NULL, /*nattsp*/
      shufflep, /*shufflep*/
      &algorithm, /*compressor*/
      &nparams,       /* nparamsp*/
      params.params, /*paramsp*/
      NULL, /*fletcher32p*/
      NULL, /*contiguousp*/
      NULL, /*chunksizep*/
      NULL, /*nofillp*/
      NULL, /*fillvaluep*/
      NULL /*endianp*/
      );
   if(stat == NC_NOERR) {
      if(deflatep != NULL)
	  *deflatep = (strcmp(algorithm,"zip")==0?1:0);
      if(deflate_levelp != NULL)
          *deflate_levelp = params.zip.level;
   }
   return stat;
}

/** \ingroup variables
Learn the szip settings of a variable.

This function returns the szip settings for a variable. NetCDF does
not allow variables to be created with szip (due to license problems
with the szip library), but we do enable read-only access of HDF5
files with szip compression.

This is a wrapper for nc_inq_var_all().

\param ncid NetCDF or group ID, from a previous call to nc_open(),
nc_create(), nc_def_grp(), or associated inquiry functions such as 
nc_inq_ncid().

\param varid Variable ID

\param options_maskp The szip options mask will be copied to this
pointer. \ref ignored_if_null.

\param pixels_per_blockp The szip pixels per block will be copied
here. \ref ignored_if_null.

\returns ::NC_NOERR No error.
\returns ::NC_EBADID Bad ncid.
\returns ::NC_ENOTNC4 Not a netCDF-4 file. 
\returns ::NC_ENOTVAR Invalid variable ID.
*/
int
nc_inq_var_szip(int ncid, int varid, int *options_maskp, int *pixels_per_blockp)
{
   NC* ncp;
   nc_compression_t parms;
   int stat = NC_check_id(ncid,&ncp);
   if(stat != NC_NOERR) return stat;
   stat = ncp->dispatch->inq_var_all(
      ncid, varid,
      NULL, /*name*/
      NULL, /*xtypep*/
      NULL, /*ndimsp*/
      NULL, /*dimidsp*/
      NULL, /*nattsp*/
      NULL, /*shufflep*/
      NULL, /*compressor*/
      NULL, /*nparamsp*/
      NULL, /*paramsp*/
      NULL, /*fletcher32p*/
      NULL, /*contiguousp*/
      NULL, /*chunksizep*/
      NULL, /*nofillp*/
      NULL, /*fillvaluep*/
      NULL /*endianp*/
      );
  if(stat == NC_NOERR) {
    if(options_maskp) *options_maskp = parms.szip.options_mask;
    if(pixels_per_blockp) *pixels_per_blockp = parms.szip.pixels_per_block;
  }
  return stat;
}

/** \ingroup variables
Learn the checksum settings for a variable. 

This is a wrapper for nc_inq_var_all().

\param ncid NetCDF or group ID, from a previous call to nc_open(),
nc_create(), nc_def_grp(), or associated inquiry functions such as 
nc_inq_ncid().

\param varid Variable ID

\param fletcher32p Will be set to ::NC_FLETCHER32 if the fletcher32
checksum filter is turned on for this variable, and ::NC_NOCHECKSUM if
it is not. \ref ignored_if_null.

\returns ::NC_NOERR No error.
\returns ::NC_EBADID Bad ncid.
\returns ::NC_ENOTNC4 Not a netCDF-4 file. 
\returns ::NC_ENOTVAR Invalid variable ID.
*/
int
nc_inq_var_fletcher32(int ncid, int varid, int *fletcher32p)
{
   NC* ncp;
   int stat = NC_check_id(ncid,&ncp);
   if(stat != NC_NOERR) return stat;
   return ncp->dispatch->inq_var_all(
      ncid, varid,
      NULL, /*name*/
      NULL, /*xtypep*/
      NULL, /*ndimsp*/
      NULL, /*dimidsp*/
      NULL, /*nattsp*/
      NULL, /*shufflep*/
      NULL, /*compressor*/
      NULL, /* nparamsp*/
      NULL, /*paramsp*/
      fletcher32p, /*fletcher32p*/
      NULL, /*contiguousp*/
      NULL, /*chunksizep*/
      NULL, /*nofillp*/
      NULL, /*fillvaluep*/
      NULL /*endianp*/
      );
}

/** \ingroup variables

This is a wrapper for nc_inq_var_all().

\param ncid NetCDF or group ID, from a previous call to nc_open(),
nc_create(), nc_def_grp(), or associated inquiry functions such as 
nc_inq_ncid().

\param varid Variable ID

\param storagep Address of returned storage property, returned as
::NC_CONTIGUOUS if this variable uses contiguous storage, or
::NC_CHUNKED if it uses chunked storage. \ref ignored_if_null.

\param chunksizesp The chunksizes will be copied here. \ref
ignored_if_null.

\returns ::NC_NOERR No error.
\returns ::NC_EBADID Bad ncid.
\returns ::NC_ENOTNC4 Not a netCDF-4 file. 
\returns ::NC_ENOTVAR Invalid variable ID.
*/
int
nc_inq_var_chunking(int ncid, int varid, int *storagep, size_t *chunksizesp)
{
   NC *ncp;
   int stat = NC_check_id(ncid, &ncp);
   if(stat != NC_NOERR) return stat;
   return ncp->dispatch->inq_var_all(ncid, varid, NULL, NULL, NULL, NULL, 
				     NULL, NULL, NULL, NULL, NULL, NULL,
				     storagep, chunksizesp, NULL, NULL, NULL);
}

/** \ingroup variables
Learn the fill mode of a variable.

The fill mode of a variable is set by nc_def_var_fill().

This is a wrapper for nc_inq_var_all().

\param ncid NetCDF or group ID, from a previous call to nc_open(),
nc_create(), nc_def_grp(), or associated inquiry functions such as 
nc_inq_ncid().

\param varid Variable ID

\param no_fill Pointer to an integer which will get a 1 if no_fill
mode is set for this variable. \ref ignored_if_null. 

\param fill_valuep A pointer which will get the fill value for this
variable. \ref ignored_if_null.

\returns ::NC_NOERR No error.
\returns ::NC_EBADID Bad ncid.
\returns ::NC_ENOTVAR Invalid variable ID.
*/
int
nc_inq_var_fill(int ncid, int varid, int *no_fill, void *fill_valuep)
{
   NC* ncp;
   int stat = NC_check_id(ncid,&ncp);
   if(stat != NC_NOERR) return stat;
   return ncp->dispatch->inq_var_all(
      ncid, varid,
      NULL, /*name*/
      NULL, /*xtypep*/
      NULL, /*ndimsp*/
      NULL, /*dimidsp*/
      NULL, /*nattsp*/
      NULL, /*shufflep*/
      NULL, /*compressor*/
      NULL, /*nparamsp*/
      NULL, /*paramsp*/
      NULL, /*fletcher32p*/
      NULL, /*contiguousp*/
      NULL, /*chunksizep*/
      no_fill, /*nofillp*/
      fill_valuep, /*fillvaluep*/
      NULL /*endianp*/
      );
}

/** \ingroup variables
Find the endianness of a variable.

This is a wrapper for nc_inq_var_all().

\param ncid NetCDF or group ID, from a previous call to nc_open(),
nc_create(), nc_def_grp(), or associated inquiry functions such as 
nc_inq_ncid().

\param varid Variable ID

\param endianp Storage which will get ::NC_ENDIAN_LITTLE if this
variable is stored in little-endian format, ::NC_ENDIAN_BIG if it is
stored in big-endian format, and ::NC_ENDIAN_NATIVE if the endianness
is not set, and the variable is not created yet.

\returns ::NC_NOERR No error.
\returns ::NC_ENOTNC4 Not a netCDF-4 file. 
\returns ::NC_EBADID Bad ncid.
\returns ::NC_ENOTVAR Invalid variable ID.
*/
int
nc_inq_var_endian(int ncid, int varid, int *endianp)
{
   NC* ncp;
   int stat = NC_check_id(ncid,&ncp);
   if(stat != NC_NOERR) return stat;
   return ncp->dispatch->inq_var_all(
      ncid, varid,
      NULL, /*name*/
      NULL, /*xtypep*/
      NULL, /*ndimsp*/
      NULL, /*dimidsp*/
      NULL, /*nattsp*/
      NULL, /*shufflep*/
      NULL, /*algorithmp*/
      NULL, /*nparamsp*/
      NULL, /*paramsp*/
      NULL, /*fletcher32p*/
      NULL, /*contiguousp*/
      NULL, /*chunksizep*/
      NULL, /*nofillp*/
      NULL, /*fillvaluep*/
      endianp /*endianp*/
      );
}

/** Return number and list of unlimited dimensions.

In netCDF-4 files, it's possible to have multiple unlimited
dimensions. This function returns a list of the unlimited dimension
ids visible in a group.

Dimensions are visible in a group if they have been defined in that
group, or any ancestor group. 

ncid
    NetCDF group ID, from a previous call to nc_open, nc_create, nc_def_grp, etc.
nunlimdimsp
    A pointer to an int which will get the number of visible unlimited dimensions. Ignored if NULL.
unlimdimidsp
    A pointer to an already allocated array of int which will get the ids of all visible unlimited dimensions. Ignored if NULL. To allocate the correct length for this array, call nc_inq_unlimdims with a NULL for this parameter and use the nunlimdimsp parameter to get the number of visible unlimited dimensions. 

Errors

NC_NOERR
    No error.
NC_EBADID
    Bad group id.
NC_ENOTNC4
    Attempting a netCDF-4 operation on a netCDF-3 file. NetCDF-4 operations can only be performed on files defined with a create mode which includes flag HDF5. (see nc_open).
NC_ESTRICTNC3
    This file was created with the strict netcdf-3 flag, therefore netcdf-4 operations are not allowed. (see nc_open).
NC_EHDFERR
    An error was reported by the HDF5 layer. 

 */
int
nc_inq_unlimdims(int ncid, int *nunlimdimsp, int *unlimdimidsp)
{
    NC* ncp;
    int stat = NC_check_id(ncid,&ncp);
    if(stat != NC_NOERR) return stat;
    return ncp->dispatch->inq_unlimdims(ncid, nunlimdimsp, 
					unlimdimidsp);
}

/** \ingroup variables
<<<<<<< HEAD
=======
Learn the shuffle settings for a variable. 

This is a wrapper for nc_inq_var_all().

\param ncid NetCDF or group ID, from a previous call to nc_open(),
nc_create(), nc_def_grp(), or associated inquiry functions such as 
nc_inq_ncid().

\param varid Variable ID

\param shufflep Will be set to ::NC_SHUFFLE if shuffle mode
is turned on for this variable, and ::NC_NOSHUFFLE if
it is not. \ref ignored_if_null.

\returns ::NC_NOERR No error.
\returns ::NC_EBADID Bad ncid.
\returns ::NC_ENOTNC4 Not a netCDF-4 file. 
\returns ::NC_ENOTVAR Invalid variable ID.
*/
int
nc_inq_var_shuffle(int ncid, int varid, int *shufflep)
{
   NC* ncp;
   int stat = NC_check_id(ncid,&ncp);
   if(stat != NC_NOERR) return stat;
   return ncp->dispatch->inq_var_all(
      ncid, varid,
      NULL, /*name*/
      NULL, /*xtypep*/
      NULL, /*ndimsp*/
      NULL, /*dimidsp*/
      NULL, /*nattsp*/
      shufflep, /*shufflep*/
      NULL, /*compressor*/
      NULL, /* nparamsp*/
      NULL, /*paramsp*/
      NULL, /*fletcher32p*/
      NULL, /*contiguousp*/
      NULL, /*chunksizep*/
      NULL, /*nofillp*/
      NULL, /*fillvaluep*/
      NULL /*endianp*/
      );
}

/** \ingroup variables
>>>>>>> 3c6571e0
Learn the shuffle and compression settings for a variable.

This is a wrapper for nc_inq_var_all().

\param ncid NetCDF or group ID, from a previous call to nc_open(),
nc_create(), nc_def_grp(), or associated inquiry functions such as 
nc_inq_ncid().

\param varid Variable ID

\param useshufflep A 1 will be written here if the shuffle filter is
turned on for this variable, and a 0 otherwise. \ref ignored_if_null.

\param algorithmp If this pointer is non-NULL, the nc_inq_var_compress
function will write the algorithm id for the compression filter
turned on for this variable, and a 0 otherwise.
\ref ignored_if_null.

\param params If a compression filter is in use for this
variable, the algorithm dependent parameters will be writen here.
\ref ignored_if_null.

\returns ::NC_NOERR No error.
\returns ::NC_ENOTNC4 Not a netCDF-4 file. 
\returns ::NC_EBADID Bad ncid.
\returns ::NC_ENOTVAR Invalid variable ID.
\returns ::NC_EHDF Invalid/unknown compression algorithm.
*/
int
<<<<<<< HEAD
nc_inq_var_compress(int ncid, int varid, int* useshufflep, char** algorithmp, int* nparamsp, unsigned int* paramsp)
=======
nc_inq_var_compress(int ncid, int varid, char** algorithmp, int* nparamsp, unsigned int* paramsp)
>>>>>>> 3c6571e0
{
   NC* ncp;
   int stat = NC_check_id(ncid,&ncp);
   if(stat != NC_NOERR) return stat;
   stat =  ncp->dispatch->inq_var_all(
      ncid, varid,
      NULL, /*name*/
      NULL, /*xtypep*/
      NULL, /*ndimsp*/
      NULL, /*dimidsp*/
      NULL, /*nattsp*/
<<<<<<< HEAD
      useshufflep, /*shufflep*/
=======
      NULL, /*shufflep*/
>>>>>>> 3c6571e0
      algorithmp, /*algorithmp*/
      nparamsp, /*nparamsp*/
      paramsp, /*paramsp*/
      NULL, /*fletcher32p*/
      NULL, /*contiguousp*/
      NULL, /*chunksizep*/
      NULL, /*nofillp*/
      NULL, /*fillvaluep*/
      NULL /*endianp*/
      );
   return stat;
}

#endif /* USE_NETCDF4 */
/*! \} */  /* End of named group ...*/<|MERGE_RESOLUTION|>--- conflicted
+++ resolved
@@ -587,8 +587,6 @@
 }
 
 /** \ingroup variables
-<<<<<<< HEAD
-=======
 Learn the shuffle settings for a variable. 
 
 This is a wrapper for nc_inq_var_all().
@@ -635,7 +633,6 @@
 }
 
 /** \ingroup variables
->>>>>>> 3c6571e0
 Learn the shuffle and compression settings for a variable.
 
 This is a wrapper for nc_inq_var_all().
@@ -665,11 +662,7 @@
 \returns ::NC_EHDF Invalid/unknown compression algorithm.
 */
 int
-<<<<<<< HEAD
-nc_inq_var_compress(int ncid, int varid, int* useshufflep, char** algorithmp, int* nparamsp, unsigned int* paramsp)
-=======
 nc_inq_var_compress(int ncid, int varid, char** algorithmp, int* nparamsp, unsigned int* paramsp)
->>>>>>> 3c6571e0
 {
    NC* ncp;
    int stat = NC_check_id(ncid,&ncp);
@@ -681,11 +674,7 @@
       NULL, /*ndimsp*/
       NULL, /*dimidsp*/
       NULL, /*nattsp*/
-<<<<<<< HEAD
-      useshufflep, /*shufflep*/
-=======
       NULL, /*shufflep*/
->>>>>>> 3c6571e0
       algorithmp, /*algorithmp*/
       nparamsp, /*nparamsp*/
       paramsp, /*paramsp*/
