--- conflicted
+++ resolved
@@ -200,17 +200,10 @@
 }
 
 /**
-<<<<<<< HEAD
-
-Fortran needs to pass MPI comm/info as integers.
-
-\param path File name for netCDF dataset to be opened. 
-=======
 This is the same as nc_open_par(), but accepts the MPI comm/info as
 integers.
 
 \param path File name for netCDF dataset to be opened.
->>>>>>> a416f3eb
 
 \param mode The mode flag may include NC_WRITE (for read/write
 access), NC_MPIIO or NC_MPIPOSIX (not both) for parallel netCDF-4 I/O,
@@ -220,7 +213,6 @@
 \param comm the MPI communicator to be used.
 
 \param info MPI info or MPI_INFO_NULL.
-<<<<<<< HEAD
 
 \param ncidp Pointer to location where returned netCDF ID is to be
 stored.
@@ -237,30 +229,9 @@
 \returns ::NC_EDIMMETA Error in netCDF-4 dimension metadata. (NetCDF-4
 files only.)
 
+\author Ed Hartnett
 \ingroup datasets
 \internal
-\author Ed Hartnett, Dennis Heimbigner
-=======
-
-\param ncidp Pointer to location where returned netCDF ID is to be
-stored.
-
-nc_open_par() returns the value NC_NOERR if no errors
-occurred. Otherwise, the returned status indicates an error. Possible
-causes of errors include:
-
-\returns ::NC_NOERR No error.
-\returns ::NC_EINVAL Invalid parameters.
-\returns ::NC_ENOTNC Not a netCDF file.
-\returns ::NC_ENOMEM Out of memory.
-\returns ::NC_EHDFERR HDF5 error. (NetCDF-4 files only.)
-\returns ::NC_EDIMMETA Error in netCDF-4 dimension metadata. (NetCDF-4
-files only.)
-
-\author Ed Hartnett
-\ingroup datasets
-\internal
->>>>>>> a416f3eb
 */
 int
 nc_open_par_fortran(const char *path, int mode, int comm,
