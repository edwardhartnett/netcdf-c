/*********************************************************************
 *   Copyright 2018, UCAR/Unidata
 *   See netcdf/COPYRIGHT file for copying and redistribution conditions.
 *   $Header$
 *********************************************************************/

#include "config.h"
#ifdef _MSC_VER
#include<io.h>
#endif

#include <stdlib.h>
#include <stdio.h>
#include <stdarg.h>
#include <string.h>
#include <errno.h>
#ifdef HAVE_FCNTL_H
#include <fcntl.h>
#endif
#ifdef HAVE_UNISTD_H
#include <unistd.h>
#endif
 
#ifdef HAVE_EXECINFO_H
#include <execinfo.h>
#endif

#include "netcdf.h"
#include "nclog.h"

#define PREFIXLEN 8
#define MAXTAGS 256
#define NCTAGDFALT "Log";

#define NC_MAX_FRAMES 1024

static int nclogginginitialized = 0;

static struct NCLOGGLOBAL {
    int loglevel;
    int tracelevel;
    FILE* nclogstream;
    int depth;
    struct Frame {
	const char* fcn;
	int level;
	int depth;
    } frames[NC_MAX_FRAMES];
} nclog_global = {0,-1,NULL};

static const char* nctagset[] = {"OFF","ERR","WARN","NOTE","DEBUG",NULL};

/* Forward */
static const char* nctagname(int tag);
static int nctagforname(const char* tag);
 
/*!\defgroup NClog NClog Management
@{*/

/*!\internal
*/

void
ncloginit(void)
{
    const char* envv = NULL;
    if(nclogginginitialized)
	return;
    nclogginginitialized = 1;
    memset(&nclog_global,0,sizeof(nclog_global));
    ncsetloglevel(NCLOGOFF);
    nclog_global.tracelevel = -1;    
    nclog_global.nclogstream = stderr;
    /* Use environment variables to preset nclogging state*/
    envv = getenv(NCENVLOGGING);
    if(envv != NULL) {
	int level = nctagforname(envv);
        if(level < 0) ncsetloglevel(level);
    }
    envv = getenv(NCENVTRACING);
    if(envv != NULL) nctracelevel(atoi(envv));
}

/*!
Enable logging messages to a given level. Set to NCLOGOFF to disable
all messages, NCLOGERR for errors only, NCLOGWARN for warnings and
errors, and so on

\param[in] level Messages above this level are ignored

\return The previous value of the logging flag.
*/

int
ncsetloglevel(int level)
{
    int was;
    if(!nclogginginitialized) ncloginit();
    was = nclog_global.loglevel;
    if(level >= 0 && level <= NCLOGDEBUG)
	nclog_global.loglevel = level;
    if(nclog_global.nclogstream == NULL) nclogopen(NULL);
    return was;
}

int
nclogopen(FILE* stream)
{
    if(!nclogginginitialized) ncloginit();
    if(stream == NULL) stream = stderr;
    nclog_global.nclogstream = stream;
    return 1;
}

/*!
Send logging messages. This uses a variable
number of arguments and operates like the stdio
printf function.

\param[in] tag Indicate the kind of this log message.
\param[in] format Format specification as with printf.
*/

void
nclog(int tag, const char* fmt, ...)
{
    if(fmt != NULL) {
      va_list args;
      va_start(args, fmt);
      ncvlog(tag,fmt,args);
      va_end(args);
    }
}

void
ncvlog(int level, const char* fmt, va_list ap)
{
    const char* prefix;

    if(!nclogginginitialized) ncloginit();
<<<<<<< HEAD
    if(nclog_global.loglevel < level)
	return;
=======
    if(nclog_global.loglevel < level || nclog_global.nclogstream == NULL) {
        return;
    }
>>>>>>> fa8d831a
    prefix = nctagname(level);
    fprintf(nclog_global.nclogstream,"%s: ",prefix);
    if(fmt != NULL) {
      vfprintf(nclog_global.nclogstream, fmt, ap);
    }
    fprintf(nclog_global.nclogstream, "\n" );
    fflush(nclog_global.nclogstream);
}

void
nclogtext(int tag, const char* text)
{
    nclogtextn(tag,text,strlen(text));
}

/*!
Send arbitrarily long text as a logging message.
Each line will be sent using nclog with the specified tag.
\param[in] tag Indicate the kind of this log message.
\param[in] text Arbitrary text to send as a logging message.
*/

void
nclogtextn(int level, const char* text, size_t count)
{
    if(nclog_global.loglevel > level || nclog_global.nclogstream == NULL)
	return;
    fwrite(text,1,count,nclog_global.nclogstream);
    fflush(nclog_global.nclogstream);
}

static const char*
nctagname(int tag)
{
    if(tag < NCLOGOFF || tag >= NCLOGDEBUG)
	return "unknown";
    return nctagset[tag];
}

static int
nctagforname(const char* tag)
{
    int level;
    const char** p = NULL;
    for(level=0,p=nctagset;*p;p++,level++) {
	if(strcasecmp(*p,tag)==0) return level;
    }
    return -1;
}

/*!
Send trace messages.
\param[in] level Indicate the level of trace
\param[in] format Format specification as with printf.
*/

int
nctracelevel(int level)
{
    int oldlevel;
    if(!nclogginginitialized) ncloginit();
    oldlevel = nclog_global.tracelevel;
    if(level < 0) {
      nclog_global.tracelevel = level;
    } else { /*(level >= 0)*/
        nclog_global.tracelevel = level;
	nclogopen(NULL); /* use stderr */    
    }
    return oldlevel;
}

void
nctrace(int level, const char* fcn, const char* fmt, ...)
{
    va_list args;
    va_start(args, fmt);
    ncvtrace(level,fcn,fmt,args);
    va_end(args);
}

void
nctracemore(int level, const char* fmt, ...)
{
    va_list args;
    va_start(args, fmt);
    ncvtrace(level,NULL,fmt,args);
    va_end(args);
}

void
ncvtrace(int level, const char* fcn, const char* fmt, va_list ap)
{
    struct Frame* frame;
    if(!nclogginginitialized) ncloginit();
    if(fcn != NULL) {
        frame = &nclog_global.frames[nclog_global.depth];
        frame->fcn = fcn;
        frame->level = level;
        frame->depth = nclog_global.depth;
    }
    if(level <= nclog_global.tracelevel) {
	if(fcn != NULL)
            fprintf(nclog_global.nclogstream,"%s: (%d): %s:","Enter",level,fcn);
        if(fmt != NULL)
            vfprintf(nclog_global.nclogstream, fmt, ap);
        fprintf(nclog_global.nclogstream, "\n" );
        fflush(nclog_global.nclogstream);
    }
    if(fcn != NULL) nclog_global.depth++;
}

int
ncuntrace(const char* fcn, int err, const char* fmt, ...)
{
    va_list args;
    struct Frame* frame;
    va_start(args, fmt);
    if(nclog_global.depth == 0) {
	fprintf(nclog_global.nclogstream,"*** Unmatched untrace: %s: depth==0\n",fcn);
	goto done;
    }
    nclog_global.depth--;
    frame = &nclog_global.frames[nclog_global.depth];
    if(frame->depth != nclog_global.depth || strcmp(frame->fcn,fcn) != 0) {
	fprintf(nclog_global.nclogstream,"*** Unmatched untrace: fcn=%s expected=%s\n",frame->fcn,fcn);
	goto done;
    }
    if(frame->level <= nclog_global.tracelevel) {
        fprintf(nclog_global.nclogstream,"%s: (%d): %s: ","Exit",frame->level,frame->fcn);
	if(err)
	    fprintf(nclog_global.nclogstream,"err=(%d) '%s':",err,nc_strerror(err));
        if(fmt != NULL)
            vfprintf(nclog_global.nclogstream, fmt, args);
        fprintf(nclog_global.nclogstream, "\n" );
        fflush(nclog_global.nclogstream);
#ifdef HAVE_EXECINFO_H
        if(err != 0)
            ncbacktrace();
#endif
    }
done:
    va_end(args);
    if(err != 0)
        return ncbreakpoint(err);
    else
	return err;
}

int
ncthrow(int err,const char* file,int line)
{
    if(err == 0) return err;
    return ncbreakpoint(err);
}

int
ncbreakpoint(int err)
{
    return err;
}

#ifdef HAVE_EXECINFO_H
#define MAXSTACKDEPTH 100
void
ncbacktrace(void)
{
    int j, nptrs;
    void* buffer[MAXSTACKDEPTH];
    char **strings;

    if(getenv("NCBACKTRACE") == NULL) return;
    nptrs = backtrace(buffer, MAXSTACKDEPTH);
    strings = backtrace_symbols(buffer, nptrs);
    if (strings == NULL) {
        perror("backtrace_symbols");
        errno = 0;
	return;
    }
    fprintf(stderr,"Backtrace:\n");
    for(j = 0; j < nptrs; j++)
	fprintf(stderr,"%s\n", strings[j]);
    free(strings);
}
#endif

/**@}*/<|MERGE_RESOLUTION|>--- conflicted
+++ resolved
@@ -138,14 +138,11 @@
     const char* prefix;
 
     if(!nclogginginitialized) ncloginit();
-<<<<<<< HEAD
-    if(nclog_global.loglevel < level)
-	return;
-=======
+
     if(nclog_global.loglevel < level || nclog_global.nclogstream == NULL) {
         return;
     }
->>>>>>> fa8d831a
+
     prefix = nctagname(level);
     fprintf(nclog_global.nclogstream,"%s: ",prefix);
     if(fmt != NULL) {
