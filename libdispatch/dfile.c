/**
 * @file
 *
 * File create and open functions
 *
 * These functions end up calling functions in one of the dispatch
 * layers (netCDF-4, dap server, etc).
 *
 * Copyright 2018 University Corporation for Atmospheric
 * Research/Unidata. See COPYRIGHT file for more info.
*/

#include "config.h"
#include <stdlib.h>
#ifdef HAVE_STRING_H
#include <string.h>
#endif
#ifdef HAVE_SYS_RESOURCE_H
#include <sys/resource.h>
#endif
#ifdef HAVE_SYS_TYPES_H
#include <sys/types.h>
#endif
#ifdef HAVE_SYS_STAT_H
#include <sys/stat.h>
#endif

#ifdef HAVE_UNISTD_H
#include <unistd.h> /* lseek() */
#endif

#ifdef HAVE_STDIO_H
#include <stdio.h>
#endif
extern int fileno(FILE*);

#include "ncdispatch.h"
#include "netcdf_mem.h"
#include "ncwinpath.h"
#include "fbits.h"

#undef DEBUG

extern int NC_initialized; /**< True when dispatch table is initialized. */

<<<<<<< HEAD
/** @internal Magic number for HDF5 files. To be consistent with
 * H5Fis_hdf5, use the complete HDF5 magic number */
static const char HDF5_SIGNATURE[MAGIC_NUMBER_LEN] = "\211HDF\r\n\032\n";

#ifdef USE_NETCDF4
=======
>>>>>>> a25236ea
/* User-defined formats. */
NC_Dispatch *UDF0_dispatch_table = NULL;
char UDF0_magic_number[NC_MAX_MAGIC_NUMBER_LEN + 1] = "";
NC_Dispatch *UDF1_dispatch_table = NULL;
char UDF1_magic_number[NC_MAX_MAGIC_NUMBER_LEN + 1] = "";

/**************************************************/


/** \defgroup datasets NetCDF File and Data I/O

NetCDF opens datasets as files or remote access URLs.

A netCDF dataset that has not yet been opened can only be referred to
by its dataset name. Once a netCDF dataset is opened, it is referred
to by a netCDF ID, which is a small non-negative integer returned when
you create or open the dataset. A netCDF ID is much like a file
descriptor in C or a logical unit number in FORTRAN. In any single
program, the netCDF IDs of distinct open netCDF datasets are
distinct. A single netCDF dataset may be opened multiple times and
will then have multiple distinct netCDF IDs; however at most one of
the open instances of a single netCDF dataset should permit
writing. When an open netCDF dataset is closed, the ID is no longer
associated with a netCDF dataset.

Functions that deal with the netCDF library include:
- Get version of library.
- Get error message corresponding to a returned error code.

The operations supported on a netCDF dataset as a single object are:
- Create, given dataset name and whether to overwrite or not.
- Open for access, given dataset name and read or write intent.
- Put into define mode, to add dimensions, variables, or attributes.
- Take out of define mode, checking consistency of additions.
- Close, writing to disk if required.
- Inquire about the number of dimensions, number of variables,
number of global attributes, and ID of the unlimited dimension, if
any.
- Synchronize to disk to make sure it is current.
- Set and unset nofill mode for optimized sequential writes.
- After a summary of conventions used in describing the netCDF
interfaces, the rest of this chapter presents a detailed description
of the interfaces for these operations.
*/

#ifdef USE_NETCDF4
/**
 * Add handling of user-defined format.
 *
 * @param mode_flag NC_UDF0 or NC_UDF1
 * @param dispatch_table Pointer to dispatch table to use for this user format.
 * @param magic_number Magic number used to identify file. Ignored if
 * NULL.
 *
 * @return ::NC_NOERR No error.
 * @return ::NC_EINVAL Invalid input.
 * @author Ed Hartnett
 * @ingroup datasets
 */
int
nc_def_user_format(int mode_flag, NC_Dispatch *dispatch_table, char *magic_number)
{
   /* Check inputs. */
   if (mode_flag != NC_UDF0 && mode_flag != NC_UDF1)
      return NC_EINVAL;
   if (!dispatch_table)
      return NC_EINVAL;
   if (magic_number && strlen(magic_number) > NC_MAX_MAGIC_NUMBER_LEN)
      return NC_EINVAL;

   /* Retain a pointer to the dispatch_table and a copy of the magic
    * number, if one was provided. */
   switch(mode_flag)
   {
   case NC_UDF0:
      UDF0_dispatch_table = dispatch_table;
      if (magic_number)
         strncpy(UDF0_magic_number, magic_number, NC_MAX_MAGIC_NUMBER_LEN);
      break;
   case NC_UDF1:
      UDF1_dispatch_table = dispatch_table;
      if (magic_number)
         strncpy(UDF1_magic_number, magic_number, NC_MAX_MAGIC_NUMBER_LEN);
      break;
   }

   return NC_NOERR;
}

/**
 * Inquire about user-defined format.
 *
 * @param mode_flag NC_UDF0 or NC_UDF1
 * @param dispatch_table Pointer that gets pointer to dispatch table
 * to use for this user format, or NULL if this user-defined format is
 * not defined. Ignored if NULL.
 * @param magic_number Pointer that gets magic number used to identify
 * file, if one has been set. Magic number will be of max size
 * NC_MAX_MAGIC_NUMBER_LEN. Ignored if NULL.
 *
 * @return ::NC_NOERR No error.
 * @return ::NC_EINVAL Invalid input.
 * @author Ed Hartnett
 * @ingroup datasets
 */
int
nc_inq_user_format(int mode_flag, NC_Dispatch **dispatch_table, char *magic_number)
{
   /* Check inputs. */
   if (mode_flag != NC_UDF0 && mode_flag != NC_UDF1)
      return NC_EINVAL;

   switch(mode_flag)
   {
   case NC_UDF0:
      if (dispatch_table)
         *dispatch_table = UDF0_dispatch_table;
      if (magic_number)
         strncpy(magic_number, UDF0_magic_number, NC_MAX_MAGIC_NUMBER_LEN);
      break;
   case NC_UDF1:
      if (dispatch_table)
         *dispatch_table = UDF1_dispatch_table;
      if (magic_number)
         strncpy(magic_number, UDF1_magic_number, NC_MAX_MAGIC_NUMBER_LEN);
      break;
   }

   return NC_NOERR;
}
#endif /* USE_NETCDF4 */

/**  \ingroup datasets
Create a new netCDF file.

This function creates a new netCDF dataset, returning a netCDF ID that
can subsequently be used to refer to the netCDF dataset in other
netCDF function calls. The new netCDF dataset opened for write access
and placed in define mode, ready for you to add dimensions, variables,
and attributes.

\param path The file name of the new netCDF dataset.

\param cmode The creation mode flag. The following flags are available:
  NC_CLOBBER (overwrite existing file),
  NC_NOCLOBBER (do not overwrite existing file),
  NC_SHARE (limit write caching - netcdf classic files only),
  NC_64BIT_OFFSET (create 64-bit offset file),
  NC_64BIT_DATA (alias NC_CDF5) (create CDF-5 file),
  NC_NETCDF4 (create netCDF-4/HDF5 file),
  NC_CLASSIC_MODEL (enforce netCDF classic mode on netCDF-4/HDF5 files),
  NC_DISKLESS (store data in memory), and
  NC_PERSIST (force the NC_DISKLESS data from memory to a file),
  NC_MMAP (use MMAP for NC_DISKLESS instead of NC_INMEMORY -- deprecated).
  See discussion below.

\param ncidp Pointer to location where returned netCDF ID is to be
stored.

<h2>The cmode Flag</h2>

The cmode flag is used to control the type of file created, and some
aspects of how it may be used.

Setting NC_NOCLOBBER means you do not want to clobber (overwrite) an
existing dataset; an error (NC_EEXIST) is returned if the specified
dataset already exists.

The NC_SHARE flag is appropriate when one process may be writing the
dataset and one or more other processes reading the dataset
concurrently; it means that dataset accesses are not buffered and
caching is limited. Since the buffering scheme is optimized for
sequential access, programs that do not access data sequentially may
see some performance improvement by setting the NC_SHARE flag. This
flag is ignored for netCDF-4 files.

Setting NC_64BIT_OFFSET causes netCDF to create a 64-bit offset format
file, instead of a netCDF classic format file. The 64-bit offset
format imposes far fewer restrictions on very large (i.e. over 2 GB)
data files. See Large File Support.

Setting NC_64BIT_DATA (alias NC_CDF5) causes netCDF to create a CDF-5
file format that supports large files (i.e. over 2GB) and large
variables (over 2B array elements.). See Large File Support.

A zero value (defined for convenience as NC_CLOBBER) specifies the
default behavior: overwrite any existing dataset with the same file
name and buffer and cache accesses for efficiency. The dataset will be
in netCDF classic format. See NetCDF Classic Format Limitations.

Setting NC_NETCDF4 causes netCDF to create a HDF5/NetCDF-4 file.

Setting NC_CLASSIC_MODEL causes netCDF to enforce the classic data
model in this file. (This only has effect for netCDF-4/HDF5 files, as
CDF-1, 2 and 5 files always use the classic model.) When
used with NC_NETCDF4, this flag ensures that the resulting
netCDF-4/HDF5 file may never contain any new constructs from the
enhanced data model. That is, it cannot contain groups, user defined
types, multiple unlimited dimensions, or new atomic types. The
advantage of this restriction is that such files are guaranteed to
work with existing netCDF software.

Setting NC_DISKLESS causes netCDF to create the file only in
memory and to optionally write the final contents to the
correspondingly named disk file. This allows for the use of
files that have no long term purpose. Operating on an existing file
in memory may also be faster. The decision on whether
or not to "persist" the memory contents to a disk file is
described in detail in the file docs/inmemory.md, which is
definitive.  By default, closing a diskless fill will cause it's
contents to be lost.

If NC_DISKLESS is going to be used for creating a large classic
file, it behooves one to use nc__create and specify an
appropriately large value of the initialsz parameter to avoid to
many extensions to the in-memory space for the file.  This flag
applies to files in classic format and to file in extended
format (netcdf-4).

Note that nc_create(path,cmode,ncidp) is equivalent to the invocation of
nc__create(path,cmode,NC_SIZEHINT_DEFAULT,NULL,ncidp).

\returns ::NC_NOERR No error.
\returns ::NC_EEXIST Specifying a file name of a file that exists and also specifying NC_NOCLOBBER.
\returns ::NC_EPERM Attempting to create a netCDF file in a directory where you do not have permission to create files.
\returns ::NC_ENOMEM System out of memory.
\returns ::NC_ENFILE Too many files open.
\returns ::NC_EHDFERR HDF5 error (netCDF-4 files only).
\returns ::NC_EFILEMETA Error writing netCDF-4 file-level metadata in
HDF5 file. (netCDF-4 files only).
\returns ::NC_EDISKLESS if there was an error in creating the
in-memory file.

\note When creating a netCDF-4 file HDF5 error reporting is turned
off, if it is on. This doesn't stop the HDF5 error stack from
recording the errors, it simply stops their display to the user
through stderr.

<h1>Examples</h1>

In this example we create a netCDF dataset named foo.nc; we want the
dataset to be created in the current directory only if a dataset with
that name does not already exist:

@code
     #include <netcdf.h>
        ...
     int status = NC_NOERR;
     int ncid;
        ...
     status = nc_create("foo.nc", NC_NOCLOBBER, &ncid);
     if (status != NC_NOERR) handle_error(status);
@endcode

In this example we create a netCDF dataset named foo_large.nc. It will
be in the 64-bit offset format.

@code
     #include <netcdf.h>
        ...
     int status = NC_NOERR;
     int ncid;
        ...
     status = nc_create("foo_large.nc", NC_NOCLOBBER|NC_64BIT_OFFSET, &ncid);
     if (status != NC_NOERR) handle_error(status);
@endcode

In this example we create a netCDF dataset named foo_HDF5.nc. It will
be in the HDF5 format.

@code
     #include <netcdf.h>
        ...
     int status = NC_NOERR;
     int ncid;
        ...
     status = nc_create("foo_HDF5.nc", NC_NOCLOBBER|NC_NETCDF4, &ncid);
     if (status != NC_NOERR) handle_error(status);
@endcode

In this example we create a netCDF dataset named
foo_HDF5_classic.nc. It will be in the HDF5 format, but will not allow
the use of any netCDF-4 advanced features. That is, it will conform to
the classic netCDF-3 data model.

@code
     #include <netcdf.h>
        ...
     int status = NC_NOERR;
     int ncid;
        ...
     status = nc_create("foo_HDF5_classic.nc", NC_NOCLOBBER|NC_NETCDF4|NC_CLASSIC_MODEL, &ncid);
     if (status != NC_NOERR) handle_error(status);
@endcode

In this example we create an in-memory netCDF classic dataset named
diskless.nc whose content will be lost when nc_close() is called.

@code
     #include <netcdf.h>
        ...
     int status = NC_NOERR;
     int ncid;
        ...
     status = nc_create("diskless.nc", NC_DISKLESS, &ncid);
     if (status != NC_NOERR) handle_error(status);
@endcode

In this example we create a in-memory netCDF classic dataset named
diskless.nc and specify that it should be made persistent
in a file named diskless.nc when nc_close() is called.

@code
     #include <netcdf.h>
        ...
     int status = NC_NOERR;
     int ncid;
        ...
     status = nc_create("diskless.nc", NC_DISKLESS|NC_PERSIST, &ncid);
     if (status != NC_NOERR) handle_error(status);
@endcode

A variant of nc_create(), nc__create() (note the double underscore) allows
users to specify two tuning parameters for the file that it is
creating.  */
int
nc_create(const char *path, int cmode, int *ncidp)
{
   return nc__create(path,cmode,NC_SIZEHINT_DEFAULT,NULL,ncidp);
}

/**
 * Create a netCDF file with some extra parameters controlling classic
 * file caching.
 *
 * Like nc_create(), this function creates a netCDF file.
 *
 * @param path The file name of the new netCDF dataset.
 * @param cmode The creation mode flag, the same as in nc_create().
 * @param initialsz On some systems, and with custom I/O layers, it
 * may be advantageous to set the size of the output file at creation
 * time. This parameter sets the initial size of the file at creation
 * time. This only applies to classic CDF-1, 2, and 5 files.  The
 * special value NC_SIZEHINT_DEFAULT (which is the value 0), lets the
 * netcdf library choose a suitable initial size.
 * @param chunksizehintp A pointer to the chunk size hint, which
 * controls a space versus time tradeoff, memory allocated in the
 * netcdf library versus number of system calls. Because of internal
 * requirements, the value may not be set to exactly the value
 * requested. The actual value chosen is returned by reference. Using
 * a NULL pointer or having the pointer point to the value
 * NC_SIZEHINT_DEFAULT causes the library to choose a default. How the
 * system chooses the default depends on the system. On many systems,
 * the "preferred I/O block size" is available from the stat() system
 * call, struct stat member st_blksize. If this is available it is
 * used. Lacking that, twice the system pagesize is used. Lacking a
 * call to discover the system pagesize, we just set default bufrsize
 * to 8192. The bufrsize is a property of a given open netcdf
 * descriptor ncid, it is not a persistent property of the netcdf
 * dataset. This only applies to classic files.
 * @param ncidp Pointer to location where returned netCDF ID is to be
 * stored.
 *
 * @note This function uses the same return codes as the nc_create()
 * function.
 *
 * @returns ::NC_NOERR No error.
 * @returns ::NC_ENOMEM System out of memory.
 * @returns ::NC_EHDFERR HDF5 error (netCDF-4 files only).
 * @returns ::NC_EFILEMETA Error writing netCDF-4 file-level metadata in
 * HDF5 file. (netCDF-4 files only).
 * @returns ::NC_EDISKLESS if there was an error in creating the
 * in-memory file.
 *
 * <h1>Examples</h1>
 *
 * In this example we create a netCDF dataset named foo_large.nc; we
 * want the dataset to be created in the current directory only if a
 * dataset with that name does not already exist. We also specify that
 * bufrsize and initial size for the file.
 *
 * @code
#include <netcdf.h>
        ...
     int status = NC_NOERR;
     int ncid;
     int intialsz = 2048;
     int *bufrsize;
        ...
     *bufrsize = 1024;
     status = nc__create("foo.nc", NC_NOCLOBBER, initialsz, bufrsize, &ncid);
     if (status != NC_NOERR) handle_error(status);
@endcode
 *
 * @ingroup datasets
 * @author Glenn Davis
*/
int
nc__create(const char *path, int cmode, size_t initialsz,
	   size_t *chunksizehintp, int *ncidp)
{
   return NC_create(path, cmode, initialsz, 0,
		    chunksizehintp, 0, NULL, ncidp);
}

/** \ingroup datasets
Create a netCDF file with the contents stored in memory.

\param path Must be non-null, but otherwise only used to set the dataset name.

\param mode the mode flags; Note that this procedure uses a limited set of flags because it forcibly sets NC_INMEMORY.

\param initialsize (advisory) size to allocate for the created file

\param ncidp Pointer to location where returned netCDF ID is to be
stored.

\returns ::NC_NOERR No error.

\returns ::NC_ENOMEM Out of memory.

\returns ::NC_EDISKLESS diskless io is not enabled for fails.

\returns ::NC_EINVAL, etc. other errors also returned by nc_open.

<h1>Examples</h1>

In this example we use nc_create_mem() to create a classic netCDF dataset
named foo.nc. The initial size is set to 4096.

@code
     #include <netcdf.h>
        ...
     int status = NC_NOERR;
     int ncid;
     int mode = 0;
     size_t initialsize = 4096;
        ...
     status = nc_create_mem("foo.nc", mode, initialsize, &ncid);
     if (status != NC_NOERR) handle_error(status);
@endcode
*/

int
nc_create_mem(const char* path, int mode, size_t initialsize, int* ncidp)
{
    if(mode & NC_MMAP) return NC_EINVAL;
    mode |= NC_INMEMORY; /* Specifically, do not set NC_DISKLESS */
    return NC_create(path, mode, initialsize, 0, NULL, 0, NULL, ncidp);
}

/**
 * @internal Create a file with special (deprecated) Cray settings.
 *
 * @deprecated This function was used in the old days with the Cray at
 * NCAR. The Cray is long gone, and this call is supported only for
 * backward compatibility. Use nc_create() instead.
 *
 * @param path File name.
 * @param cmode Create mode.
 * @param initialsz Initial size of metadata region for classic files,
 * ignored for other files.
 * @param basepe Deprecated parameter from the Cray days.
 * @param chunksizehintp A pointer to the chunk size hint. This only
 * applies to classic files.
 * @param ncidp Pointer that gets ncid.
 *
 * @return ::NC_NOERR No error.
 * @author Glenn Davis
 */
int
nc__create_mp(const char *path, int cmode, size_t initialsz,
	      int basepe, size_t *chunksizehintp, int *ncidp)
{
   return NC_create(path, cmode, initialsz, basepe,
		    chunksizehintp, 0, NULL, ncidp);
}

/**
 * Open an existing netCDF file.
 *
 * This function opens an existing netCDF dataset for access. It
 * determines the underlying file format automatically. Use the same
 * call to open a netCDF classic or netCDF-4 file.
 *
 * @param path File name for netCDF dataset to be opened. When the dataset
 * is located on some remote server, then the path may be an OPeNDAP URL
 * rather than a file path.
 * @param omode The open mode flag may include NC_WRITE (for read/write
 * access) and NC_SHARE (see below) and NC_DISKLESS (see below).
 * @param ncidp Pointer to location where returned netCDF ID is to be
 * stored.
 *
 * <h2>Open Mode</h2>
 *
 * A zero value (or ::NC_NOWRITE) specifies the default behavior: open
 * the dataset with read-only access, buffering and caching accesses
 * for efficiency.
 *
 * Otherwise, the open mode is ::NC_WRITE, ::NC_SHARE, or
 * ::NC_WRITE|::NC_SHARE. Setting the ::NC_WRITE flag opens the
 * dataset with read-write access. ("Writing" means any kind of change
 * to the dataset, including appending or changing data, adding or
 * renaming dimensions, variables, and attributes, or deleting
 * attributes.)
 *
 * The NC_SHARE flag is only used for netCDF classic
 * files. It is appropriate when one process may be writing the
 * dataset and one or more other processes reading the dataset
 * concurrently; it means that dataset accesses are not buffered and
 * caching is limited. Since the buffering scheme is optimized for
 * sequential access, programs that do not access data sequentially
 * may see some performance improvement by setting the NC_SHARE flag.
 *
 * This procedure may also be invoked with the NC_DISKLESS flag set in
 * the omode argument if the file to be opened is a classic format
 * file.  For nc_open(), this flag applies only to files in classic
 * format.  If the file is of type NC_NETCDF4, then the NC_DISKLESS
 * flag will be ignored.
 *
 * If NC_DISKLESS is specified, then the whole file is read completely
 * into memory. In effect this creates an in-memory cache of the file.
 * If the omode flag also specifies NC_PERSIST, then the in-memory cache
 * will be re-written to the disk file when nc_close() is called.  For
 * some kinds of manipulations, having the in-memory cache can speed
 * up file processing. But in simple cases, non-cached processing may
 * actually be faster than using cached processing.  You will need to
 * experiment to determine if the in-memory caching is worthwhile for
 * your application.
 *
 * Normally, NC_DISKLESS allocates space in the heap for storing the
 * in-memory file. If, however, the ./configure flags --enable-mmap is
 * used, and the additional omode flag NC_MMAP is specified, then the
 * file will be opened using the operating system MMAP facility.  This
 * flag only applies to files in classic format. Extended format
 * (netcdf-4) files will ignore the NC_MMAP flag.
 *
 * In most cases, using MMAP provides no advantage for just
 * NC_DISKLESS. The one case where using MMAP is an advantage is when
 * a file is to be opened and only a small portion of its data is to
 * be read and/or written.  In this scenario, MMAP will cause only the
 * accessed data to be retrieved from disk. Without MMAP, NC_DISKLESS
 * will read the whole file into memory on nc_open. Thus, MMAP will
 * provide some performance improvement in this case.
 *
 * It is not necessary to pass any information about the format of the
 * file being opened. The file type will be detected automatically by
 * the netCDF library.
 *
 * If a the path is a DAP URL, then the open mode is read-only.
 * Setting NC_WRITE will be ignored.
 *
 * As of version 4.3.1.2, multiple calls to nc_open with the same
 * path will return the same ncid value.
 *
 * @note When opening a netCDF-4 file HDF5 error reporting is turned
 * off, if it is on. This doesn't stop the HDF5 error stack from
 * recording the errors, it simply stops their display to the user
 * through stderr.
 *
 * nc_open()returns the value NC_NOERR if no errors
 * occurred. Otherwise, the returned status indicates an
 * error. Possible causes of errors include:
 *
 * Note that nc_open(path,omode,ncidp) is equivalent to the invocation
 * of nc__open(path,omode,NC_SIZEHINT_DEFAULT,NULL,ncidp).
 *
 * @returns ::NC_NOERR No error.
 * @returns ::NC_EPERM Attempting to create a netCDF file in a directory where you do not have permission to open files.
 * @returns ::NC_ENFILE Too many files open
 * @returns ::NC_ENOMEM Out of memory.
 * @returns ::NC_EHDFERR HDF5 error. (NetCDF-4 files only.)
 * @returns ::NC_EDIMMETA Error in netCDF-4 dimension metadata. (NetCDF-4 files only.)
 *
 * <h1>Examples</h1>
 *
 * Here is an example using nc_open()to open an existing netCDF dataset
 * named foo.nc for read-only, non-shared access:
 *
 * @code
 * #include <netcdf.h>
 *   ...
 * int status = NC_NOERR;
 * int ncid;
 *   ...
 * status = nc_open("foo.nc", 0, &ncid);
 * if (status != NC_NOERR) handle_error(status);
 * @endcode
 * @ingroup datasets
 * @author Glenn Davis, Ed Hartnett, Dennis Heimbigner
*/
int
nc_open(const char *path, int omode, int *ncidp)
{
   return NC_open(path, omode, 0, NULL, 0, NULL, ncidp);
}

/** \ingroup datasets
Open a netCDF file with extra performance parameters for the classic
library.

\param path File name for netCDF dataset to be opened. When DAP
support is enabled, then the path may be an OPeNDAP URL rather than a
file path.

\param omode The open mode flag may include NC_WRITE (for read/write
access) and NC_SHARE as in nc_open().

\param chunksizehintp A size hint for the classic library. Only
applies to classic files. See below for more
information.

\param ncidp Pointer to location where returned netCDF ID is to be
stored.

<h1>The chunksizehintp Parameter</h1>

The argument referenced by bufrsizehintp controls a space versus time
tradeoff, memory allocated in the netcdf library versus number of
system calls.

Because of internal requirements, the value may not be set to exactly
the value requested. The actual value chosen is returned by reference.

Using a NULL pointer or having the pointer point to the value
NC_SIZEHINT_DEFAULT causes the library to choose a default.
How the system chooses the default depends on the system. On
many systems, the "preferred I/O block size" is available from the
stat() system call, struct stat member st_blksize. If this is
available it is used. Lacking that, twice the system pagesize is used.

Lacking a call to discover the system pagesize, we just set default
bufrsize to 8192.

The bufrsize is a property of a given open netcdf descriptor ncid, it
is not a persistent property of the netcdf dataset.


\returns ::NC_NOERR No error.

\returns ::NC_ENOMEM Out of memory.

\returns ::NC_EHDFERR HDF5 error. (NetCDF-4 files only.)

\returns ::NC_EDIMMETA Error in netCDF-4 dimension metadata. (NetCDF-4
files only.)

*/
int
nc__open(const char *path, int omode,
	 size_t *chunksizehintp, int *ncidp)
{
   /* this API is for non-parallel access.
    * Note nc_open_par() also calls NC_open().
    */
   return NC_open(path, omode, 0, chunksizehintp, 0, NULL, ncidp);
}

/** \ingroup datasets
Open a netCDF file with the contents taken from a block of memory.

\param path Must be non-null, but otherwise only used to set the dataset name.

\param omode the open mode flags; Note that this procedure uses a limited set of flags because it forcibly sets NC_INMEMORY.

\param size The length of the block of memory being passed.

\param memory Pointer to the block of memory containing the contents
of a netcdf file.

\param ncidp Pointer to location where returned netCDF ID is to be
stored.

\returns ::NC_NOERR No error.

\returns ::NC_ENOMEM Out of memory.

\returns ::NC_EDISKLESS diskless io is not enabled for fails.

\returns ::NC_EINVAL, etc. other errors also returned by nc_open.

<h1>Examples</h1>

Here is an example using nc_open_mem() to open an existing netCDF dataset
named foo.nc for read-only, non-shared access. It differs from the nc_open()
example in that it assumes the contents of foo.nc have been read into memory.

@code
#include <netcdf.h>
#include <netcdf_mem.h>
   ...
int status = NC_NOERR;
int ncid;
size_t size;
void* memory;
   ...
size = <compute file size of foo.nc in bytes>;
memory = malloc(size);
   ...
status = nc_open_mem("foo.nc", 0, size, memory, &ncid);
if (status != NC_NOERR) handle_error(status);
@endcode
*/
int
nc_open_mem(const char* path, int omode, size_t size, void* memory, int* ncidp)
{
    NC_memio meminfo;

    /* Sanity checks */
    if(memory == NULL || size < MAGIC_NUMBER_LEN || path == NULL)
 	return NC_EINVAL;
    if(omode & (NC_WRITE|NC_MMAP))
	return NC_EINVAL;
    omode |= (NC_INMEMORY); /* Note: NC_INMEMORY and NC_DISKLESS are mutually exclusive*/
    meminfo.size = size;
    meminfo.memory = memory;
    meminfo.flags = NC_MEMIO_LOCKED;
    return NC_open(path, omode, 0, NULL, 0, &meminfo, ncidp);
}

/** \ingroup datasets
Open a netCDF file with the contents taken from a block of memory.
Similar to nc_open_mem, but with parameters. Warning: if you do
specify that the provided memory is locked, then <b>never</b>
pass in non-heap allocated memory. Additionally, if not locked,
then do not assume that the memory returned by nc_close_mem
is the same as passed to nc_open_memio. You <b>must</b> check
before attempting to free the original memory.

\param path Must be non-null, but otherwise only used to set the dataset name.

\param omode the open mode flags; Note that this procedure uses a limited set of flags because it forcibly sets NC_INMEMORY.

\param params controlling parameters

\param ncidp Pointer to location where returned netCDF ID is to be
stored.

\returns ::NC_NOERR No error.

\returns ::NC_ENOMEM Out of memory.

\returns ::NC_EDISKLESS diskless io is not enabled for fails.

\returns ::NC_EINVAL, etc. other errors also returned by nc_open.

<h1>Examples</h1>

Here is an example using nc_open_memio() to open an existing netCDF dataset
named foo.nc for read-only, non-shared access. It differs from the nc_open_mem()
example in that it uses a parameter block.

@code
#include <netcdf.h>
#include <netcdf_mem.h>
   ...
int status = NC_NOERR;
int ncid;
NC_memio params;
   ...
params.size = <compute file size of foo.nc in bytes>;
params.memory = malloc(size);
params.flags = <see netcdf_mem.h>
   ...
status = nc_open_memio("foo.nc", 0, &params, &ncid);
if (status != NC_NOERR) handle_error(status);
@endcode
*/
int
nc_open_memio(const char* path, int omode, NC_memio* params, int* ncidp)
{
    /* Sanity checks */
    if(path == NULL || params == NULL)
 	return NC_EINVAL;
    if(params->memory == NULL || params->size < MAGIC_NUMBER_LEN)
 	return NC_EINVAL;

    if(omode & NC_MMAP)
	return NC_EINVAL;
    omode |= (NC_INMEMORY);
    return NC_open(path, omode, 0, NULL, 0, params, ncidp);
}

/**
 * @internal Open a netCDF file with extra parameters for Cray.
 *
 * @deprecated This function was used in the old days with the Cray at
 * NCAR. The Cray is long gone, and this call is supported only for
 * backward compatibility. Use nc_open() instead.
 *
 * @param path The file name of the new netCDF dataset.
 * @param omode Open mode.
 * @param basepe Deprecated parameter from the Cray days.
 * @param chunksizehintp A pointer to the chunk size hint. This only
 * applies to classic files.
 * @param ncidp Pointer to location where returned netCDF ID is to be
 * stored.
 *
 * @return ::NC_NOERR
 * @author Glenn Davis
 */
int
nc__open_mp(const char *path, int omode, int basepe,
	    size_t *chunksizehintp, int *ncidp)
{
   return NC_open(path, omode, basepe, chunksizehintp, 0, NULL, ncidp);
}

/** \ingroup datasets
Get the file pathname (or the opendap URL) which was used to
open/create the ncid's file.

\param ncid NetCDF ID, from a previous call to nc_open() or
nc_create().

\param pathlen Pointer where length of path will be returned. Ignored
if NULL.

\param path Pointer where path name will be copied. Space must already
be allocated. Ignored if NULL.

\returns ::NC_NOERR No error.

\returns ::NC_EBADID Invalid ncid passed.
*/
int
nc_inq_path(int ncid, size_t *pathlen, char *path)
{
   NC* ncp;
   int stat = NC_NOERR;
   if ((stat = NC_check_id(ncid, &ncp)))
      return stat;
   if(ncp->path == NULL) {
	if(pathlen) *pathlen = 0;
	if(path) path[0] = '\0';
   } else {
       if (pathlen) *pathlen = strlen(ncp->path);
       if (path) strcpy(path, ncp->path);
   }
   return stat;
}

/** \ingroup datasets
Put open netcdf dataset into define mode

The function nc_redef puts an open netCDF dataset into define mode, so
dimensions, variables, and attributes can be added or renamed and
attributes can be deleted.

For netCDF-4 files (i.e. files created with NC_NETCDF4 in the cmode in
their call to nc_create()), it is not necessary to call nc_redef()
unless the file was also created with NC_STRICT_NC3. For straight-up
netCDF-4 files, nc_redef() is called automatically, as needed.

For all netCDF-4 files, the root ncid must be used. This is the ncid
returned by nc_open() and nc_create(), and points to the root of the
hierarchy tree for netCDF-4 files.

\param ncid NetCDF ID, from a previous call to nc_open() or
nc_create().

\returns ::NC_NOERR No error.

\returns ::NC_EBADID Bad ncid.

\returns ::NC_EBADGRPID The ncid must refer to the root group of the
file, that is, the group returned by nc_open() or nc_create().

\returns ::NC_EINDEFINE Already in define mode.

\returns ::NC_EPERM File is read-only.

<h1>Example</h1>

Here is an example using nc_redef to open an existing netCDF dataset
named foo.nc and put it into define mode:

\code
#include <netcdf.h>
   ...
int status = NC_NOERR;
int ncid;
   ...
status = nc_open("foo.nc", NC_WRITE, &ncid);
if (status != NC_NOERR) handle_error(status);
   ...
status = nc_redef(ncid);
if (status != NC_NOERR) handle_error(status);
\endcode
 */
int
nc_redef(int ncid)
{
   NC* ncp;
   int stat = NC_check_id(ncid, &ncp);
   if(stat != NC_NOERR) return stat;
   return ncp->dispatch->redef(ncid);
}

/** \ingroup datasets
Leave define mode

The function nc_enddef() takes an open netCDF dataset out of define
mode. The changes made to the netCDF dataset while it was in define
mode are checked and committed to disk if no problems
occurred. Non-record variables may be initialized to a "fill value" as
well with nc_set_fill(). The netCDF dataset is then placed in data
mode, so variable data can be read or written.

It's not necessary to call nc_enddef() for netCDF-4 files. With netCDF-4
files, nc_enddef() is called when needed by the netcdf-4 library. User
calls to nc_enddef() for netCDF-4 files still flush the metadata to
disk.

This call may involve copying data under some circumstances. For a
more extensive discussion see File Structure and Performance.

For netCDF-4/HDF5 format files there are some variable settings (the
compression, endianness, fletcher32 error correction, and fill value)
which must be set (if they are going to be set at all) between the
nc_def_var() and the next nc_enddef(). Once the nc_enddef() is called,
these settings can no longer be changed for a variable.

\param ncid NetCDF ID, from a previous call to nc_open() or
nc_create().

If you use a group id (in a netCDF-4/HDF5 file), the enddef
will apply to the entire file. That means the enddef will not just end
define mode in one group, but in the entire file.

\returns ::NC_NOERR no error

\returns ::NC_EBADID Invalid ncid passed.

<h1>Example</h1>

Here is an example using nc_enddef() to finish the definitions of a new
netCDF dataset named foo.nc and put it into data mode:

\code
     #include <netcdf.h>
        ...
     int status = NC_NOERR;
     int ncid;
        ...
     status = nc_create("foo.nc", NC_NOCLOBBER, &ncid);
     if (status != NC_NOERR) handle_error(status);

        ...  create dimensions, variables, attributes

     status = nc_enddef(ncid);
     if (status != NC_NOERR) handle_error(status);
\endcode
 */
int
nc_enddef(int ncid)
{
   int status = NC_NOERR;
   NC *ncp;
   status = NC_check_id(ncid, &ncp);
   if(status != NC_NOERR) return status;
   return ncp->dispatch->_enddef(ncid,0,1,0,1);
}

/** \ingroup datasets
Leave define mode with performance tuning

The function nc__enddef takes an open netCDF dataset out of define
mode. The changes made to the netCDF dataset while it was in define
mode are checked and committed to disk if no problems
occurred. Non-record variables may be initialized to a "fill value" as
well with nc_set_fill(). The netCDF dataset is then placed in data mode,
so variable data can be read or written.

This call may involve copying data under some circumstances. For a
more extensive discussion see File Structure and Performance.

\warning This function exposes internals of the netcdf version 1 file
format. Users should use nc_enddef() in most circumstances. This
function may not be available on future netcdf implementations.

The classic netcdf file format has three sections, the "header"
section, the data section for fixed size variables, and the data
section for variables which have an unlimited dimension (record
variables).

The header begins at the beginning of the file. The index (offset) of
the beginning of the other two sections is contained in the
header. Typically, there is no space between the sections. This causes
copying overhead to accrue if one wishes to change the size of the
sections, as may happen when changing names of things, text attribute
values, adding attributes or adding variables. Also, for buffered i/o,
there may be advantages to aligning sections in certain ways.

The minfree parameters allow one to control costs of future calls to
nc_redef, nc_enddef() by requesting that minfree bytes be available at
the end of the section.

The align parameters allow one to set the alignment of the beginning
of the corresponding sections. The beginning of the section is rounded
up to an index which is a multiple of the align parameter. The flag
value ALIGN_CHUNK tells the library to use the bufrsize (see above) as
the align parameter. It has nothing to do with the chunking
(multidimensional tiling) features of netCDF-4.

The file format requires mod 4 alignment, so the align parameters are
silently rounded up to multiples of 4. The usual call,

\code
     nc_enddef(ncid);
\endcode

is equivalent to

\code
     nc__enddef(ncid, 0, 4, 0, 4);
\endcode

The file format does not contain a "record size" value, this is
calculated from the sizes of the record variables. This unfortunate
fact prevents us from providing minfree and alignment control of the
"records" in a netcdf file. If you add a variable which has an
unlimited dimension, the third section will always be copied with the
new variable added.

\param ncid NetCDF ID, from a previous call to nc_open() or
nc_create().

\param h_minfree Sets the pad at the end of the "header" section.

\param v_align Controls the alignment of the beginning of the data
section for fixed size variables.

\param v_minfree Sets the pad at the end of the data section for fixed
size variables.

\param r_align Controls the alignment of the beginning of the data
section for variables which have an unlimited dimension (record
variables).

\returns ::NC_NOERR No error.

\returns ::NC_EBADID Invalid ncid passed.

 */
int
nc__enddef(int ncid, size_t h_minfree, size_t v_align, size_t v_minfree,
	   size_t r_align)
{
   NC* ncp;
   int stat = NC_check_id(ncid, &ncp);
   if(stat != NC_NOERR) return stat;
   return ncp->dispatch->_enddef(ncid,h_minfree,v_align,v_minfree,r_align);
}

/** \ingroup datasets
Synchronize an open netcdf dataset to disk

The function nc_sync() offers a way to synchronize the disk copy of a
netCDF dataset with in-memory buffers. There are two reasons you might
want to synchronize after writes:
- To minimize data loss in case of abnormal termination, or
- To make data available to other processes for reading immediately
  after it is written. But note that a process that already had the
  dataset open for reading would not see the number of records
  increase when the writing process calls nc_sync(); to accomplish this,
  the reading process must call nc_sync.

This function is backward-compatible with previous versions of the
netCDF library. The intent was to allow sharing of a netCDF dataset
among multiple readers and one writer, by having the writer call
nc_sync() after writing and the readers call nc_sync() before each
read. For a writer, this flushes buffers to disk. For a reader, it
makes sure that the next read will be from disk rather than from
previously cached buffers, so that the reader will see changes made by
the writing process (e.g., the number of records written) without
having to close and reopen the dataset. If you are only accessing a
small amount of data, it can be expensive in computer resources to
always synchronize to disk after every write, since you are giving up
the benefits of buffering.

An easier way to accomplish sharing (and what is now recommended) is
to have the writer and readers open the dataset with the NC_SHARE
flag, and then it will not be necessary to call nc_sync() at
all. However, the nc_sync() function still provides finer granularity
than the NC_SHARE flag, if only a few netCDF accesses need to be
synchronized among processes.

It is important to note that changes to the ancillary data, such as
attribute values, are not propagated automatically by use of the
NC_SHARE flag. Use of the nc_sync() function is still required for this
purpose.

Sharing datasets when the writer enters define mode to change the data
schema requires extra care. In previous releases, after the writer
left define mode, the readers were left looking at an old copy of the
dataset, since the changes were made to a new copy. The only way
readers could see the changes was by closing and reopening the
dataset. Now the changes are made in place, but readers have no
knowledge that their internal tables are now inconsistent with the new
dataset schema. If netCDF datasets are shared across redefinition,
some mechanism external to the netCDF library must be provided that
prevents access by readers during redefinition and causes the readers
to call nc_sync before any subsequent access.

When calling nc_sync(), the netCDF dataset must be in data mode. A
netCDF dataset in define mode is synchronized to disk only when
nc_enddef() is called. A process that is reading a netCDF dataset that
another process is writing may call nc_sync to get updated with the
changes made to the data by the writing process (e.g., the number of
records written), without having to close and reopen the dataset.

Data is automatically synchronized to disk when a netCDF dataset is
closed, or whenever you leave define mode.

\param ncid NetCDF ID, from a previous call to nc_open() or
nc_create().

\returns ::NC_NOERR No error.

\returns ::NC_EBADID Invalid ncid passed.
 */
int
nc_sync(int ncid)
{
   NC* ncp;
   int stat = NC_check_id(ncid, &ncp);
   if(stat != NC_NOERR) return stat;
   return ncp->dispatch->sync(ncid);
}

/** \ingroup datasets
No longer necessary for user to invoke manually.


\warning Users no longer need to call this function since it is called
automatically by nc_close() in case the dataset is in define mode and
something goes wrong with committing the changes. The function
nc_abort() just closes the netCDF dataset, if not in define mode. If
the dataset is being created and is still in define mode, the dataset
is deleted. If define mode was entered by a call to nc_redef(), the
netCDF dataset is restored to its state before definition mode was
entered and the dataset is closed.

\param ncid NetCDF ID, from a previous call to nc_open() or
nc_create().

\returns ::NC_NOERR No error.

<h1>Example</h1>

Here is an example using nc_abort to back out of redefinitions of a
dataset named foo.nc:

\code
     #include <netcdf.h>
        ...
     int ncid, status, latid;
        ...
     status = nc_open("foo.nc", NC_WRITE, &ncid);
     if (status != NC_NOERR) handle_error(status);
        ...
     status = nc_redef(ncid);
     if (status != NC_NOERR) handle_error(status);
        ...
     status = nc_def_dim(ncid, "lat", 18L, &latid);
     if (status != NC_NOERR) {
        handle_error(status);
        status = nc_abort(ncid);
        if (status != NC_NOERR) handle_error(status);
     }
\endcode

 */
int
nc_abort(int ncid)
{
   NC* ncp;
   int stat = NC_check_id(ncid, &ncp);
   if(stat != NC_NOERR) return stat;

#ifdef USE_REFCOUNT
   /* What to do if refcount > 0? */
   /* currently, forcibly abort */
   ncp->refcount = 0;
#endif

   stat = ncp->dispatch->abort(ncid);
   del_from_NCList(ncp);
   free_NC(ncp);
   return stat;
}

/** \ingroup datasets
Close an open netCDF dataset

If the dataset in define mode, nc_enddef() will be called before
closing. (In this case, if nc_enddef() returns an error, nc_abort() will
automatically be called to restore the dataset to the consistent state
before define mode was last entered.) After an open netCDF dataset is
closed, its netCDF ID may be reassigned to the next netCDF dataset
that is opened or created.

\param ncid NetCDF ID, from a previous call to nc_open() or nc_create().

\returns ::NC_NOERR No error.

\returns ::NC_EBADID Invalid id passed.

\returns ::NC_EBADGRPID ncid did not contain the root group id of this
file. (NetCDF-4 only).

<h1>Example</h1>

Here is an example using nc_close to finish the definitions of a new
netCDF dataset named foo.nc and release its netCDF ID:

\code
     #include <netcdf.h>
        ...
     int status = NC_NOERR;
     int ncid;
        ...
     status = nc_create("foo.nc", NC_NOCLOBBER, &ncid);
     if (status != NC_NOERR) handle_error(status);

        ...   create dimensions, variables, attributes

     status = nc_close(ncid);
     if (status != NC_NOERR) handle_error(status);
\endcode

 */
int
nc_close(int ncid)
{
   NC* ncp;
   int stat = NC_check_id(ncid, &ncp);
   if(stat != NC_NOERR) return stat;

#ifdef USE_REFCOUNT
   ncp->refcount--;
   if(ncp->refcount <= 0)
#endif
   {
       stat = ncp->dispatch->close(ncid,NULL);
       /* Remove from the nc list */
       if (!stat)
       {
	   del_from_NCList(ncp);
	   free_NC(ncp);
       }
   }
   return stat;
}

/** \ingroup datasets
Do a normal close (see nc_close()) on an in-memory dataset,
then return a copy of the final memory contents of the dataset.

\param ncid NetCDF ID, from a previous call to nc_open() or nc_create().

\param memio a pointer to an NC_memio object into which the final valid memory
size and memory will be returned.

\returns ::NC_NOERR No error.

\returns ::NC_EBADID Invalid id passed.

\returns ::NC_ENOMEM Out of memory.

\returns ::NC_EDISKLESS if the file was not created as an inmemory file.

\returns ::NC_EBADGRPID ncid did not contain the root group id of this
file. (NetCDF-4 only).

<h1>Example</h1>

Here is an example using nc_close_mem to finish the definitions of a new
netCDF dataset named foo.nc, return the final memory,
and release its netCDF ID:

\code
     #include <netcdf.h>
        ...
     int status = NC_NOERR;
     int ncid;
     NC_memio finalmem;
     size_t initialsize = 65000;
        ...
     status = nc_create_mem("foo.nc", NC_NOCLOBBER, initialsize, &ncid);
     if (status != NC_NOERR) handle_error(status);
        ...   create dimensions, variables, attributes
     status = nc_close_memio(ncid,&finalmem);
     if (status != NC_NOERR) handle_error(status);
\endcode

 */
int
nc_close_memio(int ncid, NC_memio* memio)
{
   NC* ncp;
   int stat = NC_check_id(ncid, &ncp);
   if(stat != NC_NOERR) return stat;

#ifdef USE_REFCOUNT
   ncp->refcount--;
   if(ncp->refcount <= 0)
#endif
   {
       stat = ncp->dispatch->close(ncid,memio);
       /* Remove from the nc list */
       if (!stat)
       {
	   del_from_NCList(ncp);
	   free_NC(ncp);
       }
   }
   return stat;
}

/** \ingroup datasets
Change the fill-value mode to improve write performance.

This function is intended for advanced usage, to optimize writes under
some circumstances described below. The function nc_set_fill() sets the
fill mode for a netCDF dataset open for writing and returns the
current fill mode in a return parameter. The fill mode can be
specified as either ::NC_FILL or ::NC_NOFILL. The default behavior
corresponding to ::NC_FILL is that data is pre-filled with fill values,
that is fill values are written when you create non-record variables
or when you write a value beyond data that has not yet been
written. This makes it possible to detect attempts to read data before
it was written. For more information on the use of fill values see
Fill Values. For information about how to define your own fill values
see Attribute Conventions.

The behavior corresponding to ::NC_NOFILL overrides the default behavior
of prefilling data with fill values. This can be used to enhance
performance, because it avoids the duplicate writes that occur when
the netCDF library writes fill values that are later overwritten with
data.

A value indicating which mode the netCDF dataset was already in is
returned. You can use this value to temporarily change the fill mode
of an open netCDF dataset and then restore it to the previous mode.

After you turn on ::NC_NOFILL mode for an open netCDF dataset, you must
be certain to write valid data in all the positions that will later be
read. Note that nofill mode is only a transient property of a netCDF
dataset open for writing: if you close and reopen the dataset, it will
revert to the default behavior. You can also revert to the default
behavior by calling nc_set_fill() again to explicitly set the fill mode
to ::NC_FILL.

There are three situations where it is advantageous to set nofill
mode:
- Creating and initializing a netCDF dataset. In this case, you should
  set nofill mode before calling nc_enddef() and then write completely
  all non-record variables and the initial records of all the record
  variables you want to initialize.
- Extending an existing record-oriented netCDF dataset. Set nofill
  mode after opening the dataset for writing, then append the
  additional records to the dataset completely, leaving no intervening
  unwritten records.
- Adding new variables that you are going to initialize to an existing
  netCDF dataset. Set nofill mode before calling nc_enddef() then write
  all the new variables completely.

If the netCDF dataset has an unlimited dimension and the last record
was written while in nofill mode, then the dataset may be shorter than
if nofill mode was not set, but this will be completely transparent if
you access the data only through the netCDF interfaces.

The use of this feature may not be available (or even needed) in
future releases. Programmers are cautioned against heavy reliance upon
this feature.

\param ncid NetCDF ID, from a previous call to nc_open() or
nc_create().

\param fillmode Desired fill mode for the dataset, either ::NC_NOFILL or
::NC_FILL.

\param old_modep Pointer to location for returned current fill mode of
the dataset before this call, either ::NC_NOFILL or ::NC_FILL.

\returns ::NC_NOERR No error.

\returns ::NC_EBADID The specified netCDF ID does not refer to an open
netCDF dataset.

\returns ::NC_EPERM The specified netCDF ID refers to a dataset open for
read-only access.

\returns ::NC_EINVAL The fill mode argument is neither ::NC_NOFILL nor
::NC_FILL.

<h1>Example</h1>

Here is an example using nc_set_fill() to set nofill mode for subsequent
writes of a netCDF dataset named foo.nc:

\code
     #include <netcdf.h>
        ...
     int ncid, status, old_fill_mode;
        ...
     status = nc_open("foo.nc", NC_WRITE, &ncid);
     if (status != NC_NOERR) handle_error(status);

        ...     write data with default prefilling behavior

     status = nc_set_fill(ncid, ::NC_NOFILL, &old_fill_mode);
     if (status != NC_NOERR) handle_error(status);

        ...    write data with no prefilling
\endcode
 */
int
nc_set_fill(int ncid, int fillmode, int *old_modep)
{
   NC* ncp;
   int stat = NC_check_id(ncid, &ncp);
   if(stat != NC_NOERR) return stat;
   return ncp->dispatch->set_fill(ncid,fillmode,old_modep);
}

/**
 * @internal Learn base PE.
 *
 * @deprecated This function was used in the old days with the Cray at
 * NCAR. The Cray is long gone, and this call is supported only for
 * backward compatibility.
 *
 * @param ncid File and group ID.
 * @param pe Pointer for base PE.
 *
 * @return ::NC_NOERR No error.
 * @return ::NC_EBADID Invalid ncid passed.
 * @author Glenn Davis
 */
int
nc_inq_base_pe(int ncid, int *pe)
{
   NC* ncp;
   int stat = NC_check_id(ncid, &ncp);
   if(stat != NC_NOERR) return stat;
   return ncp->dispatch->inq_base_pe(ncid,pe);
}

/**
 * @internal Sets base processing element (ignored).
 *
 * @deprecated This function was used in the old days with the Cray at
 * NCAR. The Cray is long gone, and this call is supported only for
 * backward compatibility.
 *
 * @param ncid File ID.
 * @param pe Base PE.
 *
 * @return ::NC_NOERR No error.
 * @return ::NC_EBADID Invalid ncid passed.
 * @author Glenn Davis
 */
int
nc_set_base_pe(int ncid, int pe)
{
   NC* ncp;
   int stat = NC_check_id(ncid, &ncp);
   if(stat != NC_NOERR) return stat;
   return ncp->dispatch->set_base_pe(ncid,pe);
}

/** \ingroup datasets
Inquire about the binary format of a netCDF file
as presented by the API.

This function returns the (rarely needed) format version.

\param ncid NetCDF ID, from a previous call to nc_open() or
nc_create().

\param formatp Pointer to location for returned format version, one of
NC_FORMAT_CLASSIC, NC_FORMAT_64BIT_OFFSET, NC_FORMAT_CDF5, NC_FORMAT_NETCDF4,
NC_FORMAT_NETCDF4_CLASSIC.

\returns ::NC_NOERR No error.

\returns ::NC_EBADID Invalid ncid passed.

 */
int
nc_inq_format(int ncid, int *formatp)
{
   NC* ncp;
   int stat = NC_check_id(ncid, &ncp);
   if(stat != NC_NOERR) return stat;
   return ncp->dispatch->inq_format(ncid,formatp);
}

/** \ingroup datasets
Obtain more detailed (vis-a-vis nc_inq_format)
format information about an open dataset.

Note that the netcdf API will present the file
as if it had the format specified by nc_inq_format.
The true file format, however, may not even be
a netcdf file; it might be DAP, HDF4, or PNETCDF,
for example. This function returns that true file type.
It also returns the effective mode for the file.

\param ncid NetCDF ID, from a previous call to nc_open() or
nc_create().

\param formatp Pointer to location for returned true format.

\param modep Pointer to location for returned mode flags.

Refer to the actual list in the file netcdf.h to see the
currently defined set.

\returns ::NC_NOERR No error.

\returns ::NC_EBADID Invalid ncid passed.

 */
int
nc_inq_format_extended(int ncid, int *formatp, int *modep)
{
   NC* ncp;
   int stat = NC_check_id(ncid, &ncp);
   if(stat != NC_NOERR) return stat;
   return ncp->dispatch->inq_format_extended(ncid,formatp,modep);
}

/**\ingroup datasets
Inquire about a file or group.

\param ncid NetCDF or group ID, from a previous call to nc_open(),
nc_create(), nc_def_grp(), or associated inquiry functions such as
nc_inq_ncid().

\param ndimsp Pointer to location for returned number of dimensions
defined for this netCDF dataset. Ignored if NULL.

\param nvarsp Pointer to location for returned number of variables
defined for this netCDF dataset. Ignored if NULL.

\param nattsp Pointer to location for returned number of global
attributes defined for this netCDF dataset. Ignored if NULL.

\param unlimdimidp Pointer to location for returned ID of the
unlimited dimension, if there is one for this netCDF dataset. If no
unlimited length dimension has been defined, -1 is returned. Ignored
if NULL.  If there are multiple unlimited dimensions (possible only
for netCDF-4 files), only a pointer to the first is returned, for
backward compatibility.  If you want them all, use nc_inq_unlimids().

\returns ::NC_NOERR No error.

\returns ::NC_EBADID Invalid ncid passed.

<h1>Example</h1>

Here is an example using nc_inq to find out about a netCDF dataset
named foo.nc:

\code
     #include <netcdf.h>
        ...
     int status, ncid, ndims, nvars, ngatts, unlimdimid;
        ...
     status = nc_open("foo.nc", NC_NOWRITE, &ncid);
     if (status != NC_NOERR) handle_error(status);
        ...
     status = nc_inq(ncid, &ndims, &nvars, &ngatts, &unlimdimid);
     if (status != NC_NOERR) handle_error(status);
\endcode
 */
int
nc_inq(int ncid, int *ndimsp, int *nvarsp, int *nattsp, int *unlimdimidp)
{
   NC* ncp;
   int stat = NC_check_id(ncid, &ncp);
   if(stat != NC_NOERR) return stat;
   return ncp->dispatch->inq(ncid,ndimsp,nvarsp,nattsp,unlimdimidp);
}

/**
 * Learn the number of variables in a file or group.
 *
 * @param ncid File and group ID.
 * @param nvarsp Pointer that gets number of variables. Ignored if NULL.
 *
 * @return ::NC_NOERR No error.
 * @return ::NC_EBADID Bad ncid.
 * @author Glenn Davis, Ed Hartnett, Dennis Heimbigner
 */
int
nc_inq_nvars(int ncid, int *nvarsp)
{
   NC* ncp;
   int stat = NC_check_id(ncid, &ncp);
   if(stat != NC_NOERR) return stat;
   return ncp->dispatch->inq(ncid, NULL, nvarsp, NULL, NULL);
}

/**\ingroup datasets
Inquire about a type.

Given an ncid and a typeid, get the information about a type. This
function will work on any type, including atomic and any user defined
type, whether compound, opaque, enumeration, or variable length array.

For even more information about a user defined type nc_inq_user_type().

\param ncid The ncid for the group containing the type (ignored for
atomic types).

\param xtype The typeid for this type, as returned by nc_def_compound,
nc_def_opaque, nc_def_enum, nc_def_vlen, or nc_inq_var, or as found in
netcdf.h in the list of atomic types (NC_CHAR, NC_INT, etc.).

\param name If non-NULL, the name of the user defined type will be
copied here. It will be NC_MAX_NAME bytes or less. For atomic types,
the type name from CDL will be given.

\param size If non-NULL, the (in-memory) size of the type in bytes
will be copied here. VLEN type size is the size of nc_vlen_t. String
size is returned as the size of a character pointer. The size may be
used to malloc space for the data, no matter what the type.

\returns ::NC_NOERR No error.

\returns ::NC_EBADTYPE Bad typeid.

\returns ::NC_ENOTNC4 Seeking a user-defined type in a netCDF-3 file.

\returns ::NC_ESTRICTNC3 Seeking a user-defined type in a netCDF-4 file
for which classic model has been turned on.

\returns ::NC_EBADGRPID Bad group ID in ncid.

\returns ::NC_EBADID Type ID not found.

\returns ::NC_EHDFERR An error was reported by the HDF5 layer.

<h1>Example</h1>

This example is from the test program tst_enums.c, and it uses all the
possible inquiry functions on an enum type.

\code
           if (nc_inq_user_type(ncid, typeids[0], name_in, &base_size_in, &base_nc_type_in,
                                &nfields_in, &class_in)) ERR;
           if (strcmp(name_in, TYPE_NAME) || base_size_in != sizeof(int) ||
               base_nc_type_in != NC_INT || nfields_in != NUM_MEMBERS || class_in != NC_ENUM) ERR;
           if (nc_inq_type(ncid, typeids[0], name_in, &base_size_in)) ERR;
           if (strcmp(name_in, TYPE_NAME) || base_size_in != sizeof(int)) ERR;
           if (nc_inq_enum(ncid, typeids[0], name_in, &base_nc_type, &base_size_in, &num_members)) ERR;
           if (strcmp(name_in, TYPE_NAME) || base_nc_type != NC_INT || num_members != NUM_MEMBERS) ERR;
           for (i = 0; i < NUM_MEMBERS; i++)
           {
              if (nc_inq_enum_member(ncid, typeid, i, name_in, &value_in)) ERR;
              if (strcmp(name_in, member_name[i]) || value_in != member_value[i]) ERR;
              if (nc_inq_enum_ident(ncid, typeid, member_value[i], name_in)) ERR;
              if (strcmp(name_in, member_name[i])) ERR;
           }

           if (nc_close(ncid)) ERR;
\endcode
 */
int
nc_inq_type(int ncid, nc_type xtype, char *name, size_t *size)
{
   NC* ncp;
   int stat;

   /* Do a quick triage on xtype */
   if(xtype <= NC_NAT) return NC_EBADTYPE;
   /* For compatibility, we need to allow inq about
      atomic types, even if ncid is ill-defined */
   if(xtype <= ATOMICTYPEMAX4) {
      if(name) strncpy(name,NC_atomictypename(xtype),NC_MAX_NAME);
      if(size) *size = NC_atomictypelen(xtype);
      return NC_NOERR;
   }
   /* Apparently asking about a user defined type, so we need
      a valid ncid */
   stat = NC_check_id(ncid, &ncp);
   if(stat != NC_NOERR) /* bad ncid */
      return NC_EBADTYPE;
   /* have good ncid */
   return ncp->dispatch->inq_type(ncid,xtype,name,size);
}

/**
Check the create mode parameter for sanity.

Some create flags cannot be used if corresponding library features are
enabled during the build. This function does a pre-check of the mode
flag before calling the dispatch layer nc_create functions.

\param mode The creation mode flag.

\returns ::NC_NOERR No error.
\returns ::NC_ENOTBUILT Requested feature not built into library
\returns ::NC_EINVAL Invalid combination of modes.
\internal
\ingroup dispatch
\author Ed Hartnett
*/
static int
check_create_mode(int mode)
{
    int mode_format;
    int mmap = 0;
    int inmemory = 0;
    int diskless = 0;

    /* This is a clever check to see if more than one format bit is
     * set. */
    mode_format = (mode & NC_NETCDF4) | (mode & NC_64BIT_OFFSET) |
       (mode & NC_CDF5);
    if (mode_format && (mode_format & (mode_format - 1)))
       return NC_EINVAL;

    mmap = ((mode & NC_MMAP) == NC_MMAP);
    inmemory = ((mode & NC_INMEMORY) == NC_INMEMORY);
    diskless = ((mode & NC_DISKLESS) == NC_DISKLESS);

    /* NC_INMEMORY and NC_DISKLESS and NC_MMAP are all mutually exclusive */
    if(diskless && inmemory) return NC_EDISKLESS;
    if(diskless && mmap) return NC_EDISKLESS;
    if(inmemory && mmap) return NC_EINMEMORY;

    /* mmap is not allowed for netcdf-4 */
    if(mmap && (mode & NC_NETCDF4)) return NC_EINVAL;

#ifndef USE_NETCDF4
   /* If the user asks for a netCDF-4 file, and the library was built
    * without netCDF-4, then return an error.*/
   if (mode & NC_NETCDF4)
       return NC_ENOTBUILT;
#endif /* USE_NETCDF4 undefined */

   /* Well I guess there is some sanity in the world after all. */
   return NC_NOERR;
}

/**
 * @internal Create a file, calling the appropriate dispatch create
 * call.
 *
 * For create, we have the following pieces of information to use to
 * determine the dispatch table:
 * - path
 * - cmode
 *
 * @param path0 The file name of the new netCDF dataset.
 * @param cmode The creation mode flag, the same as in nc_create().
 * @param initialsz This parameter sets the initial size of the file
 * at creation time. This only applies to classic
 * files.
 * @param basepe Deprecated parameter from the Cray days.
 * @param chunksizehintp A pointer to the chunk size hint. This only
 * applies to classic files.
 * @param useparallel Non-zero if parallel I/O is to be used on this
 * file.
 * @param parameters Pointer to MPI comm and info.
 * @param ncidp Pointer to location where returned netCDF ID is to be
 * stored.
 *
 * @returns ::NC_NOERR No error.
 * @ingroup dispatch
 * @author Dennis Heimbigner, Ed Hartnett, Ward Fisher
*/
int
NC_create(const char *path0, int cmode, size_t initialsz,
	  int basepe, size_t *chunksizehintp, int useparallel,
	  void* parameters, int *ncidp)
{
   int stat = NC_NOERR;
   NC* ncp = NULL;
   NC_Dispatch* dispatcher = NULL;
   char* path = NULL;
   NCmodel model;
   char* newpath = NULL;

   TRACE(nc_create);
   if(path0 == NULL)
	return NC_EINVAL;

   /* Check mode flag for sanity. */
   if ((stat = check_create_mode(cmode)))
      return stat;

   /* Initialize the library. The available dispatch tables
    * will depend on how netCDF was built
    * (with/without netCDF-4, DAP, CDMREMOTE). */
   if(!NC_initialized)
   {
      if ((stat = nc_initialize()))
	 return stat;
   }

   {
        /* Skip past any leading whitespace in path */
	const char* p;
        for(p=(char*)path0;*p;p++) {if(*p > ' ') break;}
#ifdef WINPATH
        /* Need to do path conversion */
        path = NCpathcvt(p);
#else
	path = nulldup(p);
#endif
   }

#ifdef USE_REFCOUNT
   /* If this path is already open, then fail */
   ncp = find_in_NCList_by_name(path);
   if(ncp != NULL) {
	nullfree(path);
	return NC_ENFILE;
   }
#endif

    memset(&model,0,sizeof(model));
    if((stat = NC_infermodel(path,&cmode,1,useparallel,NULL,&model,&newpath)))
	goto done;
    if(newpath) {
	nullfree(path);
	path = newpath;
	newpath = NULL;
    }

    assert(model.format != 0 && model.impl != 0);

    /* Now, check for NC_ENOTBUILT cases limited to create (so e.g. HDF4 is not listed) */
#ifndef USE_HDF5
    if (model.impl == NC_FORMATX_NC4)
	{stat = NC_ENOTBUILT; goto done;}
#endif
#ifndef USE_PNETCDF
    if (model.impl == NC_FORMATX_PNETCDF)
	{stat = NC_ENOTBUILT; goto done;}
#endif
#ifndef ENABLE_CDF5
    if (model.impl == NC_FORMATX_NC3 && (cmode & NC_64BIT_DATA))
	{stat = NC_ENOTBUILT; goto done;}
#endif

    /* Figure out what dispatcher to use */
    switch (model.impl) {
#ifdef USE_HDF5
    case NC_FORMATX_NC4:
        dispatcher = HDF5_dispatch_table;
	break;
#endif
#ifdef USE_PNETCDF
    case NC_FORMATX_PNETCDF:
        dispatcher = NCP_dispatch_table;
	break;
#endif
    case NC_FORMATX_NC3:
        dispatcher = NC3_dispatch_table;
	break;
    default:
        return NC_ENOTNC;
    }

    /* Create the NC* instance and insert its dispatcher and model */
    if((stat = new_NC(dispatcher,path,cmode,&model,&ncp))) goto done;

    /* Add to list of known open files and define ext_ncid */
    add_to_NCList(ncp);

#ifdef USE_REFCOUNT
    /* bump the refcount */
    ncp->refcount++;
#endif

    /* Assume create will fill in remaining ncp fields */
    if ((stat = dispatcher->create(ncp->path, cmode, initialsz, basepe, chunksizehintp,
				  parameters, dispatcher, ncp))) {
	del_from_NCList(ncp); /* oh well */
	free_NC(ncp);
    } else {
	if(ncidp)*ncidp = ncp->ext_ncid;
    }
done:
    nullfree(path);
    return stat;
}

/**
 * @internal Open a netCDF file (or remote dataset) calling the
 * appropriate dispatch function.
 *
 * For open, we have the following pieces of information to use to
 * determine the dispatch table.
 * - table specified by override
 * - path
 * - omode
 * - the contents of the file (if it exists), basically checking its magic number.
 *
 * @param path0 Path to the file to open.
 * @param omode Open mode.
 * @param basepe Base processing element (ignored).
 * @param chunksizehintp Size hint for classic files.
 * @param useparallel If true use parallel I/O.
 * @param parameters Extra parameters for the open.
 * @param ncidp Pointer that gets ncid.
 *
 * @returns ::NC_NOERR No error.
 * @ingroup dispatch
 * @author Dennis Heimbigner
*/
int
NC_open(const char *path0, int omode, int basepe, size_t *chunksizehintp,
        int useparallel, void* parameters, int *ncidp)
{
    int stat = NC_NOERR;
    NC* ncp = NULL;
    NC_Dispatch* dispatcher = NULL;
    int inmemory = 0;
    int diskless = 0;
    int mmap = 0;
    char* path = NULL;
    NCmodel model;
    char* newpath = NULL;

    TRACE(nc_open);
    if(!NC_initialized) {
	stat = nc_initialize();
	if(stat) return stat;
    }

    /* Capture the inmemory related flags */
    mmap = ((omode & NC_MMAP) == NC_MMAP);
    diskless = ((omode & NC_DISKLESS) == NC_DISKLESS);
    inmemory = ((omode & NC_INMEMORY) == NC_INMEMORY);

    /* NC_INMEMORY and NC_DISKLESS and NC_MMAP are all mutually exclusive */
    if(diskless && inmemory) {stat = NC_EDISKLESS; goto done;}
    if(diskless && mmap) {stat = NC_EDISKLESS; goto done;}
    if(inmemory && mmap) {stat = NC_EINMEMORY; goto done;}

    /* mmap is not allowed for netcdf-4 */
    if(mmap && (omode & NC_NETCDF4)) {stat = NC_EINVAL; goto done;}

    /* Attempt to do file path conversion: note that this will do
       nothing if path is a 'file:...' url, so it will need to be
       repeated in protocol code (e.g. libdap2, libdap4, etc).
    */

   {
        /* Skip past any leading whitespace in path */
	const char* p;
        for(p=(char*)path0;*p;p++) {if(*p > ' ') break;}
#ifdef WINPATH
        /* Need to do path conversion */
        path = NCpathcvt(p);
#else
	path = nulldup(p);
#endif
   }

#ifdef USE_REFCOUNT
    /* If this path is already open, then bump the refcount and return it */
    ncp = find_in_NCList_by_name(path);
    if(ncp != NULL) {
	nullfree(path);
	ncp->refcount++;
	if(ncidp) *ncidp = ncp->ext_ncid;
	return NC_NOERR;
    }
#endif

    memset(&model,0,sizeof(model));
    /* Infer model implementation and format, possibly by reading the file */
    if((stat = NC_infermodel(path,&omode,0,useparallel,parameters,&model,&newpath)))
	goto done;
    if(newpath) {
	nullfree(path);
	path = newpath;
    }

    /* Still no implementation, give up */
    if(model.impl == 0) {
#ifdef DEBUG
	fprintf(stderr,"implementation == 0\n");
#endif
	{stat = NC_ENOTNC; goto done;}
    }

    /* Suppress unsupported formats */
    {
	int hdf5built = 0;
	int hdf4built = 0;
	int cdf5built = 0;
	int udf0built = 0;
	int udf1built = 0;
#ifdef USE_NETCDF4
	hdf5built = 1;
#ifdef USE_HDF4
	hdf4built = 1;
#endif
#endif
#ifdef ENABLE_CDF5
	cdf5built = 1;
#endif
        if(UDF0_dispatch_table != NULL)
	    udf0built = 1;
        if(UDF1_dispatch_table != NULL)
	    udf1built = 1;

	if(!hdf5built && model.impl == NC_FORMATX_NC4)
  	    {stat = NC_ENOTBUILT; goto done;}
	if(!hdf4built && model.impl == NC_FORMATX_NC_HDF4)
  	    {stat = NC_ENOTBUILT; goto done;}
	if(!cdf5built && model.impl == NC_FORMATX_NC3 && model.format == NC_FORMAT_CDF5)
  	    {stat = NC_ENOTBUILT; goto done;}
	if(!udf0built && model.impl == NC_FORMATX_UDF0)
  	    {stat = NC_ENOTBUILT; goto done;}
	if(!udf1built && model.impl == NC_FORMATX_UDF1)
  	    {stat = NC_ENOTBUILT; goto done;}
    }
    /* Figure out what dispatcher to use */
    if (!dispatcher) {
	switch (model.impl) {
#ifdef ENABLE_DAP
	case NC_FORMATX_DAP2:
	    dispatcher = NCD2_dispatch_table;
	    break;
#endif
#ifdef ENABLE_DAP4
	case NC_FORMATX_DAP4:
	    dispatcher = NCD4_dispatch_table;
	    break;
#endif
#ifdef USE_PNETCDF
	case NC_FORMATX_PNETCDF:
	    dispatcher = NCP_dispatch_table;
	    break;
#endif
#ifdef USE_HDF5
	case NC_FORMATX_NC4:
	    dispatcher = HDF5_dispatch_table;
	    break;
#endif
#ifdef USE_HDF4
	case NC_FORMATX_NC_HDF4:
	    dispatcher = HDF4_dispatch_table;
	    break;
#endif
#ifdef USE_NETCDF4
	case NC_FORMATX_UDF0:
	    dispatcher = UDF0_dispatch_table;
	    break;
	case NC_FORMATX_UDF1:
	    dispatcher = UDF1_dispatch_table;
	    break;
#endif /* USE_NETCDF4 */
	case NC_FORMATX_NC3:
	    dispatcher = NC3_dispatch_table;
	    break;
	default:
	    nullfree(path);
	    return NC_ENOTNC;
	}
    }

    /* If we can't figure out what dispatch table to use, give up. */
    if (!dispatcher) {stat = NC_ENOTNC; goto done;}

    /* Create the NC* instance and insert its dispatcher */
    if((stat = new_NC(dispatcher,path,omode,&model,&ncp))) goto done;

    /* Add to list of known open files */
    add_to_NCList(ncp);

#ifdef USE_REFCOUNT
    /* bump the refcount */
    ncp->refcount++;
#endif

    /* Assume open will fill in remaining ncp fields */
    stat = dispatcher->open(ncp->path, omode, basepe, chunksizehintp,
			    parameters, dispatcher, ncp);
    if(stat == NC_NOERR) {
	if(ncidp) *ncidp = ncp->ext_ncid;
    } else {
	del_from_NCList(ncp);
        free_NC(ncp);
    }

done:
    nullfree(path);
    return stat;
}

/*Provide an internal function for generating pseudo file descriptors
  for systems that are not file based (e.g. dap, memio).
*/

/** @internal Static counter for pseudo file descriptors (incremented) */
static int pseudofd = 0;

/**
 * @internal Create a pseudo file descriptor that does not
 * overlap real file descriptors
 *
 * @return pseudo file number
 * @author Dennis Heimbigner
*/
int
nc__pseudofd(void)
{
    if(pseudofd == 0)  {
        int maxfd = 32767; /* default */
#ifdef HAVE_GETRLIMIT
        struct rlimit rl;
        if(getrlimit(RLIMIT_NOFILE,&rl) == 0) {
	    if(rl.rlim_max != RLIM_INFINITY)
	        maxfd = (int)rl.rlim_max;
	    if(rl.rlim_cur != RLIM_INFINITY)
	        maxfd = (int)rl.rlim_cur;
	}
	pseudofd = maxfd+1;
#endif
    }
    return pseudofd++;
}<|MERGE_RESOLUTION|>--- conflicted
+++ resolved
@@ -43,14 +43,6 @@
 
 extern int NC_initialized; /**< True when dispatch table is initialized. */
 
-<<<<<<< HEAD
-/** @internal Magic number for HDF5 files. To be consistent with
- * H5Fis_hdf5, use the complete HDF5 magic number */
-static const char HDF5_SIGNATURE[MAGIC_NUMBER_LEN] = "\211HDF\r\n\032\n";
-
-#ifdef USE_NETCDF4
-=======
->>>>>>> a25236ea
 /* User-defined formats. */
 NC_Dispatch *UDF0_dispatch_table = NULL;
 char UDF0_magic_number[NC_MAX_MAGIC_NUMBER_LEN + 1] = "";
@@ -1836,7 +1828,7 @@
 {
    int stat = NC_NOERR;
    NC* ncp = NULL;
-   NC_Dispatch* dispatcher = NULL;
+   const NC_Dispatch* dispatcher = NULL;
    char* path = NULL;
    NCmodel model;
    char* newpath = NULL;
@@ -1976,7 +1968,7 @@
 {
     int stat = NC_NOERR;
     NC* ncp = NULL;
-    NC_Dispatch* dispatcher = NULL;
+    const NC_Dispatch* dispatcher = NULL;
     int inmemory = 0;
     int diskless = 0;
     int mmap = 0;
