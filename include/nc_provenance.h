--- conflicted
+++ resolved
@@ -7,10 +7,6 @@
  *
  * @author Dennis Heimbigner, Ward Fisher
  */
-<<<<<<< HEAD
-/**************************************************/
-=======
->>>>>>> b16eceab
 /**
 
 It has come to pass that we can't guarantee that this information is
