/* Copyright 2018-2018 University Corporation for Atmospheric
   Research/Unidata. */
/**
 * @file
 * @internal This header file contains macros, types and prototypes
 * used to build and manipulate the netCDF metadata model.
 *
 * @author Ed Hartnett, Dennis Heimbigner, Ward Fisher
 */

#ifndef _NC4INTERNAL_
#define _NC4INTERNAL_
#include "netcdf.h"

#include "config.h"
#include <stdio.h>
#include <stdlib.h>
#include <ctype.h>
#include <stdarg.h>
#include <string.h>

#include "ncdimscale.h"
#include "nc_logging.h"
#include "ncindex.h"
#include "nc_provenance.h"


#include "netcdf_f.h"
#include "netcdf_mem.h"
#ifdef USE_PARALLEL
#include "netcdf_par.h"
#endif /* USE_PARALLEL */

/* Always needed */
#include "nc.h"

/** The file ID is stored in the first two bytes of ncid. */
#define FILE_ID_MASK (0xffff0000)

/** The group ID is stored in the last two bytes of ncid. */
#define GRP_ID_MASK (0x0000ffff)

/** File and group IDs are each 16 bits of the ncid. */
#define ID_SHIFT (16)

/* typedef enum {GET, PUT} NC_PG_T; */
/** These are the different objects that can be in our hash-lists. */
typedef enum {NCNAT, NCVAR, NCDIM, NCATT, NCTYP, NCFLD, NCGRP} NC_SORT;

/** The netCDF V2 error code. */
#define NC_V2_ERR (-1)

/** The name of the root group. */
#define NC_GROUP_NAME "/"

/** One mega-byte. */
#define MEGABYTE 1048576

#define X_SCHAR_MIN     (-128)          /**< Minimum signed char value. */
#define X_SCHAR_MAX     127             /**< Maximum signed char value. */
#define X_UCHAR_MAX     255U            /**< Maximum unsigned char value. */
#define X_SHORT_MIN     (-32768)        /**< Minimum short value. */
#define X_SHRT_MIN      X_SHORT_MIN     /**< This alias is compatible with limits.h. */
#define X_SHORT_MAX     32767           /**< Maximum short value. */
#define X_SHRT_MAX      X_SHORT_MAX     /**< This alias is compatible with limits.h. */
#define X_USHORT_MAX    65535U          /**< Maximum unsigned short value. */
#define X_USHRT_MAX     X_USHORT_MAX    /**< This alias is compatible with limits.h. */
#define X_INT_MIN       (-2147483647-1) /**< Minimum int value. */
#define X_INT_MAX       2147483647      /**< Maximum int value. */
#define X_LONG_MIN      X_INT_MIN       /**< Minimum long value. */
#define X_LONG_MAX      X_INT_MAX       /**< Maximum long value. */
#define X_UINT_MAX      4294967295U     /**< Maximum unsigned int value. */
#define X_INT64_MIN     (-9223372036854775807LL-1LL)  /**< Minimum int64 value. */
#define X_INT64_MAX     9223372036854775807LL /**< Maximum int64 value. */
#define X_UINT64_MAX    18446744073709551615ULL /**< Maximum unsigned int64 value. */
#ifdef _WIN32 /* Windows, of course, has to be a *little* different. */
#define X_FLOAT_MAX     3.402823466e+38f
#else
#define X_FLOAT_MAX     3.40282347e+38f /**< Maximum float value. */
#endif /* _WIN32 */
#define X_FLOAT_MIN     (-X_FLOAT_MAX)  /**< Minimum float value. */
#define X_DOUBLE_MAX    1.7976931348623157e+308 /**< Maximum double value. */
#define X_DOUBLE_MIN    (-X_DOUBLE_MAX)         /**< Minimum double value. */

/** This is the number of netCDF atomic types. */
#define NUM_ATOMIC_TYPES (NC_MAX_ATOMIC_TYPE + 1)

/** Number of parameters needed for ZLIB filter. */
#define CD_NELEMS_ZLIB 1

/** Get a pointer to the NC_FILE_INFO_T from dispatchdata field. */
#define NC4_DATA(nc) ((NC_FILE_INFO_T *)(nc)->dispatchdata)

/** Set a pointer to the NC_FILE_INFO_T in the dispatchdata field. */
#define NC4_DATA_SET(nc,data) ((nc)->dispatchdata = (void *)(data))

/* Reserved attribute flags: must be powers of 2. */
/** Hidden dimscale-related, per-variable attributes; immutable and
 * unreadable thru API. */
#define DIMSCALEFLAG 1

/** Readonly global attributes; readable, but immutable thru the
 * API. */
#define READONLYFLAG 2

/** Subset of readonly flags; readable by name only thru the API. */
#define NAMEONLYFLAG 4

/** Subset of readonly flags; Value is actually in file. */
#define MATERIALIZEDFLAG 8

/** Boolean type, to make the code easier to read. */
typedef enum {NC_FALSE = 0, NC_TRUE = 1} nc_bool_t;

/* Forward declarations. */
struct NC_GRP_INFO;
struct NC_TYPE_INFO;

/**
 * This struct provides indexed Access to Meta-data objects. See the
 * document docs/indexing.dox for detailed information.
 *
 * Basically it provides a common header and use NCindex instances
 * instead of linked lists.
 *
 * WARNING: ALL OBJECTS THAT CAN BE INSERTED INTO AN NCindex MUST HAVE
 * AN INSTANCE of NC_OBJ AS THE FIRST FIELD.
*/
typedef struct NC_OBJ
{
    NC_SORT sort; /**< Type of object. */
    char* name;   /**< Name, assumed to be null terminated. */
    size_t id;    /**< This objects ID. */
    unsigned int hashkey; /**< The hash key, crc32(name). */
} NC_OBJ;

/**
 * This struct holds information about reserved attributes. These
 * attributes cannot be created or read by the user (through the
 * netCDF API).  */
typedef struct NC_reservedatt
{
    const char *name; /**< Name of the reserved attribute. */
    int flags;        /**< Flags that control handling of reserved attribute. */
} NC_reservedatt;

/** This is a struct to handle the dimension metadata. */
typedef struct NC_DIM_INFO
{
    NC_OBJ hdr;             /**< The hdr contains the name and ID. */
    struct NC_GRP_INFO *container;  /**< Pointer to containing group. */
    size_t len;             /**< Length of this dimension. */
    nc_bool_t unlimited;    /**< True if the dimension is unlimited */
    nc_bool_t extended;     /**< True if the dimension needs to be extended. */
    nc_bool_t too_long;     /**< True if len is too big to fit in local size_t. */
    void *format_dim_info;  /**< Pointer to format-specific dim info. */
    struct NC_VAR_INFO *coord_var; /**< The coord var, if it exists. */
} NC_DIM_INFO_T;

/** This is a struct to handle the attribute metadata. */
typedef struct NC_ATT_INFO
{
    NC_OBJ hdr;             /**< The hdr contains the name and ID. */
    struct NC_OBJ *container;    /**< Pointer to containing group|var. */
    int len;                /**< Length of attribute data. */
    nc_bool_t dirty;        /**< True if attribute modified. */
    nc_bool_t created;      /**< True if attribute already created. */
    nc_type nc_typeid;      /**< NetCDF type of attribute's data. */
    void *format_att_info;  /**< Pointer to format-specific att info. */
    void *data;             /**< The attribute data. */
    nc_vlen_t *vldata;      /**< VLEN data (only used for vlen types). */
    char **stdata;          /**< String data (only for string type). */
} NC_ATT_INFO_T;

/** This is a struct to handle the var metadata. */
typedef struct NC_VAR_INFO
{
    NC_OBJ hdr;             /**< The hdr contains the name and ID. */
    char *hdf5_name;        /**< Used if name in HDF5 must be different from name. */
    struct NC_GRP_INFO *container; /**< Pointer to containing group. */
    size_t ndims;           /**< Number of dims. */
    int *dimids;            /**< Dim IDs. */
    NC_DIM_INFO_T **dim;    /**< Pointer to dim. */
    nc_bool_t is_new_var;        /**< True if variable is newly created */
    nc_bool_t was_coord_var;     /**< True if variable was a coordinate var, but either the dim or var has been renamed */
    nc_bool_t became_coord_var;  /**< True if variable _became_ a coordinate var, because either the dim or var has been renamed */
    nc_bool_t fill_val_changed;  /**< True if variable's fill value changes after it has been created */
    nc_bool_t attr_dirty;        /**< True if variable's attributes are dirty and should be rewritten */
    nc_bool_t created;           /**< Variable has already been created (_not_ that it was just created) */
    nc_bool_t written_to;        /**< True if variable has data written to it */
    struct NC_TYPE_INFO *type_info;
    int atts_read;               /**< If true, the atts have been read. */
    nc_bool_t meta_read;         /**< True if this vars metadata has been completely read. */
    nc_bool_t coords_read;       /**< True if this var has hidden coordinates att, and it has been read. */
    NCindex *att;                /**< NCindex<NC_ATT_INFO_T*> */
    nc_bool_t no_fill;           /**< True if no fill value is defined for var */
    void *fill_value;
    size_t *chunksizes;
    nc_bool_t contiguous;        /**< True if variable is stored contiguously in HDF5 file */
    nc_bool_t compact;           /**< True if variable is in comact storage in HDF5 file */
    int parallel_access;         /**< Type of parallel access for I/O on variable (collective or independent) */
    nc_bool_t dimscale;          /**< True if var is a dimscale */
    nc_bool_t *dimscale_attached;  /**< Array of flags that are true if dimscale is attached for that dim index */
    nc_bool_t deflate;           /**< True if var has deflate filter applied */
<<<<<<< HEAD
    int deflate_level;           /**< If deflate is true, this is the deflate level, between 0 and 9. */
    nc_bool_t shuffle;           /**< True if var has shuffle filter applied */
    nc_bool_t fletcher32;        /**< True if var has fletcher32 filter applied */
    nc_bool_t szip;              /**< True if szip filter is in use. */
    int options_mask;            /**< Setting for szip filter, NC_SZIP_EC or NC_SZIP_NN. */
    int pixels_per_block;        /**< Setting for szip filter, even and <= 32. */
=======
    int deflate_level;
    nc_bool_t shuffle;           /* True if var has shuffle filter applied */
    nc_bool_t fletcher32;        /* True if var has fletcher32 filter applied */
    int endianness;              /* What endianness for the var? */
>>>>>>> 9ceba0db
    size_t chunk_cache_size, chunk_cache_nelems;
    float chunk_cache_preemption;
    void *format_var_info;       /**< Pointer to any binary format info. */
    unsigned int filterid;       /**< ID for arbitrary filter. */
    size_t nparams;              /**< nparams for arbitrary filter. */
    unsigned int *params;        /**< Params for arbitrary filter. */
} NC_VAR_INFO_T;

/** This is a struct to handle the field metadata from a user-defined
 * type. */
typedef struct NC_FIELD_INFO
{
    NC_OBJ hdr; /**< The hdr contains the name and ID. */
    nc_type nc_typeid; /**< The type of this field. */
    size_t offset;     /**< Offset in bytes of field. */
    int ndims;         /**< Number of dims. */
    int *dim_size;     /**< Dim sizes. */
    void *format_field_info;  /**< Pointer to any binary format info for field. */
} NC_FIELD_INFO_T;

/** This is a struct to handle metadata for a user-defined enum
 * type. */
typedef struct NC_ENUM_MEMBER_INFO
{
    char *name;  /**< Name of member. */
    void *value; /**< Value of member. */
} NC_ENUM_MEMBER_INFO_T;

/** This is a struct to handle metadata for a user-defined type. */
typedef struct NC_TYPE_INFO
{
    NC_OBJ hdr;            /**< The hdr contains the name and ID. */
    struct NC_GRP_INFO *container; /**< Containing group */
    unsigned rc;                 /**< Ref. count of objects using this type */
    int endianness;              /**< What endianness for the type? */
    size_t size;                 /**< Size of the type in memory, in bytes */
    nc_bool_t committed;         /**< True when datatype is committed in the file */
    nc_type nc_type_class;       /**< NC_VLEN, NC_COMPOUND, NC_OPAQUE, NC_ENUM, NC_INT, NC_FLOAT, or NC_STRING. */
    void *format_type_info;      /**< HDF5-specific type info. */

    /** Information for each type or class */
    union {
        struct {
            NClist* enum_member;    /**< <! NClist<NC_ENUM_MEMBER_INFO_T*> */
            nc_type base_nc_typeid; /**< Typeid of the base type. */
        } e;                        /**< Enum */
        struct Fields {
            NClist* field;        /**< <! NClist<NC_FIELD_INFO_T*> */
        } c;                      /**< Compound */
        struct {
            nc_type base_nc_typeid; /**< Typeid of the base type. */
        } v;                     /**< Variable-length. */
    } u;                         /**< Union of structs, for each type/class. */
} NC_TYPE_INFO_T;

/** This holds information for one group. Groups reproduce with
 * parthenogenesis. */
typedef struct NC_GRP_INFO
{
    NC_OBJ hdr;                   /**< The hdr contains the name and ID. */
    void *format_grp_info;        /**< Pointer to binary format info for group. */
    struct NC_FILE_INFO *nc4_info; /**< Pointer containing NC_FILE_INFO_T. */
    struct NC_GRP_INFO *parent;  /**< Pointer tp parent group. */
    int atts_read;               /**< True if atts have been read for this group. */
    NCindex* children;           /**< NCindex<struct NC_GRP_INFO*> */
    NCindex* dim;                /**< NCindex<NC_DIM_INFO_T> * */
    NCindex* att;                /**< NCindex<NC_ATT_INFO_T> * */
    NCindex* type;               /**< NCindex<NC_TYPE_INFO_T> * */
    /* Note that this is the list of vars with position == varid */
    NCindex* vars;               /* NCindex<NC_VAR_INFO_T> * */
    /* Track the endianness of the variable */
    int endianness;              /* What endianness for the type? */
} NC_GRP_INFO_T;

/* These constants apply to the cmode parameter in the
 * HDF5_FILE_INFO_T defined below. */
#define NC_CREAT 2      /**< in create phase, cleared by ncendef */
#define NC_INDEF 8      /**< in define mode, cleared by ncendef */
#define NC_NSYNC 0x10   /**< synchronise numrecs on change */
#define NC_HSYNC 0x20   /**< synchronise whole header on change */
#define NC_NDIRTY 0x40  /**< numrecs has changed */
#define NC_HDIRTY 0x80  /**< header info has changed */

/** This is the metadata we need to keep track of for each
 * netcdf-4/HDF5 file. */
typedef struct  NC_FILE_INFO
{
    NC *controller; /**< Pointer to containing NC. */
#ifdef USE_PARALLEL4
    MPI_Comm comm;  /**< Copy of MPI Communicator used to open the file. */
    MPI_Info info;  /**< Copy of MPI Information Object used to open the file. */
#endif
    int flags;      /**< Flags used to open the file. */
    int cmode;      /**< Create mode used to create the file. */
    nc_bool_t parallel;   /**< True if file is open for parallel access */
    nc_bool_t redef;      /**< True if redefining an existing file */
    int fill_mode;        /**< Fill mode for vars - Unused internally currently */
    nc_bool_t no_write;   /**< true if nc_open has mode NC_NOWRITE. */
    NC_GRP_INFO_T *root_grp; /**< Pointer to root group. */
    short next_nc_grpid;  /**< Next available group ID. */
    int next_typeid;      /**< Next available type ID. */
    int next_dimid;       /**< Next available dim ID. */
    /* Provide convenience vectors indexed by the object id.  This
       allows for direct conversion of e.g. an nc_type to the
       corresponding NC_TYPE_INFO_T object. */
    NClist *alldims;   /**< List of all dims. */
    NClist *alltypes;  /**< List of all types. */
    NClist *allgroups; /**< List of all groups, including root group. */
    void *format_file_info; /**< Pointer to binary format info for file. */
    NC4_Provenance provenance; /**< File provenence info. */
    struct NC4_Memio
    {
        NC_memio memio; /**< What we sent to image_init and what comes back. */
        int locked;     /**< Do not copy and do not free. */
        int persist;    /**< Should file be persisted out on close? */
        int inmemory;   /**< NC_INMEMORY flag was set. */
        int diskless;   /**< NC_DISKLESS flag was set => inmemory. */
        int created;    /**< 1 => create, 0 => open. */
        unsigned int imageflags; /**< for H5LTopen_file_image. */
        size_t initialsize;      /**< Initial size. */
        void *udata;    /**< Extra memory allocated in NC4_image_init. */
    } mem;
} NC_FILE_INFO_T;

/** Variable Length Datatype struct in memory. Must be identical to
 * HDF5 hvl_t. (This is only used for VL sequences, not VL strings,
 * which are stored in char *'s) */
typedef struct
{
    size_t len; /**< Length of VL data (in base type units) */
    void *p;    /**< Pointer to VL data */
} nc_hvl_t;

/* Misc functions */
int NC4_inq_atomic_type(nc_type typeid1, char *name, size_t *size);
int NC4_lookup_atomic_type(const char *name, nc_type* idp, size_t *sizep);

/* These functions convert between netcdf and HDF5 types. */
int nc4_get_typelen_mem(NC_FILE_INFO_T *h5, nc_type xtype, size_t *len);
int nc4_convert_type(const void *src, void *dest, const nc_type src_type,
                     const nc_type dest_type, const size_t len, int *range_error,
                     const void *fill_value, int strict_nc3);

/* These functions do HDF5 things. */
int nc4_reopen_dataset(NC_GRP_INFO_T *grp, NC_VAR_INFO_T *var);
int nc4_read_atts(NC_GRP_INFO_T *grp, NC_VAR_INFO_T *var);

/* Find items in the in-memory lists of metadata. */
int nc4_find_nc_grp_h5(int ncid, NC **nc, NC_GRP_INFO_T **grp,
                       NC_FILE_INFO_T **h5);
int nc4_find_grp_h5(int ncid, NC_GRP_INFO_T **grp, NC_FILE_INFO_T **h5);
int nc4_find_nc4_grp(int ncid, NC_GRP_INFO_T **grp);
int nc4_find_dim(NC_GRP_INFO_T *grp, int dimid, NC_DIM_INFO_T **dim,
                 NC_GRP_INFO_T **dim_grp);
int nc4_find_var(NC_GRP_INFO_T *grp, const char *name, NC_VAR_INFO_T **var);
int nc4_find_dim_len(NC_GRP_INFO_T *grp, int dimid, size_t **len);
int nc4_find_type(const NC_FILE_INFO_T *h5, int typeid1, NC_TYPE_INFO_T **type);
NC_TYPE_INFO_T *nc4_rec_find_named_type(NC_GRP_INFO_T *start_grp, char *name);
NC_TYPE_INFO_T *nc4_rec_find_equal_type(NC_GRP_INFO_T *start_grp, int ncid1,
                                        NC_TYPE_INFO_T *type);
int nc4_find_nc_att(int ncid, int varid, const char *name, int attnum,
                    NC_ATT_INFO_T **att);
int nc4_find_grp_h5_var(int ncid, int varid, NC_FILE_INFO_T **h5,
                        NC_GRP_INFO_T **grp, NC_VAR_INFO_T **var);
int nc4_find_grp_att(NC_GRP_INFO_T *grp, int varid, const char *name,
                     int attnum, NC_ATT_INFO_T **att);
int nc4_get_typeclass(const NC_FILE_INFO_T *h5, nc_type xtype,
                      int *type_class);

/* Free various types */
int nc4_type_free(NC_TYPE_INFO_T *type);

/* These list functions add and delete vars, atts. */
int nc4_nc4f_list_add(NC *nc, const char *path, int mode);
int nc4_nc4f_list_del(NC_FILE_INFO_T *h5);
int nc4_file_list_add(int ncid, const char *path, int mode,
                      void **dispatchdata);
int nc4_file_list_get(int ncid, char **path, int *mode,
                      void **dispatchdata);
int nc4_file_list_del(int ncid);
int nc4_file_change_ncid(int ncid, unsigned short new_ncid_index);
int nc4_var_list_add(NC_GRP_INFO_T* grp, const char* name, int ndims,
                     NC_VAR_INFO_T **var);
int nc4_var_list_add2(NC_GRP_INFO_T* grp, const char* name,
                      NC_VAR_INFO_T **var);
int nc4_var_set_ndims(NC_VAR_INFO_T *var, int ndims);
int nc4_var_list_del(NC_GRP_INFO_T *grp, NC_VAR_INFO_T *var);
int nc4_dim_list_add(NC_GRP_INFO_T *grp, const char *name, size_t len,
                     int assignedid, NC_DIM_INFO_T **dim);
int nc4_dim_list_del(NC_GRP_INFO_T *grp, NC_DIM_INFO_T *dim);
int nc4_type_new(size_t size, const char *name, int assignedid,
                 NC_TYPE_INFO_T **type);
int nc4_type_list_add(NC_GRP_INFO_T *grp, size_t size, const char *name,
                      NC_TYPE_INFO_T **type);
int nc4_type_list_del(NC_GRP_INFO_T *grp, NC_TYPE_INFO_T *type);
int nc4_type_free(NC_TYPE_INFO_T *type);
int nc4_field_list_add(NC_TYPE_INFO_T* parent, const char *name,
                       size_t offset, nc_type xtype, int ndims,
                       const int *dim_sizesp);
int nc4_att_list_add(NCindex *list, const char *name, NC_ATT_INFO_T **att);
int nc4_att_list_del(NCindex *list, NC_ATT_INFO_T *att);
int nc4_grp_list_add(NC_FILE_INFO_T *h5, NC_GRP_INFO_T *parent, char *name,
                     NC_GRP_INFO_T **grp);
int nc4_build_root_grp(NC_FILE_INFO_T *h5);
int nc4_rec_grp_del(NC_GRP_INFO_T *grp);
int nc4_enum_member_add(NC_TYPE_INFO_T *type, size_t size, const char *name,
                        const void *value);

/* Check and normalize names. */
int NC_check_name(const char *name);
int nc4_check_name(const char *name, char *norm_name);
int nc4_normalize_name(const char *name, char *norm_name);
int nc4_check_dup_name(NC_GRP_INFO_T *grp, char *norm_name);

/* Find default fill value. */
int nc4_get_default_fill_value(const NC_TYPE_INFO_T *type_info, void *fill_value);

/* Get an att given pointers to file, group, and perhaps ver info. */
int nc4_get_att_ptrs(NC_FILE_INFO_T *h5, NC_GRP_INFO_T *grp, NC_VAR_INFO_T *var,
                     const char *name, nc_type *xtype, nc_type mem_type,
                     size_t *lenp, int *attnum, void *data);

/* Close the file. */
int nc4_close_netcdf4_file(NC_FILE_INFO_T *h5, int abort, NC_memio *memio);

/* HDF5 initialization/finalization */
extern int nc4_hdf5_initialized;
extern void nc4_hdf5_initialize(void);
extern void nc4_hdf5_finalize(void);

/* This is only included if --enable-logging is used for configure; it
   prints info about the metadata to stderr. */
#ifdef LOGGING
int log_metadata_nc(NC_FILE_INFO_T *h5);
#endif

/* Binary searcher for reserved attributes */
extern const NC_reservedatt* NC_findreserved(const char* name);

/* Generic reserved Attributes */
#define NC_ATT_REFERENCE_LIST "REFERENCE_LIST"
#define NC_ATT_CLASS "CLASS"
#define NC_ATT_DIMENSION_LIST "DIMENSION_LIST"
#define NC_ATT_NAME "NAME"
#define NC_ATT_COORDINATES "_Netcdf4Coordinates" /*see hdf5internal.h:COORDINATES*/
#define NC_ATT_FORMAT "_Format"
#define NC_ATT_DIMID_NAME "_Netcdf4Dimid"
#define NC_ATT_NC3_STRICT_NAME "_nc3_strict"

#endif /* _NC4INTERNAL_ */<|MERGE_RESOLUTION|>--- conflicted
+++ resolved
@@ -202,19 +202,13 @@
     nc_bool_t dimscale;          /**< True if var is a dimscale */
     nc_bool_t *dimscale_attached;  /**< Array of flags that are true if dimscale is attached for that dim index */
     nc_bool_t deflate;           /**< True if var has deflate filter applied */
-<<<<<<< HEAD
     int deflate_level;           /**< If deflate is true, this is the deflate level, between 0 and 9. */
     nc_bool_t shuffle;           /**< True if var has shuffle filter applied */
     nc_bool_t fletcher32;        /**< True if var has fletcher32 filter applied */
+    int endianness;              /* What endianness for the var? */
     nc_bool_t szip;              /**< True if szip filter is in use. */
     int options_mask;            /**< Setting for szip filter, NC_SZIP_EC or NC_SZIP_NN. */
     int pixels_per_block;        /**< Setting for szip filter, even and <= 32. */
-=======
-    int deflate_level;
-    nc_bool_t shuffle;           /* True if var has shuffle filter applied */
-    nc_bool_t fletcher32;        /* True if var has fletcher32 filter applied */
-    int endianness;              /* What endianness for the var? */
->>>>>>> 9ceba0db
     size_t chunk_cache_size, chunk_cache_nelems;
     float chunk_cache_preemption;
     void *format_var_info;       /**< Pointer to any binary format info. */
