--- conflicted
+++ resolved
@@ -51,7 +51,6 @@
 /** This is the name of the name HDF5 dimension scale attribute. */
 #define HDF5_DIMSCALE_NAME_ATT_NAME "NAME"
 
-<<<<<<< HEAD
 /** Struct to hold HDF5-specific info for the file. */
 typedef struct NC_HDF5_FILE_INFO {
    hid_t hdfid;
@@ -61,12 +60,6 @@
 	int iosp; /* We are using the S3 rawvirtual file driver */
    } http;
 #endif
-=======
-/** Strut to hold HDF5-specific info for the file. */
-typedef struct  NC_HDF5_FILE_INFO
-{
-    hid_t hdfid;
->>>>>>> 3ea1ea7b
 } NC_HDF5_FILE_INFO_T;
 
 /* This is a struct to handle the dim metadata. */
