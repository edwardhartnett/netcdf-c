/*! \file

Main header file for the C API.

Copyright 2018, 1994, 1995, 1996, 1997, 1998, 1999, 2000, 2001, 2002,
2003, 2004, 2005, 2006, 2007, 2008, 2009, 2010, 2011, 2012, 2013, 2014,
2015, 2016, 2017, 2018
University Corporation for Atmospheric Research/Unidata.

See \ref copyright file for more info.
*/

#ifndef _NETCDF_
#define _NETCDF_

#include <stddef.h> /* size_t, ptrdiff_t */
#include <errno.h>  /* netcdf functions sometimes return system errors */

/* Required for alloca on Windows */
#if defined(_WIN32) || defined(_WIN64)
#include <malloc.h>
#endif

/*! The nc_type type is just an int. */
typedef int nc_type;

#if defined(__cplusplus)
extern "C" {
#endif

/*
 *  The netcdf external data types
 */
#define NC_NAT          0       /**< Not A Type */
#define NC_BYTE         1       /**< signed 1 byte integer */
#define NC_CHAR         2       /**< ISO/ASCII character */
#define NC_SHORT        3       /**< signed 2 byte integer */
#define NC_INT          4       /**< signed 4 byte integer */
#define NC_LONG         NC_INT  /**< \deprecated required for backward compatibility. */
#define NC_FLOAT        5       /**< single precision floating point number */
#define NC_DOUBLE       6       /**< double precision floating point number */
#define NC_UBYTE        7       /**< unsigned 1 byte int */
#define NC_USHORT       8       /**< unsigned 2-byte int */
#define NC_UINT         9       /**< unsigned 4-byte int */
#define NC_INT64        10      /**< signed 8-byte int */
#define NC_UINT64       11      /**< unsigned 8-byte int */
#define NC_STRING       12      /**< string */

#define NC_MAX_ATOMIC_TYPE NC_STRING /**< @internal Largest atomic type. */

/* The following are use internally in support of user-defines
 * types. They are also the class returned by nc_inq_user_type. */
#define NC_VLEN         13      /**< vlen (variable-length) types */
#define NC_OPAQUE       14      /**< opaque types */
#define NC_ENUM         15      /**< enum types */
#define NC_COMPOUND     16      /**< compound types */

/** @internal Define the first user defined type id (leave some
 * room) */
#define NC_FIRSTUSERTYPEID 32

/** Default fill value. This is used unless _FillValue attribute
 * is set.  These values are stuffed into newly allocated space as
 * appropriate.  The hope is that one might use these to notice that a
 * particular datum has not been set. */
/**@{*/
#define NC_FILL_BYTE    ((signed char)-127)
#define NC_FILL_CHAR    ((char)0)
#define NC_FILL_SHORT   ((short)-32767)
#define NC_FILL_INT     (-2147483647)
#define NC_FILL_FLOAT   (9.9692099683868690e+36f) /* near 15 * 2^119 */
#define NC_FILL_DOUBLE  (9.9692099683868690e+36)
#define NC_FILL_UBYTE   (255)
#define NC_FILL_USHORT  (65535)
#define NC_FILL_UINT    (4294967295U)
#define NC_FILL_INT64   ((long long)-9223372036854775806LL)
#define NC_FILL_UINT64  ((unsigned long long)18446744073709551614ULL)
#define NC_FILL_STRING  ((char *)"")
/**@}*/

/*! Max or min values for a type. Nothing greater/smaller can be
 * stored in a netCDF file for their associated types. Recall that a C
 * compiler may define int to be any length it wants, but a NC_INT is
 * *always* a 4 byte signed int. On a platform with 64 bit ints,
 * there will be many ints which are outside the range supported by
 * NC_INT. But since NC_INT is an external format, it has to mean the
 * same thing everywhere. */
/**@{*/
#define NC_MAX_BYTE 127
#define NC_MIN_BYTE (-NC_MAX_BYTE-1)
#define NC_MAX_CHAR 255
#define NC_MAX_SHORT 32767
#define NC_MIN_SHORT (-NC_MAX_SHORT - 1)
#define NC_MAX_INT 2147483647
#define NC_MIN_INT (-NC_MAX_INT - 1)
#define NC_MAX_FLOAT 3.402823466e+38f
#define NC_MIN_FLOAT (-NC_MAX_FLOAT)
#define NC_MAX_DOUBLE 1.7976931348623157e+308
#define NC_MIN_DOUBLE (-NC_MAX_DOUBLE)
#define NC_MAX_UBYTE NC_MAX_CHAR
#define NC_MAX_USHORT 65535U
#define NC_MAX_UINT 4294967295U
#define NC_MAX_INT64 (9223372036854775807LL)
#define NC_MIN_INT64 (-9223372036854775807LL-1)
#define NC_MAX_UINT64 (18446744073709551615ULL)
/**@}*/

/** Name of fill value attribute.  If you wish a variable to use a
 * different value than the above defaults, create an attribute with
 * the same type as the variable and this reserved name. The value you
 * give the attribute will be used as the fill value for that
 * variable. */
#define _FillValue      "_FillValue"
#define NC_FILL         0       /**< Argument to nc_set_fill() to clear NC_NOFILL */
#define NC_NOFILL       0x100   /**< Argument to nc_set_fill() to turn off filling of data. */

/* Define the ioflags bits for nc_create and nc_open.
   currently unused:
        0x0002
   and the whole upper 16 bits
*/

#define NC_NOWRITE       0x0000 /**< Set read-only access for nc_open(). */
#define NC_WRITE         0x0001 /**< Set read-write access for nc_open(). */

#define NC_CLOBBER       0x0000 /**< Destroy existing file. Mode flag for nc_create(). */
#define NC_NOCLOBBER     0x0004 /**< Don't destroy existing file. Mode flag for nc_create(). */

#define NC_DISKLESS      0x0008  /**< Use diskless file. Mode flag for nc_open() or nc_create(). */
#define NC_MMAP          0x0010  /**< \deprecated Use diskless file with mmap. Mode flag for nc_open() or nc_create()*/

#define NC_64BIT_DATA    0x0020  /**< CDF-5 format: classic model but 64 bit dimensions and sizes */
#define NC_CDF5          NC_64BIT_DATA  /**< Alias NC_CDF5 to NC_64BIT_DATA */

#define NC_UDF0          0x0040  /**< User-defined format 0. */
#define NC_UDF1          0x0080  /**< User-defined format 1. */

#define NC_CLASSIC_MODEL 0x0100 /**< Enforce classic model on netCDF-4. Mode flag for nc_create(). */
#define NC_64BIT_OFFSET  0x0200  /**< Use large (64-bit) file offsets. Mode flag for nc_create(). */

/** \deprecated The following flag currently is ignored, but use in
 * nc_open() or nc_create() may someday support use of advisory
 * locking to prevent multiple writers from clobbering a file
 */
#define NC_LOCK          0x0400

/** Share updates, limit caching.
Use this in mode flags for both nc_create() and nc_open(). */
#define NC_SHARE         0x0800

#define NC_NETCDF4       0x1000  /**< Use netCDF-4/HDF5 format. Mode flag for nc_create(). */

/** The following 3 flags are deprecated as of 4.6.2. Parallel I/O is now
 * initiated by calling nc_create_par and nc_open_par, no longer by flags.
 */
#define NC_MPIIO         0x2000 /**< \deprecated */
#define NC_MPIPOSIX      NC_MPIIO /**< \deprecated */
#define NC_PNETCDF       (NC_MPIIO) /**< \deprecated */

#define NC_PERSIST       0x4000  /**< Save diskless contents to disk. Mode flag for nc_open() or nc_create() */
#define NC_INMEMORY      0x8000  /**< Read from memory. Mode flag for nc_open() or nc_create() */

#define NC_MAX_MAGIC_NUMBER_LEN 8 /**< Max len of user-defined format magic number. */

/** Format specifier for nc_set_default_format() and returned
 *  by nc_inq_format. This returns the format as provided by
 *  the API. See nc_inq_format_extended to see the true file format.
 *  Starting with version 3.6, there are different format netCDF files.
 *  4.0 introduces the third one. \see netcdf_format
 */
/**@{*/
#define NC_FORMAT_CLASSIC         (1)
/* After adding CDF5 support, the NC_FORMAT_64BIT
   flag is somewhat confusing. So, it is renamed.
   Note that the name in the contributed code
   NC_FORMAT_64BIT was renamed to NC_FORMAT_CDF2
*/
#define NC_FORMAT_64BIT_OFFSET    (2)
#define NC_FORMAT_64BIT           (NC_FORMAT_64BIT_OFFSET) /**< \deprecated Saved for compatibility.  Use NC_FORMAT_64BIT_OFFSET or NC_FORMAT_64BIT_DATA, from netCDF 4.4.0 onwards. */
#define NC_FORMAT_NETCDF4         (3)
#define NC_FORMAT_NETCDF4_CLASSIC (4)
#define NC_FORMAT_64BIT_DATA      (5)

/* Alias */
#define NC_FORMAT_CDF5    NC_FORMAT_64BIT_DATA

/* Define a mask covering format flags only */
#define NC_FORMAT_ALL (NC_64BIT_OFFSET|NC_64BIT_DATA|NC_CLASSIC_MODEL|NC_NETCDF4|NC_UDF0|NC_UDF1)

/**@}*/

/** Extended format specifier returned by  nc_inq_format_extended()
 *  Added in version 4.3.1. This returns the true format of the
 *  underlying data.
 * The function returns two values
 * 1. a small integer indicating the underlying source type
 *    of the data. Note that this may differ from what the user
 *    sees from nc_inq_format() because this latter function
 *    returns what the user can expect to see thru the API.
 * 2. A mode value indicating what mode flags are effectively
 *    set for this dataset. This usually will be a superset
 *    of the mode flags used as the argument to nc_open
 *    or nc_create.
 * More or less, the #1 values track the set of dispatch tables.
 * The #1 values are as follows.
 * Note that CDF-5 returns NC_FORMAT_NC3, but sets the mode flag properly.
 */
/**@{*/

#define NC_FORMATX_NC3       (1)
#define NC_FORMATX_NC_HDF5   (2) /**< netCDF-4 subset of HDF5 */
#define NC_FORMATX_NC4       NC_FORMATX_NC_HDF5 /**< alias */
#define NC_FORMATX_NC_HDF4   (3) /**< netCDF-4 subset of HDF4 */
#define NC_FORMATX_PNETCDF   (4)
#define NC_FORMATX_DAP2      (5)
#define NC_FORMATX_DAP4      (6)
#define NC_FORMATX_UDF0      (8)
#define NC_FORMATX_UDF1      (9)
#define NC_FORMATX_ZARR      (10)
#define NC_FORMATX_UNDEFINED (0)

  /* To avoid breaking compatibility (such as in the python library),
   we need to retain the NC_FORMAT_xxx format as well. This may come
  out eventually, as the NC_FORMATX is more clear that it's an extended
  format specifier.*/

#define NC_FORMAT_NC3       NC_FORMATX_NC3 /**< \deprecated As of 4.4.0, use NC_FORMATX_NC3 */
#define NC_FORMAT_NC_HDF5   NC_FORMATX_NC_HDF5 /**< \deprecated As of 4.4.0, use NC_FORMATX_NC_HDF5 */
#define NC_FORMAT_NC4       NC_FORMATX_NC4 /**< \deprecated As of 4.4.0, use NC_FORMATX_NC4 */
#define NC_FORMAT_NC_HDF4   NC_FORMATX_NC_HDF4 /**< \deprecated As of 4.4.0, use NC_FORMATX_HDF4 */
#define NC_FORMAT_PNETCDF   NC_FORMATX_PNETCDF /**< \deprecated As of 4.4.0, use NC_FORMATX_PNETCDF */
#define NC_FORMAT_DAP2      NC_FORMATX_DAP2 /**< \deprecated As of 4.4.0, use NC_FORMATX_DAP2 */
#define NC_FORMAT_DAP4      NC_FORMATX_DAP4 /**< \deprecated As of 4.4.0, use NC_FORMATX_DAP4 */
#define NC_FORMAT_UNDEFINED NC_FORMATX_UNDEFINED /**< \deprecated As of 4.4.0, use NC_FORMATX_UNDEFINED */

/**@}*/

/** Let nc__create() or nc__open() figure out a suitable buffer size. */
#define NC_SIZEHINT_DEFAULT 0

/** In nc__enddef(), align to the buffer size. */
#define NC_ALIGN_CHUNK ((size_t)(-1))

/** Size argument to nc_def_dim() for an unlimited dimension. */
#define NC_UNLIMITED 0L

/** Attribute id to put/get a global attribute. */
#define NC_GLOBAL -1

/**
Maximum for classic library.

In the classic netCDF model there are maximum values for the number of
dimensions in the file (\ref NC_MAX_DIMS), the number of global or per
variable attributes (\ref NC_MAX_ATTRS), the number of variables in
the file (\ref NC_MAX_VARS), and the length of a name (\ref
NC_MAX_NAME).

These maximums are enforced by the interface, to facilitate writing
applications and utilities.  However, nothing is statically allocated
to these sizes internally.

These maximums are not used for netCDF-4/HDF5 files unless they were
created with the ::NC_CLASSIC_MODEL flag.

As a rule, NC_MAX_VAR_DIMS <= NC_MAX_DIMS.

NOTE: The NC_MAX_DIMS, NC_MAX_ATTRS, and NC_MAX_VARS limits
      are *not* enforced after version 4.5.0
*/
/**@{*/
#define NC_MAX_DIMS     1024 /* not enforced after 4.5.0 */
#define NC_MAX_ATTRS    8192 /* not enforced after 4.5.0 */
#define NC_MAX_VARS     8192 /* not enforced after 4.5.0 */
#define NC_MAX_NAME     256
#define NC_MAX_VAR_DIMS 1024 /**< max per variable dimensions */
/**@}*/

/** This is the max size of an SD dataset name in HDF4 (from HDF4 documentation).*/
#define NC_MAX_HDF4_NAME 64

/** In HDF5 files you can set the endianness of variables with
    nc_def_var_endian(). This define is used there. */
/**@{*/
#define NC_ENDIAN_NATIVE 0
#define NC_ENDIAN_LITTLE 1
#define NC_ENDIAN_BIG    2
/**@}*/

/** In HDF5 files you can set storage for each variable to be either
 * contiguous or chunked, with nc_def_var_chunking().  This define is
 * used there. */
/**@{*/
#define NC_CHUNKED    0
#define NC_CONTIGUOUS 1
/**@}*/

/** In HDF5 files you can set check-summing for each variable.
Currently the only checksum available is Fletcher-32, which can be set
with the function nc_def_var_fletcher32.  These defines are used
there. */
/**@{*/
#define NC_NOCHECKSUM 0
#define NC_FLETCHER32 1
/**@}*/

/**@{*/
/** Control the HDF5 shuffle filter. In HDF5 files you can specify
 * that a shuffle filter should be used on each chunk of a variable to
 * improve compression for that variable. This per-variable shuffle
 * property can be set with the function nc_def_var_deflate(). */
#define NC_NOSHUFFLE 0
#define NC_SHUFFLE   1
/**@}*/

#define NC_MIN_DEFLATE_LEVEL 0 /**< Minimum deflate level. */
#define NC_MAX_DEFLATE_LEVEL 9 /**< Maximum deflate level. */

/** The netcdf version 3 functions all return integer error status.
 * These are the possible values, in addition to certain values from
 * the system errno.h.
 */
#define NC_ISSYSERR(err)        ((err) > 0)

#define NC_NOERR        0          /**< No Error */
#define NC2_ERR         (-1)       /**< Returned for all errors in the v2 API. */

/** Not a netcdf id.

The specified netCDF ID does not refer to an
open netCDF dataset. */
#define	NC_EBADID	(-33)
#define	NC_ENFILE	(-34)	   /**< Too many netcdfs open */
#define	NC_EEXIST	(-35)	   /**< netcdf file exists && NC_NOCLOBBER */
#define	NC_EINVAL	(-36)	   /**< Invalid Argument */
#define	NC_EPERM	(-37)	   /**< Write to read only */

/** Operation not allowed in data mode. This is returned for netCDF
classic or 64-bit offset files, or for netCDF-4 files, when they were
been created with ::NC_CLASSIC_MODEL flag in nc_create(). */
#define NC_ENOTINDEFINE	(-38)

/** Operation not allowed in define mode.

The specified netCDF is in define mode rather than data mode.

With netCDF-4/HDF5 files, this error will not occur, unless
::NC_CLASSIC_MODEL was used in nc_create().
 */
#define	NC_EINDEFINE	(-39)

/** Index exceeds dimension bound.

The specified corner indices were out of range for the rank of the
specified variable. For example, a negative index or an index that is
larger than the corresponding dimension length will cause an error. */
#define	NC_EINVALCOORDS	(-40)

/** NC_MAX_DIMS exceeded. Max number of dimensions exceeded in a
classic or 64-bit offset file, or an netCDF-4 file with
::NC_CLASSIC_MODEL on. */
#define	NC_EMAXDIMS	(-41) /* not enforced after 4.5.0 */

#define	NC_ENAMEINUSE	(-42)	   /**< String match to name in use */
#define NC_ENOTATT	(-43)	   /**< Attribute not found */
#define	NC_EMAXATTS	(-44)	   /**< NC_MAX_ATTRS exceeded - not enforced after 4.5.0 */
#define NC_EBADTYPE	(-45)	   /**< Not a netcdf data type */
#define NC_EBADDIM	(-46)	   /**< Invalid dimension id or name */
#define NC_EUNLIMPOS	(-47)	   /**< NC_UNLIMITED in the wrong index */

/** NC_MAX_VARS exceeded. Max number of variables exceeded in a
classic or 64-bit offset file, or an netCDF-4 file with
::NC_CLASSIC_MODEL on. */
#define	NC_EMAXVARS	(-48) /* not enforced after 4.5.0 */

/** Variable not found.

The variable ID is invalid for the specified netCDF dataset. */
#define NC_ENOTVAR	(-49)
#define NC_EGLOBAL	(-50)	   /**< Action prohibited on NC_GLOBAL varid */
#define NC_ENOTNC	(-51)	   /**< Not a netcdf file */
#define NC_ESTS        	(-52)	   /**< In Fortran, string too short */
#define NC_EMAXNAME    	(-53)	   /**< NC_MAX_NAME exceeded */
#define NC_EUNLIMIT    	(-54)	   /**< NC_UNLIMITED size already in use */
#define NC_ENORECVARS  	(-55)	   /**< nc_rec op when there are no record vars */
#define NC_ECHAR	(-56)	   /**< Attempt to convert between text & numbers */

/** Start+count exceeds dimension bound.

The specified edge lengths added to the specified corner would have
referenced data out of range for the rank of the specified
variable. For example, an edge length that is larger than the
corresponding dimension length minus the corner index will cause an
error. */
#define NC_EEDGE        (-57)      /**< Start+count exceeds dimension bound. */
#define NC_ESTRIDE      (-58)      /**< Illegal stride */
#define NC_EBADNAME     (-59)      /**< Attribute or variable name contains illegal characters */
/* N.B. following must match value in ncx.h */

/** Math result not representable.

One or more of the values are out of the range of values representable
by the desired type. */
#define NC_ERANGE       (-60)
#define NC_ENOMEM       (-61)      /**< Memory allocation (malloc) failure */
#define NC_EVARSIZE     (-62)      /**< One or more variable sizes violate format constraints */
#define NC_EDIMSIZE     (-63)      /**< Invalid dimension size */
#define NC_ETRUNC       (-64)      /**< File likely truncated or possibly corrupted */
#define NC_EAXISTYPE    (-65)      /**< Unknown axis type. */

/* Following errors are added for DAP */
#define NC_EDAP         (-66)      /**< Generic DAP error */
#define NC_ECURL        (-67)      /**< Generic libcurl error */
#define NC_EIO          (-68)      /**< Generic IO error */
#define NC_ENODATA      (-69)      /**< Attempt to access variable with no data */
#define NC_EDAPSVC      (-70)      /**< DAP server error */
#define NC_EDAS         (-71)      /**< Malformed or inaccessible DAS */
#define NC_EDDS         (-72)      /**< Malformed or inaccessible DDS */
#define NC_EDMR         NC_EDDS    /**< Dap4 alias */
#define NC_EDATADDS     (-73)      /**< Malformed or inaccessible DATADDS */
#define NC_EDATADAP     NC_EDATADDS    /**< Dap4 alias */
#define NC_EDAPURL      (-74)      /**< Malformed DAP URL */
#define NC_EDAPCONSTRAINT (-75)    /**< Malformed DAP Constraint*/
#define NC_ETRANSLATION (-76)      /**< Untranslatable construct */
#define NC_EACCESS      (-77)      /**< Access Failure */
#define NC_EAUTH        (-78)      /**< Authorization Failure */

/* Misc. additional errors */
#define NC_ENOTFOUND     (-90)      /**< No such file */
#define NC_ECANTREMOVE   (-91)      /**< Can't remove file */
#define NC_EINTERNAL     (-92)      /**< NetCDF Library Internal Error */
#define NC_EPNETCDF      (-93)      /**< Error at PnetCDF layer */

/* The following was added in support of netcdf-4. Make all netcdf-4
   error codes < -100 so that errors can be added to netcdf-3 if
   needed. */
#define NC4_FIRST_ERROR  (-100)    /**< @internal All HDF5 errors < this. */
#define NC_EHDFERR       (-101)    /**< Error at HDF5 layer. */
#define NC_ECANTREAD     (-102)    /**< Can't read. */
#define NC_ECANTWRITE    (-103)    /**< Can't write. */
#define NC_ECANTCREATE   (-104)    /**< Can't create. */
#define NC_EFILEMETA     (-105)    /**< Problem with file metadata. */
#define NC_EDIMMETA      (-106)    /**< Problem with dimension metadata. */
#define NC_EATTMETA      (-107)    /**< Problem with attribute metadata. */
#define NC_EVARMETA      (-108)    /**< Problem with variable metadata. */
#define NC_ENOCOMPOUND   (-109)    /**< Not a compound type. */
#define NC_EATTEXISTS    (-110)    /**< Attribute already exists. */
#define NC_ENOTNC4       (-111)    /**< Attempting netcdf-4 operation on netcdf-3 file. */
#define NC_ESTRICTNC3    (-112)    /**< Attempting netcdf-4 operation on strict nc3 netcdf-4 file. */
#define NC_ENOTNC3       (-113)    /**< Attempting netcdf-3 operation on netcdf-4 file. */
#define NC_ENOPAR        (-114)    /**< Parallel operation on file opened for non-parallel access. */
#define NC_EPARINIT      (-115)    /**< Error initializing for parallel access. */
#define NC_EBADGRPID     (-116)    /**< Bad group ID. */
#define NC_EBADTYPID     (-117)    /**< Bad type ID. */
#define NC_ETYPDEFINED   (-118)    /**< Type has already been defined and may not be edited. */
#define NC_EBADFIELD     (-119)    /**< Bad field ID. */
#define NC_EBADCLASS     (-120)    /**< Bad class. */
#define NC_EMAPTYPE      (-121)    /**< Mapped access for atomic types only. */
#define NC_ELATEFILL     (-122)    /**< Attempt to define fill value when data already exists. */
#define NC_ELATEDEF      (-123)    /**< Attempt to define var properties, like deflate, after enddef. */
#define NC_EDIMSCALE     (-124)    /**< Problem with HDF5 dimscales. */
#define NC_ENOGRP        (-125)    /**< No group found. */
#define NC_ESTORAGE      (-126)    /**< Can't specify both contiguous and chunking. */
#define NC_EBADCHUNK     (-127)    /**< Bad chunksize. */
#define NC_ENOTBUILT     (-128)    /**< Attempt to use feature that was not turned on when netCDF was built. */
#define NC_EDISKLESS     (-129)    /**< Error in using diskless  access. */
#define NC_ECANTEXTEND   (-130)    /**< Attempt to extend dataset during ind. I/O operation. */
#define NC_EMPI          (-131)    /**< MPI operation failed. */

#define NC_EFILTER       (-132)    /**< Filter operation failed. */
#define NC_ERCFILE       (-133)    /**< RC file failure */
#define NC_ENULLPAD      (-134)    /**< Header Bytes not Null-Byte padded */
#define NC_EINMEMORY     (-135)    /**< In-memory file error */
#define NC4_LAST_ERROR   (-136)    /**< @internal All netCDF errors > this. */

/** @internal This is used in netCDF-4 files for dimensions without
 * coordinate vars. */
#define DIM_WITHOUT_VARIABLE "This is a netCDF dimension but not a netCDF variable."

/** @internal This is here at the request of the NCO team to support
 * our mistake of having chunksizes be first ints, then
 * size_t. Doh! */
#define NC_HAVE_NEW_CHUNKING_API 1

/* Errors for all remote access methods(e.g. DAP and CDMREMOTE)*/
#define NC_EURL         (NC_EDAPURL)   /**< Malformed URL */
#define NC_ECONSTRAINT  (NC_EDAPCONSTRAINT)   /**< Malformed Constraint*/

/*
 * The Interface
 */

/* Declaration modifiers for DLL support (MSC et al) */
#if defined(DLL_NETCDF) /* define when library is a DLL */
#  if defined(DLL_EXPORT) /* define when building the library */
#   define MSC_EXTRA __declspec(dllexport)
#  else
#   define MSC_EXTRA __declspec(dllimport)
#  endif
#  include <io.h>
#else
#define MSC_EXTRA  /**< Needed for DLL build. */
#endif  /* defined(DLL_NETCDF) */

#define EXTERNL MSC_EXTRA extern /**< Needed for DLL build. */

#if defined(DLL_NETCDF) /* define when library is a DLL */
EXTERNL int ncerr;
EXTERNL int ncopts;
#endif

EXTERNL const char *
nc_inq_libvers(void);

EXTERNL const char *
nc_strerror(int ncerr);

/* Set up user-defined format. */
typedef struct NC_Dispatch NC_Dispatch;
EXTERNL int
nc_def_user_format(int mode_flag, NC_Dispatch *dispatch_table, char *magic_number);

EXTERNL int
nc_inq_user_format(int mode_flag, NC_Dispatch **dispatch_table, char *magic_number);

EXTERNL int
nc__create(const char *path, int cmode, size_t initialsz,
         size_t *chunksizehintp, int *ncidp);

EXTERNL int
nc_create(const char *path, int cmode, int *ncidp);

EXTERNL int
nc__open(const char *path, int mode,
        size_t *chunksizehintp, int *ncidp);

EXTERNL int
nc_open(const char *path, int mode, int *ncidp);

/* Learn the path used to open/create the file. */
EXTERNL int
nc_inq_path(int ncid, size_t *pathlen, char *path);

/* Given an ncid and group name (NULL gets root group), return
 * locid. */
EXTERNL int
nc_inq_ncid(int ncid, const char *name, int *grp_ncid);

/* Given a location id, return the number of groups it contains, and
 * an array of their locids. */
EXTERNL int
nc_inq_grps(int ncid, int *numgrps, int *ncids);

/* Given locid, find name of group. (Root group is named "/".) */
EXTERNL int
nc_inq_grpname(int ncid, char *name);

/* Given ncid, find full name and len of full name. (Root group is
 * named "/", with length 1.) */
EXTERNL int
nc_inq_grpname_full(int ncid, size_t *lenp, char *full_name);

/* Given ncid, find len of full name. */
EXTERNL int
nc_inq_grpname_len(int ncid, size_t *lenp);

/* Given an ncid, find the ncid of its parent group. */
EXTERNL int
nc_inq_grp_parent(int ncid, int *parent_ncid);

/* Given a name and parent ncid, find group ncid. */
EXTERNL int
nc_inq_grp_ncid(int ncid, const char *grp_name, int *grp_ncid);

/* Given a full name and ncid, find group ncid. */
EXTERNL int
nc_inq_grp_full_ncid(int ncid, const char *full_name, int *grp_ncid);

/* Get a list of ids for all the variables in a group. */
EXTERNL int
nc_inq_varids(int ncid, int *nvars, int *varids);

/* Find all dimids for a location. This finds all dimensions in a
 * group, or any of its parents. */
EXTERNL int
nc_inq_dimids(int ncid, int *ndims, int *dimids, int include_parents);

/* Find all user-defined types for a location. This finds all
 * user-defined types in a group. */
EXTERNL int
nc_inq_typeids(int ncid, int *ntypes, int *typeids);

/* Are two types equal? */
EXTERNL int
nc_inq_type_equal(int ncid1, nc_type typeid1, int ncid2,
                  nc_type typeid2, int *equal);

/* Create a group. its ncid is returned in the new_ncid pointer. */
EXTERNL int
nc_def_grp(int parent_ncid, const char *name, int *new_ncid);

/* Rename a group */
EXTERNL int
nc_rename_grp(int grpid, const char *name);

/* Here are functions for dealing with compound types. */

/* Create a compound type. */
EXTERNL int
nc_def_compound(int ncid, size_t size, const char *name, nc_type *typeidp);

/* Insert a named field into a compound type. */
EXTERNL int
nc_insert_compound(int ncid, nc_type xtype, const char *name,
                   size_t offset, nc_type field_typeid);

/* Insert a named array into a compound type. */
EXTERNL int
nc_insert_array_compound(int ncid, nc_type xtype, const char *name,
                         size_t offset, nc_type field_typeid,
                         int ndims, const int *dim_sizes);

/* Get the name and size of a type. */
EXTERNL int
nc_inq_type(int ncid, nc_type xtype, char *name, size_t *size);

/* Get the id of a type from the name. */
EXTERNL int
nc_inq_typeid(int ncid, const char *name, nc_type *typeidp);

/* Get the name, size, and number of fields in a compound type. */
EXTERNL int
nc_inq_compound(int ncid, nc_type xtype, char *name, size_t *sizep,
                size_t *nfieldsp);

/* Get the name of a compound type. */
EXTERNL int
nc_inq_compound_name(int ncid, nc_type xtype, char *name);

/* Get the size of a compound type. */
EXTERNL int
nc_inq_compound_size(int ncid, nc_type xtype, size_t *sizep);

/* Get the number of fields in this compound type. */
EXTERNL int
nc_inq_compound_nfields(int ncid, nc_type xtype, size_t *nfieldsp);

/* Given the xtype and the fieldid, get all info about it. */
EXTERNL int
nc_inq_compound_field(int ncid, nc_type xtype, int fieldid, char *name,
                      size_t *offsetp, nc_type *field_typeidp, int *ndimsp,
                      int *dim_sizesp);

/* Given the typeid and the fieldid, get the name. */
EXTERNL int
nc_inq_compound_fieldname(int ncid, nc_type xtype, int fieldid,
                          char *name);

/* Given the xtype and the name, get the fieldid. */
EXTERNL int
nc_inq_compound_fieldindex(int ncid, nc_type xtype, const char *name,
                           int *fieldidp);

/* Given the xtype and fieldid, get the offset. */
EXTERNL int
nc_inq_compound_fieldoffset(int ncid, nc_type xtype, int fieldid,
                            size_t *offsetp);

/* Given the xtype and the fieldid, get the type of that field. */
EXTERNL int
nc_inq_compound_fieldtype(int ncid, nc_type xtype, int fieldid,
                          nc_type *field_typeidp);

/* Given the xtype and the fieldid, get the number of dimensions for
 * that field (scalars are 0). */
EXTERNL int
nc_inq_compound_fieldndims(int ncid, nc_type xtype, int fieldid,
                           int *ndimsp);

/* Given the xtype and the fieldid, get the sizes of dimensions for
 * that field. User must have allocated storage for the dim_sizes. */
EXTERNL int
nc_inq_compound_fielddim_sizes(int ncid, nc_type xtype, int fieldid,
                               int *dim_sizes);

/** This is the type of arrays of vlens. */
typedef struct {
    size_t len; /**< Length of VL data (in base type units) */
    void *p;    /**< Pointer to VL data */
} nc_vlen_t;

/** Calculate an offset for creating a compound type. This calls a
 * mysterious C macro which was found carved into one of the blocks of
 * the Newgrange passage tomb in County Meath, Ireland. This code has
 * been carbon dated to 3200 B.C.E. */
#define NC_COMPOUND_OFFSET(S,M)    (offsetof(S,M))

/* Create a variable length type. */
EXTERNL int
nc_def_vlen(int ncid, const char *name, nc_type base_typeid, nc_type *xtypep);

/* Find out about a vlen. */
EXTERNL int
nc_inq_vlen(int ncid, nc_type xtype, char *name, size_t *datum_sizep,
            nc_type *base_nc_typep);

/* When you read VLEN type the library will actually allocate the
 * storage space for the data. This storage space must be freed, so
 * pass the pointer back to this function, when you're done with the
 * data, and it will free the vlen memory. */
EXTERNL int
nc_free_vlen(nc_vlen_t *vl);

EXTERNL int
nc_free_vlens(size_t len, nc_vlen_t vlens[]);

/* Put or get one element in a vlen array. */
EXTERNL int
nc_put_vlen_element(int ncid, int typeid1, void *vlen_element,
                    size_t len, const void *data);

EXTERNL int
nc_get_vlen_element(int ncid, int typeid1, const void *vlen_element,
                    size_t *len, void *data);

/* When you read the string type the library will allocate the storage
 * space for the data. This storage space must be freed, so pass the
 * pointer back to this function, when you're done with the data, and
 * it will free the string memory. */
EXTERNL int
nc_free_string(size_t len, char **data);

/* Find out about a user defined type. */
EXTERNL int
nc_inq_user_type(int ncid, nc_type xtype, char *name, size_t *size,
                 nc_type *base_nc_typep, size_t *nfieldsp, int *classp);

/* Write an attribute of any type. */
EXTERNL int
nc_put_att(int ncid, int varid, const char *name, nc_type xtype,
           size_t len, const void *op);

/* Read an attribute of any type. */
EXTERNL int
nc_get_att(int ncid, int varid, const char *name, void *ip);

/* Enum type. */

/* Create an enum type. Provide a base type and a name. At the moment
 * only ints are accepted as base types. */
EXTERNL int
nc_def_enum(int ncid, nc_type base_typeid, const char *name,
            nc_type *typeidp);

/* Insert a named value into an enum type. The value must fit within
 * the size of the enum type, the name size must be <= NC_MAX_NAME. */
EXTERNL int
nc_insert_enum(int ncid, nc_type xtype, const char *name,
               const void *value);

/* Get information about an enum type: its name, base type and the
 * number of members defined. */
EXTERNL int
nc_inq_enum(int ncid, nc_type xtype, char *name, nc_type *base_nc_typep,
            size_t *base_sizep, size_t *num_membersp);

/* Get information about an enum member: a name and value. Name size
 * will be <= NC_MAX_NAME. */
EXTERNL int
nc_inq_enum_member(int ncid, nc_type xtype, int idx, char *name,
                   void *value);


/* Get enum name from enum value. Name size will be <= NC_MAX_NAME. */
EXTERNL int
nc_inq_enum_ident(int ncid, nc_type xtype, long long value, char *identifier);

/* Opaque type. */

/* Create an opaque type. Provide a size and a name. */
EXTERNL int
nc_def_opaque(int ncid, size_t size, const char *name, nc_type *xtypep);

/* Get information about an opaque type. */
EXTERNL int
nc_inq_opaque(int ncid, nc_type xtype, char *name, size_t *sizep);

/* Write entire var of any type. */
EXTERNL int
nc_put_var(int ncid, int varid,  const void *op);

/* Read entire var of any type. */
EXTERNL int
nc_get_var(int ncid, int varid,  void *ip);

/* Write one value. */
EXTERNL int
nc_put_var1(int ncid, int varid,  const size_t *indexp,
            const void *op);

/* Read one value. */
EXTERNL int
nc_get_var1(int ncid, int varid,  const size_t *indexp, void *ip);

/* Write an array of values. */
EXTERNL int
nc_put_vara(int ncid, int varid,  const size_t *startp,
            const size_t *countp, const void *op);

/* Read an array of values. */
EXTERNL int
nc_get_vara(int ncid, int varid,  const size_t *startp,
            const size_t *countp, void *ip);

/* Write slices of an array of values. */
EXTERNL int
nc_put_vars(int ncid, int varid,  const size_t *startp,
            const size_t *countp, const ptrdiff_t *stridep,
            const void *op);

/* Read slices of an array of values. */
EXTERNL int
nc_get_vars(int ncid, int varid,  const size_t *startp,
            const size_t *countp, const ptrdiff_t *stridep,
            void *ip);

/* Write mapped slices of an array of values. */
EXTERNL int
nc_put_varm(int ncid, int varid,  const size_t *startp,
            const size_t *countp, const ptrdiff_t *stridep,
            const ptrdiff_t *imapp, const void *op);

/* Read mapped slices of an array of values. */
EXTERNL int
nc_get_varm(int ncid, int varid,  const size_t *startp,
            const size_t *countp, const ptrdiff_t *stridep,
            const ptrdiff_t *imapp, void *ip);

/* Extra netcdf-4 stuff. */

/* Set compression settings for a variable. Lower is faster, higher is
 * better. Must be called after nc_def_var and before nc_enddef. */
EXTERNL int
nc_def_var_deflate(int ncid, int varid, int shuffle, int deflate,
                   int deflate_level);

/* Find out compression settings of a var. */
EXTERNL int
nc_inq_var_deflate(int ncid, int varid, int *shufflep,
                   int *deflatep, int *deflate_levelp);

/* Find out szip settings of a var. */
EXTERNL int
nc_inq_var_szip(int ncid, int varid, int *options_maskp, int *pixels_per_blockp);

/* Set fletcher32 checksum for a var. This must be done after nc_def_var
   and before nc_enddef. */
EXTERNL int
nc_def_var_fletcher32(int ncid, int varid, int fletcher32);

/* Inquire about fletcher32 checksum for a var. */
EXTERNL int
nc_inq_var_fletcher32(int ncid, int varid, int *fletcher32p);

/* Define chunking for a variable. This must be done after nc_def_var
   and before nc_enddef. */
EXTERNL int
nc_def_var_chunking(int ncid, int varid, int storage, const size_t *chunksizesp);

/* Inq chunking stuff for a var. */
EXTERNL int
nc_inq_var_chunking(int ncid, int varid, int *storagep, size_t *chunksizesp);

/* Define fill value behavior for a variable. This must be done after
   nc_def_var and before nc_enddef. */
EXTERNL int
nc_def_var_fill(int ncid, int varid, int no_fill, const void *fill_value);

/* Inq fill value setting for a var. */
EXTERNL int
nc_inq_var_fill(int ncid, int varid, int *no_fill, void *fill_valuep);

/* Define the endianness of a variable. */
EXTERNL int
nc_def_var_endian(int ncid, int varid, int endian);

/* Learn about the endianness of a variable. */
EXTERNL int
nc_inq_var_endian(int ncid, int varid, int *endianp);

/* Define a filter for a variable */
EXTERNL int
nc_def_var_filter(int ncid, int varid, unsigned int id, size_t nparams, const unsigned int* parms);

/* Learn about the filter on a variable */
EXTERNL int
nc_inq_var_filter(int ncid, int varid, unsigned int* idp, size_t* nparams, unsigned int* params);

/* Set the fill mode (classic or 64-bit offset files only). */
EXTERNL int
nc_set_fill(int ncid, int fillmode, int *old_modep);

/* Set the default nc_create format to NC_FORMAT_CLASSIC, NC_FORMAT_64BIT,
 * NC_FORMAT_CDF5, NC_FORMAT_NETCDF4, or NC_FORMAT_NETCDF4_CLASSIC */
EXTERNL int
nc_set_default_format(int format, int *old_formatp);

/* Set the cache size, nelems, and preemption policy. */
EXTERNL int
nc_set_chunk_cache(size_t size, size_t nelems, float preemption);

/* Get the cache size, nelems, and preemption policy. */
EXTERNL int
nc_get_chunk_cache(size_t *sizep, size_t *nelemsp, float *preemptionp);

/* Set the per-variable cache size, nelems, and preemption policy. */
EXTERNL int
nc_set_var_chunk_cache(int ncid, int varid, size_t size, size_t nelems,
                       float preemption);

/* Get the per-variable cache size, nelems, and preemption policy. */
EXTERNL int
nc_get_var_chunk_cache(int ncid, int varid, size_t *sizep, size_t *nelemsp,
                       float *preemptionp);

EXTERNL int
nc_redef(int ncid);

/* Is this ever used? Convert to parameter form */
EXTERNL int
nc__enddef(int ncid, size_t h_minfree, size_t v_align,
        size_t v_minfree, size_t r_align);

EXTERNL int
nc_enddef(int ncid);

EXTERNL int
nc_sync(int ncid);

EXTERNL int
nc_abort(int ncid);

EXTERNL int
nc_close(int ncid);

EXTERNL int
nc_inq(int ncid, int *ndimsp, int *nvarsp, int *nattsp, int *unlimdimidp);

EXTERNL int
nc_inq_ndims(int ncid, int *ndimsp);

EXTERNL int
nc_inq_nvars(int ncid, int *nvarsp);

EXTERNL int
nc_inq_natts(int ncid, int *nattsp);

EXTERNL int
nc_inq_unlimdim(int ncid, int *unlimdimidp);

/* The next function is for NetCDF-4 only */
EXTERNL int
nc_inq_unlimdims(int ncid, int *nunlimdimsp, int *unlimdimidsp);

/* Added in 3.6.1 to return format of netCDF file. */
EXTERNL int
nc_inq_format(int ncid, int *formatp);

/* Added in 4.3.1 to return additional format info */
EXTERNL int
nc_inq_format_extended(int ncid, int *formatp, int* modep);

/* Begin _dim */

EXTERNL int
nc_def_dim(int ncid, const char *name, size_t len, int *idp);

EXTERNL int
nc_inq_dimid(int ncid, const char *name, int *idp);

EXTERNL int
nc_inq_dim(int ncid, int dimid, char *name, size_t *lenp);

EXTERNL int
nc_inq_dimname(int ncid, int dimid, char *name);

EXTERNL int
nc_inq_dimlen(int ncid, int dimid, size_t *lenp);

EXTERNL int
nc_rename_dim(int ncid, int dimid, const char *name);

/* End _dim */
/* Begin _att */

EXTERNL int
nc_inq_att(int ncid, int varid, const char *name,
           nc_type *xtypep, size_t *lenp);

EXTERNL int
nc_inq_attid(int ncid, int varid, const char *name, int *idp);

EXTERNL int
nc_inq_atttype(int ncid, int varid, const char *name, nc_type *xtypep);

EXTERNL int
nc_inq_attlen(int ncid, int varid, const char *name, size_t *lenp);

EXTERNL int
nc_inq_attname(int ncid, int varid, int attnum, char *name);

EXTERNL int
nc_copy_att(int ncid_in, int varid_in, const char *name, int ncid_out, int varid_out);

EXTERNL int
nc_rename_att(int ncid, int varid, const char *name, const char *newname);

EXTERNL int
nc_del_att(int ncid, int varid, const char *name);

/* End _att */
/* Begin {put,get}_att */
EXTERNL int
nc_put_att_text(int ncid, int varid, const char *name,
                size_t len, const char *op);

EXTERNL int
nc_get_att_text(int ncid, int varid, const char *name, char *ip);

EXTERNL int
nc_put_att_string(int ncid, int varid, const char *name,
                  size_t len, const char **op);

EXTERNL int
nc_get_att_string(int ncid, int varid, const char *name, char **ip);

EXTERNL int
nc_put_att_uchar(int ncid, int varid, const char *name, nc_type xtype,
                 size_t len, const unsigned char *op);

EXTERNL int
nc_get_att_uchar(int ncid, int varid, const char *name, unsigned char *ip);

EXTERNL int
nc_put_att_schar(int ncid, int varid, const char *name, nc_type xtype,
                 size_t len, const signed char *op);

EXTERNL int
nc_get_att_schar(int ncid, int varid, const char *name, signed char *ip);

EXTERNL int
nc_put_att_short(int ncid, int varid, const char *name, nc_type xtype,
                 size_t len, const short *op);

EXTERNL int
nc_get_att_short(int ncid, int varid, const char *name, short *ip);

EXTERNL int
nc_put_att_int(int ncid, int varid, const char *name, nc_type xtype,
               size_t len, const int *op);

EXTERNL int
nc_get_att_int(int ncid, int varid, const char *name, int *ip);

EXTERNL int
nc_put_att_long(int ncid, int varid, const char *name, nc_type xtype,
                size_t len, const long *op);

EXTERNL int
nc_get_att_long(int ncid, int varid, const char *name, long *ip);

EXTERNL int
nc_put_att_float(int ncid, int varid, const char *name, nc_type xtype,
                 size_t len, const float *op);

EXTERNL int
nc_get_att_float(int ncid, int varid, const char *name, float *ip);

EXTERNL int
nc_put_att_double(int ncid, int varid, const char *name, nc_type xtype,
                  size_t len, const double *op);

EXTERNL int
nc_get_att_double(int ncid, int varid, const char *name, double *ip);

EXTERNL int
nc_put_att_ushort(int ncid, int varid, const char *name, nc_type xtype,
                  size_t len, const unsigned short *op);

EXTERNL int
nc_get_att_ushort(int ncid, int varid, const char *name, unsigned short *ip);

EXTERNL int
nc_put_att_uint(int ncid, int varid, const char *name, nc_type xtype,
                size_t len, const unsigned int *op);

EXTERNL int
nc_get_att_uint(int ncid, int varid, const char *name, unsigned int *ip);

EXTERNL int
nc_put_att_longlong(int ncid, int varid, const char *name, nc_type xtype,
                 size_t len, const long long *op);

EXTERNL int
nc_get_att_longlong(int ncid, int varid, const char *name, long long *ip);

EXTERNL int
nc_put_att_ulonglong(int ncid, int varid, const char *name, nc_type xtype,
                     size_t len, const unsigned long long *op);

EXTERNL int
nc_get_att_ulonglong(int ncid, int varid, const char *name,
                     unsigned long long *ip);


/* End {put,get}_att */
/* Begin _var */

EXTERNL int
nc_def_var(int ncid, const char *name, nc_type xtype, int ndims,
           const int *dimidsp, int *varidp);

EXTERNL int
nc_inq_var(int ncid, int varid, char *name, nc_type *xtypep,
           int *ndimsp, int *dimidsp, int *nattsp);

EXTERNL int
nc_inq_varid(int ncid, const char *name, int *varidp);

EXTERNL int
nc_inq_varname(int ncid, int varid, char *name);

EXTERNL int
nc_inq_vartype(int ncid, int varid, nc_type *xtypep);

EXTERNL int
nc_inq_varndims(int ncid, int varid, int *ndimsp);

EXTERNL int
nc_inq_vardimid(int ncid, int varid, int *dimidsp);

EXTERNL int
nc_inq_varnatts(int ncid, int varid, int *nattsp);

EXTERNL int
nc_rename_var(int ncid, int varid, const char *name);

EXTERNL int
nc_copy_var(int ncid_in, int varid, int ncid_out);

#ifndef ncvarcpy
/* support the old name for now */
#define ncvarcpy(ncid_in, varid, ncid_out) ncvarcopy((ncid_in), (varid), (ncid_out))
#endif

/* End _var */
/* Begin {put,get}_var1 */

EXTERNL int
nc_put_var1_text(int ncid, int varid, const size_t *indexp, const char *op);

EXTERNL int
nc_get_var1_text(int ncid, int varid, const size_t *indexp, char *ip);

EXTERNL int
nc_put_var1_uchar(int ncid, int varid, const size_t *indexp,
                  const unsigned char *op);

EXTERNL int
nc_get_var1_uchar(int ncid, int varid, const size_t *indexp,
                  unsigned char *ip);

EXTERNL int
nc_put_var1_schar(int ncid, int varid, const size_t *indexp,
                  const signed char *op);

EXTERNL int
nc_get_var1_schar(int ncid, int varid, const size_t *indexp,
                  signed char *ip);

EXTERNL int
nc_put_var1_short(int ncid, int varid, const size_t *indexp,
                  const short *op);

EXTERNL int
nc_get_var1_short(int ncid, int varid, const size_t *indexp,
                  short *ip);

EXTERNL int
nc_put_var1_int(int ncid, int varid, const size_t *indexp, const int *op);

EXTERNL int
nc_get_var1_int(int ncid, int varid, const size_t *indexp, int *ip);

EXTERNL int
nc_put_var1_long(int ncid, int varid, const size_t *indexp, const long *op);

EXTERNL int
nc_get_var1_long(int ncid, int varid, const size_t *indexp, long *ip);

EXTERNL int
nc_put_var1_float(int ncid, int varid, const size_t *indexp, const float *op);

EXTERNL int
nc_get_var1_float(int ncid, int varid, const size_t *indexp, float *ip);

EXTERNL int
nc_put_var1_double(int ncid, int varid, const size_t *indexp, const double *op);

EXTERNL int
nc_get_var1_double(int ncid, int varid, const size_t *indexp, double *ip);

EXTERNL int
nc_put_var1_ushort(int ncid, int varid, const size_t *indexp,
                   const unsigned short *op);

EXTERNL int
nc_get_var1_ushort(int ncid, int varid, const size_t *indexp,
                   unsigned short *ip);

EXTERNL int
nc_put_var1_uint(int ncid, int varid, const size_t *indexp,
                 const unsigned int *op);

EXTERNL int
nc_get_var1_uint(int ncid, int varid, const size_t *indexp,
                 unsigned int *ip);

EXTERNL int
nc_put_var1_longlong(int ncid, int varid, const size_t *indexp,
                     const long long *op);

EXTERNL int
nc_get_var1_longlong(int ncid, int varid, const size_t *indexp,
                  long long *ip);

EXTERNL int
nc_put_var1_ulonglong(int ncid, int varid, const size_t *indexp,
                   const unsigned long long *op);

EXTERNL int
nc_get_var1_ulonglong(int ncid, int varid, const size_t *indexp,
                   unsigned long long *ip);

EXTERNL int
nc_put_var1_string(int ncid, int varid, const size_t *indexp,
                   const char **op);

EXTERNL int
nc_get_var1_string(int ncid, int varid, const size_t *indexp,
                   char **ip);

/* End {put,get}_var1 */
/* Begin {put,get}_vara */

EXTERNL int
nc_put_vara_text(int ncid, int varid, const size_t *startp,
                 const size_t *countp, const char *op);

EXTERNL int
nc_get_vara_text(int ncid, int varid, const size_t *startp,
                 const size_t *countp, char *ip);

EXTERNL int
nc_put_vara_uchar(int ncid, int varid, const size_t *startp,
                  const size_t *countp, const unsigned char *op);

EXTERNL int
nc_get_vara_uchar(int ncid, int varid, const size_t *startp,
                  const size_t *countp, unsigned char *ip);

EXTERNL int
nc_put_vara_schar(int ncid, int varid, const size_t *startp,
                  const size_t *countp, const signed char *op);

EXTERNL int
nc_get_vara_schar(int ncid, int varid, const size_t *startp,
                  const size_t *countp, signed char *ip);

EXTERNL int
nc_put_vara_short(int ncid, int varid, const size_t *startp,
                  const size_t *countp, const short *op);

EXTERNL int
nc_get_vara_short(int ncid, int varid, const size_t *startp,
                  const size_t *countp, short *ip);

EXTERNL int
nc_put_vara_int(int ncid, int varid, const size_t *startp,
                const size_t *countp, const int *op);

EXTERNL int
nc_get_vara_int(int ncid, int varid, const size_t *startp,
                const size_t *countp, int *ip);

EXTERNL int
nc_put_vara_long(int ncid, int varid, const size_t *startp,
                 const size_t *countp, const long *op);

EXTERNL int
nc_get_vara_long(int ncid, int varid,
        const size_t *startp, const size_t *countp, long *ip);

EXTERNL int
nc_put_vara_float(int ncid, int varid,
        const size_t *startp, const size_t *countp, const float *op);

EXTERNL int
nc_get_vara_float(int ncid, int varid,
        const size_t *startp, const size_t *countp, float *ip);

EXTERNL int
nc_put_vara_double(int ncid, int varid, const size_t *startp,
                   const size_t *countp, const double *op);

EXTERNL int
nc_get_vara_double(int ncid, int varid, const size_t *startp,
                   const size_t *countp, double *ip);

EXTERNL int
nc_put_vara_ushort(int ncid, int varid, const size_t *startp,
                   const size_t *countp, const unsigned short *op);

EXTERNL int
nc_get_vara_ushort(int ncid, int varid, const size_t *startp,
                   const size_t *countp, unsigned short *ip);

EXTERNL int
nc_put_vara_uint(int ncid, int varid, const size_t *startp,
                 const size_t *countp, const unsigned int *op);

EXTERNL int
nc_get_vara_uint(int ncid, int varid, const size_t *startp,
                 const size_t *countp, unsigned int *ip);

EXTERNL int
nc_put_vara_longlong(int ncid, int varid, const size_t *startp,
                  const size_t *countp, const long long *op);

EXTERNL int
nc_get_vara_longlong(int ncid, int varid, const size_t *startp,
                  const size_t *countp, long long *ip);

EXTERNL int
nc_put_vara_ulonglong(int ncid, int varid, const size_t *startp,
                   const size_t *countp, const unsigned long long *op);

EXTERNL int
nc_get_vara_ulonglong(int ncid, int varid, const size_t *startp,
                   const size_t *countp, unsigned long long *ip);

EXTERNL int
nc_put_vara_string(int ncid, int varid, const size_t *startp,
                   const size_t *countp, const char **op);

EXTERNL int
nc_get_vara_string(int ncid, int varid, const size_t *startp,
                   const size_t *countp, char **ip);

/* End {put,get}_vara */
/* Begin {put,get}_vars */

EXTERNL int
nc_put_vars_text(int ncid, int varid,
        const size_t *startp, const size_t *countp, const ptrdiff_t *stridep,
        const char *op);

EXTERNL int
nc_get_vars_text(int ncid, int varid,
        const size_t *startp, const size_t *countp, const ptrdiff_t *stridep,
        char *ip);

EXTERNL int
nc_put_vars_uchar(int ncid, int varid,
        const size_t *startp, const size_t *countp, const ptrdiff_t *stridep,
        const unsigned char *op);

EXTERNL int
nc_get_vars_uchar(int ncid, int varid,
        const size_t *startp, const size_t *countp, const ptrdiff_t *stridep,
        unsigned char *ip);

EXTERNL int
nc_put_vars_schar(int ncid, int varid,
        const size_t *startp, const size_t *countp, const ptrdiff_t *stridep,
        const signed char *op);

EXTERNL int
nc_get_vars_schar(int ncid, int varid,
        const size_t *startp, const size_t *countp, const ptrdiff_t *stridep,
        signed char *ip);

EXTERNL int
nc_put_vars_short(int ncid, int varid,
        const size_t *startp, const size_t *countp, const ptrdiff_t *stridep,
        const short *op);

EXTERNL int
nc_get_vars_short(int ncid, int varid, const size_t *startp,
                  const size_t *countp, const ptrdiff_t *stridep,
                  short *ip);

EXTERNL int
nc_put_vars_int(int ncid, int varid,
        const size_t *startp, const size_t *countp, const ptrdiff_t *stridep,
        const int *op);

EXTERNL int
nc_get_vars_int(int ncid, int varid,
        const size_t *startp, const size_t *countp, const ptrdiff_t *stridep,
        int *ip);

EXTERNL int
nc_put_vars_long(int ncid, int varid,
        const size_t *startp, const size_t *countp, const ptrdiff_t *stridep,
        const long *op);

EXTERNL int
nc_get_vars_long(int ncid, int varid,
        const size_t *startp, const size_t *countp, const ptrdiff_t *stridep,
        long *ip);

EXTERNL int
nc_put_vars_float(int ncid, int varid,
        const size_t *startp, const size_t *countp, const ptrdiff_t *stridep,
        const float *op);

EXTERNL int
nc_get_vars_float(int ncid, int varid,
        const size_t *startp, const size_t *countp, const ptrdiff_t *stridep,
        float *ip);

EXTERNL int
nc_put_vars_double(int ncid, int varid,
        const size_t *startp, const size_t *countp, const ptrdiff_t *stridep,
        const double *op);

EXTERNL int
nc_get_vars_double(int ncid, int varid, const size_t *startp,
                   const size_t *countp, const ptrdiff_t *stridep,
                   double *ip);

EXTERNL int
nc_put_vars_ushort(int ncid, int varid, const size_t *startp,
                   const size_t *countp, const ptrdiff_t *stridep,
                   const unsigned short *op);

EXTERNL int
nc_get_vars_ushort(int ncid, int varid, const size_t *startp,
                   const size_t *countp, const ptrdiff_t *stridep,
                   unsigned short *ip);

EXTERNL int
nc_put_vars_uint(int ncid, int varid, const size_t *startp,
                 const size_t *countp, const ptrdiff_t *stridep,
                 const unsigned int *op);

EXTERNL int
nc_get_vars_uint(int ncid, int varid, const size_t *startp,
                 const size_t *countp, const ptrdiff_t *stridep,
                 unsigned int *ip);

EXTERNL int
nc_put_vars_longlong(int ncid, int varid, const size_t *startp,
                  const size_t *countp, const ptrdiff_t *stridep,
                  const long long *op);

EXTERNL int
nc_get_vars_longlong(int ncid, int varid, const size_t *startp,
                  const size_t *countp, const ptrdiff_t *stridep,
                  long long *ip);

EXTERNL int
nc_put_vars_ulonglong(int ncid, int varid, const size_t *startp,
                   const size_t *countp, const ptrdiff_t *stridep,
                   const unsigned long long *op);

EXTERNL int
nc_get_vars_ulonglong(int ncid, int varid, const size_t *startp,
                   const size_t *countp, const ptrdiff_t *stridep,
                   unsigned long long *ip);

EXTERNL int
nc_put_vars_string(int ncid, int varid, const size_t *startp,
                   const size_t *countp, const ptrdiff_t *stridep,
                   const char **op);

EXTERNL int
nc_get_vars_string(int ncid, int varid, const size_t *startp,
                   const size_t *countp, const ptrdiff_t *stridep,
                   char **ip);

/* End {put,get}_vars */
/* Begin {put,get}_varm */

EXTERNL int
nc_put_varm_text(int ncid, int varid, const size_t *startp,
                 const size_t *countp, const ptrdiff_t *stridep,
                 const ptrdiff_t *imapp, const char *op);

EXTERNL int
nc_get_varm_text(int ncid, int varid, const size_t *startp,
                 const size_t *countp, const ptrdiff_t *stridep,
                 const ptrdiff_t *imapp, char *ip);

EXTERNL int
nc_put_varm_uchar(int ncid, int varid, const size_t *startp,
                  const size_t *countp, const ptrdiff_t *stridep,
                  const ptrdiff_t *imapp, const unsigned char *op);

EXTERNL int
nc_get_varm_uchar(int ncid, int varid, const size_t *startp,
                  const size_t *countp, const ptrdiff_t *stridep,
                  const ptrdiff_t *imapp, unsigned char *ip);

EXTERNL int
nc_put_varm_schar(int ncid, int varid, const size_t *startp,
                  const size_t *countp, const ptrdiff_t *stridep,
                  const ptrdiff_t *imapp, const signed char *op);

EXTERNL int
nc_get_varm_schar(int ncid, int varid, const size_t *startp,
                  const size_t *countp, const ptrdiff_t *stridep,
                  const ptrdiff_t *imapp, signed char *ip);

EXTERNL int
nc_put_varm_short(int ncid, int varid, const size_t *startp,
                  const size_t *countp, const ptrdiff_t *stridep,
                  const ptrdiff_t *imapp, const short *op);

EXTERNL int
nc_get_varm_short(int ncid, int varid, const size_t *startp,
                  const size_t *countp, const ptrdiff_t *stridep,
                  const ptrdiff_t *imapp, short *ip);

EXTERNL int
nc_put_varm_int(int ncid, int varid, const size_t *startp,
                const size_t *countp, const ptrdiff_t *stridep,
                const ptrdiff_t *imapp, const int *op);

EXTERNL int
nc_get_varm_int(int ncid, int varid, const size_t *startp,
                const size_t *countp, const ptrdiff_t *stridep,
                const ptrdiff_t *imapp, int *ip);

EXTERNL int
nc_put_varm_long(int ncid, int varid, const size_t *startp,
                 const size_t *countp, const ptrdiff_t *stridep,
                 const ptrdiff_t *imapp, const long *op);

EXTERNL int
nc_get_varm_long(int ncid, int varid, const size_t *startp,
                 const size_t *countp, const ptrdiff_t *stridep,
                 const ptrdiff_t *imapp, long *ip);

EXTERNL int
nc_put_varm_float(int ncid, int varid,const size_t *startp,
                  const size_t *countp, const ptrdiff_t *stridep,
                  const ptrdiff_t *imapp, const float *op);

EXTERNL int
nc_get_varm_float(int ncid, int varid,const size_t *startp,
                  const size_t *countp, const ptrdiff_t *stridep,
                  const ptrdiff_t *imapp, float *ip);

EXTERNL int
nc_put_varm_double(int ncid, int varid, const size_t *startp,
                   const size_t *countp, const ptrdiff_t *stridep,
                   const ptrdiff_t *imapp, const double *op);

EXTERNL int
nc_get_varm_double(int ncid, int varid, const size_t *startp,
                   const size_t *countp, const ptrdiff_t *stridep,
                   const ptrdiff_t * imapp, double *ip);

EXTERNL int
nc_put_varm_ushort(int ncid, int varid, const size_t *startp,
                   const size_t *countp, const ptrdiff_t *stridep,
                   const ptrdiff_t * imapp, const unsigned short *op);

EXTERNL int
nc_get_varm_ushort(int ncid, int varid, const size_t *startp,
                   const size_t *countp, const ptrdiff_t *stridep,
                   const ptrdiff_t * imapp, unsigned short *ip);

EXTERNL int
nc_put_varm_uint(int ncid, int varid, const size_t *startp,
                 const size_t *countp, const ptrdiff_t *stridep,
                 const ptrdiff_t * imapp, const unsigned int *op);

EXTERNL int
nc_get_varm_uint(int ncid, int varid, const size_t *startp,
                 const size_t *countp, const ptrdiff_t *stridep,
                 const ptrdiff_t * imapp, unsigned int *ip);

EXTERNL int
nc_put_varm_longlong(int ncid, int varid, const size_t *startp,
                  const size_t *countp, const ptrdiff_t *stridep,
                  const ptrdiff_t * imapp, const long long *op);

EXTERNL int
nc_get_varm_longlong(int ncid, int varid, const size_t *startp,
                  const size_t *countp, const ptrdiff_t *stridep,
                  const ptrdiff_t * imapp, long long *ip);

EXTERNL int
nc_put_varm_ulonglong(int ncid, int varid, const size_t *startp,
                   const size_t *countp, const ptrdiff_t *stridep,
                   const ptrdiff_t * imapp, const unsigned long long *op);

EXTERNL int
nc_get_varm_ulonglong(int ncid, int varid, const size_t *startp,
                   const size_t *countp, const ptrdiff_t *stridep,
                   const ptrdiff_t * imapp, unsigned long long *ip);

EXTERNL int
nc_put_varm_string(int ncid, int varid, const size_t *startp,
                   const size_t *countp, const ptrdiff_t *stridep,
                   const ptrdiff_t * imapp, const char **op);

EXTERNL int
nc_get_varm_string(int ncid, int varid, const size_t *startp,
                   const size_t *countp, const ptrdiff_t *stridep,
                   const ptrdiff_t * imapp, char **ip);

/* End {put,get}_varm */
/* Begin {put,get}_var */

EXTERNL int
nc_put_var_text(int ncid, int varid, const char *op);

EXTERNL int
nc_get_var_text(int ncid, int varid, char *ip);

EXTERNL int
nc_put_var_uchar(int ncid, int varid, const unsigned char *op);

EXTERNL int
nc_get_var_uchar(int ncid, int varid, unsigned char *ip);

EXTERNL int
nc_put_var_schar(int ncid, int varid, const signed char *op);

EXTERNL int
nc_get_var_schar(int ncid, int varid, signed char *ip);

EXTERNL int
nc_put_var_short(int ncid, int varid, const short *op);

EXTERNL int
nc_get_var_short(int ncid, int varid, short *ip);

EXTERNL int
nc_put_var_int(int ncid, int varid, const int *op);

EXTERNL int
nc_get_var_int(int ncid, int varid, int *ip);

EXTERNL int
nc_put_var_long(int ncid, int varid, const long *op);

EXTERNL int
nc_get_var_long(int ncid, int varid, long *ip);

EXTERNL int
nc_put_var_float(int ncid, int varid, const float *op);

EXTERNL int
nc_get_var_float(int ncid, int varid, float *ip);

EXTERNL int
nc_put_var_double(int ncid, int varid, const double *op);

EXTERNL int
nc_get_var_double(int ncid, int varid, double *ip);

EXTERNL int
nc_put_var_ushort(int ncid, int varid, const unsigned short *op);

EXTERNL int
nc_get_var_ushort(int ncid, int varid, unsigned short *ip);

EXTERNL int
nc_put_var_uint(int ncid, int varid, const unsigned int *op);

EXTERNL int
nc_get_var_uint(int ncid, int varid, unsigned int *ip);

EXTERNL int
nc_put_var_longlong(int ncid, int varid, const long long *op);

EXTERNL int
nc_get_var_longlong(int ncid, int varid, long long *ip);

EXTERNL int
nc_put_var_ulonglong(int ncid, int varid, const unsigned long long *op);

EXTERNL int
nc_get_var_ulonglong(int ncid, int varid, unsigned long long *ip);

EXTERNL int
nc_put_var_string(int ncid, int varid, const char **op);

EXTERNL int
nc_get_var_string(int ncid, int varid, char **ip);

/* Begin Deprecated, same as functions with "_ubyte" replaced by "_uchar" */
EXTERNL int
nc_put_att_ubyte(int ncid, int varid, const char *name, nc_type xtype,
                 size_t len, const unsigned char *op);
EXTERNL int
nc_get_att_ubyte(int ncid, int varid, const char *name,
                 unsigned char *ip);
EXTERNL int
nc_put_var1_ubyte(int ncid, int varid, const size_t *indexp,
                  const unsigned char *op);
EXTERNL int
nc_get_var1_ubyte(int ncid, int varid, const size_t *indexp,
                  unsigned char *ip);
EXTERNL int
nc_put_vara_ubyte(int ncid, int varid, const size_t *startp,
                  const size_t *countp, const unsigned char *op);
EXTERNL int
nc_get_vara_ubyte(int ncid, int varid, const size_t *startp,
                  const size_t *countp, unsigned char *ip);
EXTERNL int
nc_put_vars_ubyte(int ncid, int varid, const size_t *startp,
                  const size_t *countp, const ptrdiff_t *stridep,
                  const unsigned char *op);
EXTERNL int
nc_get_vars_ubyte(int ncid, int varid, const size_t *startp,
                  const size_t *countp, const ptrdiff_t *stridep,
                  unsigned char *ip);
EXTERNL int
nc_put_varm_ubyte(int ncid, int varid, const size_t *startp,
                  const size_t *countp, const ptrdiff_t *stridep,
                  const ptrdiff_t * imapp, const unsigned char *op);
EXTERNL int
nc_get_varm_ubyte(int ncid, int varid, const size_t *startp,
                  const size_t *countp, const ptrdiff_t *stridep,
                  const ptrdiff_t * imapp, unsigned char *ip);
EXTERNL int
nc_put_var_ubyte(int ncid, int varid, const unsigned char *op);
EXTERNL int
nc_get_var_ubyte(int ncid, int varid, unsigned char *ip);
/* End Deprecated */

/* Set the log level. 0 shows only errors, 1 only major messages,
 * etc., to 5, which shows way too much information. */
EXTERNL int
nc_set_log_level(int new_level);

/* Use this to turn off logging by calling
   nc_log_level(NC_TURN_OFF_LOGGING) */
#define NC_TURN_OFF_LOGGING (-1)

/* Show the netCDF library's in-memory metadata for a file. */
EXTERNL int
nc_show_metadata(int ncid);

/* End {put,get}_var */

/* #ifdef _CRAYMPP */
/*
 * Public interfaces to better support
 * CRAY multi-processor systems like T3E.
 * A tip of the hat to NERSC.
 */
/*
 * It turns out we need to declare and define
 * these public interfaces on all platforms
 * or things get ugly working out the
 * FORTRAN interface. On !_CRAYMPP platforms,
 * these functions work as advertised, but you
 * can only use "processor element" 0.
 */

EXTERNL int
nc__create_mp(const char *path, int cmode, size_t initialsz, int basepe,
         size_t *chunksizehintp, int *ncidp);

EXTERNL int
nc__open_mp(const char *path, int mode, int basepe,
        size_t *chunksizehintp, int *ncidp);

EXTERNL int
nc_delete(const char *path);

EXTERNL int
nc_delete_mp(const char *path, int basepe);

EXTERNL int
nc_set_base_pe(int ncid, int pe);

EXTERNL int
nc_inq_base_pe(int ncid, int *pe);

/* #endif _CRAYMPP */

/* This v2 function is used in the nc_test program. */
EXTERNL int
nctypelen(nc_type datatype);

/* Begin v2.4 backward compatibility */

/** Backward compatible alias. */
/**@{*/
#define FILL_BYTE       NC_FILL_BYTE
#define FILL_CHAR       NC_FILL_CHAR
#define FILL_SHORT      NC_FILL_SHORT
#define FILL_LONG       NC_FILL_INT
#define FILL_FLOAT      NC_FILL_FLOAT
#define FILL_DOUBLE     NC_FILL_DOUBLE

#define MAX_NC_DIMS     NC_MAX_DIMS
#define MAX_NC_ATTRS    NC_MAX_ATTRS
#define MAX_NC_VARS     NC_MAX_VARS
#define MAX_NC_NAME     NC_MAX_NAME
#define MAX_VAR_DIMS    NC_MAX_VAR_DIMS
/**@}*/


/*
 * Global error status
 */
EXTERNL int ncerr;

#define NC_ENTOOL       NC_EMAXNAME   /**< Backward compatibility */
#define NC_EXDR         (-32)   /**< V2 API error. */
#define NC_SYSERR       (-31)   /**< V2 API system error. */

/*
 * Global options variable.
 * Used to determine behavior of error handler.
 */
#define NC_FATAL        1  /**< For V2 API, exit on error. */
#define NC_VERBOSE      2  /**< For V2 API, be verbose on error. */

/** V2 API error handling. Default is (NC_FATAL | NC_VERBOSE). */
EXTERNL int ncopts;

EXTERNL void
nc_advise(const char *cdf_routine_name, int err, const char *fmt,...);

/**
 * C data type corresponding to a netCDF NC_LONG argument, a signed 32
 * bit object. This is the only thing in this file which architecture
 * dependent.
 */
typedef int nclong;

EXTERNL int
nccreate(const char* path, int cmode);

EXTERNL int
ncopen(const char* path, int mode);

EXTERNL int
ncsetfill(int ncid, int fillmode);

EXTERNL int
ncredef(int ncid);

EXTERNL int
ncendef(int ncid);

EXTERNL int
ncsync(int ncid);

EXTERNL int
ncabort(int ncid);

EXTERNL int
ncclose(int ncid);

EXTERNL int
ncinquire(int ncid, int *ndimsp, int *nvarsp, int *nattsp, int *unlimdimp);

EXTERNL int
ncdimdef(int ncid, const char *name, long len);

EXTERNL int
ncdimid(int ncid, const char *name);

EXTERNL int
ncdiminq(int ncid, int dimid, char *name, long *lenp);

EXTERNL int
ncdimrename(int ncid, int dimid, const char *name);

EXTERNL int
ncattput(int ncid, int varid, const char *name, nc_type xtype,
        int len, const void *op);

EXTERNL int
ncattinq(int ncid, int varid, const char *name, nc_type *xtypep, int *lenp);

EXTERNL int
ncattget(int ncid, int varid, const char *name, void *ip);

EXTERNL int
ncattcopy(int ncid_in, int varid_in, const char *name, int ncid_out,
        int varid_out);

EXTERNL int
ncattname(int ncid, int varid, int attnum, char *name);

EXTERNL int
ncattrename(int ncid, int varid, const char *name, const char *newname);

EXTERNL int
ncattdel(int ncid, int varid, const char *name);

EXTERNL int
ncvardef(int ncid, const char *name, nc_type xtype,
        int ndims, const int *dimidsp);

EXTERNL int
ncvarid(int ncid, const char *name);

EXTERNL int
ncvarinq(int ncid, int varid, char *name, nc_type *xtypep,
        int *ndimsp, int *dimidsp, int *nattsp);

EXTERNL int
ncvarput1(int ncid, int varid, const long *indexp, const void *op);

EXTERNL int
ncvarget1(int ncid, int varid, const long *indexp, void *ip);

EXTERNL int
ncvarput(int ncid, int varid, const long *startp, const long *countp,
        const void *op);

EXTERNL int
ncvarget(int ncid, int varid, const long *startp, const long *countp,
        void *ip);

EXTERNL int
ncvarputs(int ncid, int varid, const long *startp, const long *countp,
        const long *stridep, const void *op);

EXTERNL int
ncvargets(int ncid, int varid, const long *startp, const long *countp,
        const long *stridep, void *ip);

EXTERNL int
ncvarputg(int ncid, int varid, const long *startp, const long *countp,
        const long *stridep, const long *imapp, const void *op);

EXTERNL int
ncvargetg(int ncid, int varid, const long *startp, const long *countp,
        const long *stridep, const long *imapp, void *ip);

EXTERNL int
ncvarrename(int ncid, int varid, const char *name);

EXTERNL int
ncrecinq(int ncid, int *nrecvarsp, int *recvaridsp, long *recsizesp);

EXTERNL int
ncrecget(int ncid, long recnum, void **datap);

EXTERNL int
ncrecput(int ncid, long recnum, void *const *datap);

<<<<<<< HEAD
/* End v2.4 backward compatibility */
#endif /*!NO_NETCDF_2*/
=======
/* This function may be called to force the library to
   initialize itself. It is not required, however.
*/
EXTERNL int nc_initialize(void);

/* This function may be called to force the library to
   cleanup global memory so that memory checkers will not
   report errors. It is not required, however.
*/
EXTERNL int nc_finalize(void);
>>>>>>> 103e5a3f

#if defined(__cplusplus)
}
#endif

/* Define two hard-coded functionality-related
   (as requested by community developers) macros.
   This is not going to be standard practice.
   Don't remove without an in-place replacement of some sort,
   the are now (for better or worse) used by downstream
   software external to Unidata. */
#ifndef NC_HAVE_RENAME_GRP
#define NC_HAVE_RENAME_GRP /*!< rename_grp() support. */
#endif

#ifndef NC_HAVE_INQ_FORMAT_EXTENDED
#define NC_HAVE_INQ_FORMAT_EXTENDED /*!< inq_format_extended() support. */
#endif

#define NC_HAVE_META_H

#endif /* _NETCDF_ */<|MERGE_RESOLUTION|>--- conflicted
+++ resolved
@@ -1964,10 +1964,6 @@
 EXTERNL int
 ncrecput(int ncid, long recnum, void *const *datap);
 
-<<<<<<< HEAD
-/* End v2.4 backward compatibility */
-#endif /*!NO_NETCDF_2*/
-=======
 /* This function may be called to force the library to
    initialize itself. It is not required, however.
 */
@@ -1978,7 +1974,6 @@
    report errors. It is not required, however.
 */
 EXTERNL int nc_finalize(void);
->>>>>>> 103e5a3f
 
 #if defined(__cplusplus)
 }
