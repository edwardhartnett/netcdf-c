/* Copyright 2003-2019, University Corporation for Atmospheric
 * Research. See COPYRIGHT file for copying and redistribution
 * conditions.*/
/**
 * @file
 * @internal This file handles the HDF5 variable functions.
 *
 * @author Ed Hartnett
 */

#include "config.h"
#include <hdf5internal.h>
#include <math.h> /* For pow() used below. */

/** @internal Default size for unlimited dim chunksize. */
#define DEFAULT_1D_UNLIM_SIZE (4096)

/** @internal Temp name used when renaming vars to preserve varid
 * order. */
#define NC_TEMP_NAME "_netcdf4_temporary_variable_name_for_rename"

/**
 * @internal If the HDF5 dataset for this variable is open, then close
 * it and reopen it, with the perhaps new settings for chunk caching.
 *
 * @param grp Pointer to the group info.
 * @param var Pointer to the var info.
 *
 * @returns ::NC_NOERR No error.
 * @returns ::NC_EHDFERR HDF5 error.
 * @author Ed Hartnett
 */
int
nc4_reopen_dataset(NC_GRP_INFO_T *grp, NC_VAR_INFO_T *var)
{
   NC_HDF5_VAR_INFO_T *hdf5_var;
   hid_t access_pid;
   hid_t grpid;

   assert(var && var->format_var_info && grp && grp->format_grp_info);

   /* Get the HDF5-specific var info. */
   hdf5_var = (NC_HDF5_VAR_INFO_T *)var->format_var_info;

   if (hdf5_var->hdf_datasetid)
   {
      /* Get the HDF5 group id. */
      grpid = ((NC_HDF5_GRP_INFO_T *)(grp->format_grp_info))->hdf_grpid;


      if ((access_pid = H5Pcreate(H5P_DATASET_ACCESS)) < 0)
         return NC_EHDFERR;
      if (H5Pset_chunk_cache(access_pid, var->chunk_cache_nelems,
                             var->chunk_cache_size,
                             var->chunk_cache_preemption) < 0)
         return NC_EHDFERR;
      if (H5Dclose(hdf5_var->hdf_datasetid) < 0)
         return NC_EHDFERR;
      if ((hdf5_var->hdf_datasetid = H5Dopen2(grpid, var->hdr.name, access_pid)) < 0)
         return NC_EHDFERR;
      if (H5Pclose(access_pid) < 0)
         return NC_EHDFERR;
   }

   return NC_NOERR;
}

/**
 * @internal Check a set of chunksizes to see if they specify a chunk
 * that is too big.
 *
 * @param grp Pointer to the group info.
 * @param var Pointer to the var info.
 * @param chunksizes Array of chunksizes to check.
 *
 * @returns ::NC_NOERR No error.
 * @returns ::NC_EBADID Bad ncid.
 * @returns ::NC_ENOTVAR Invalid variable ID.
 * @returns ::NC_EBADCHUNK Bad chunksize.
 */
static int
check_chunksizes(NC_GRP_INFO_T *grp, NC_VAR_INFO_T *var, const size_t *chunksizes)
{
   double dprod;
   size_t type_len;
   int d;
   int retval;

   if ((retval = nc4_get_typelen_mem(grp->nc4_info, var->type_info->hdr.id, &type_len)))
      return retval;
   if (var->type_info->nc_type_class == NC_VLEN)
      dprod = (double)sizeof(hvl_t);
   else
      dprod = (double)type_len;
   for (d = 0; d < var->ndims; d++)
      dprod *= (double)chunksizes[d];

   if (dprod > (double) NC_MAX_UINT)
      return NC_EBADCHUNK;

   return NC_NOERR;
}

/**
 * @internal Determine some default chunksizes for a variable.
 *
 * @param grp Pointer to the group info.
 * @param var Pointer to the var info.
 *
 * @returns ::NC_NOERR for success
 * @returns ::NC_EBADID Bad ncid.
 * @returns ::NC_ENOTVAR Invalid variable ID.
 * @author Ed Hartnett, Dennis Heimbigner
 */
static int
nc4_find_default_chunksizes2(NC_GRP_INFO_T *grp, NC_VAR_INFO_T *var)
{
   int d;
   size_t type_size;
   float num_values = 1, num_unlim = 0;
   int retval;
   size_t suggested_size;
#ifdef LOGGING
   double total_chunk_size;
#endif

   if (var->type_info->nc_type_class == NC_STRING)
      type_size = sizeof(char *);
   else
      type_size = var->type_info->size;

#ifdef LOGGING
   /* Later this will become the total number of bytes in the default
    * chunk. */
   total_chunk_size = (double) type_size;
#endif

   /* How many values in the variable (or one record, if there are
    * unlimited dimensions). */
   for (d = 0; d < var->ndims; d++)
   {
      assert(var->dim[d]);
      if (! var->dim[d]->unlimited)
         num_values *= (float)var->dim[d]->len;
      else {
         num_unlim++;
         var->chunksizes[d] = 1; /* overwritten below, if all dims are unlimited */
      }
   }
   /* Special case to avoid 1D vars with unlim dim taking huge amount
      of space (DEFAULT_CHUNK_SIZE bytes). Instead we limit to about
      4KB */
   if (var->ndims == 1 && num_unlim == 1) {
      if (DEFAULT_CHUNK_SIZE / type_size <= 0)
         suggested_size = 1;
      else if (DEFAULT_CHUNK_SIZE / type_size > DEFAULT_1D_UNLIM_SIZE)
         suggested_size = DEFAULT_1D_UNLIM_SIZE;
      else
         suggested_size = DEFAULT_CHUNK_SIZE / type_size;
      var->chunksizes[0] = suggested_size / type_size;
      LOG((4, "%s: name %s dim %d DEFAULT_CHUNK_SIZE %d num_values %f type_size %d "
           "chunksize %ld", __func__, var->hdr.name, d, DEFAULT_CHUNK_SIZE, num_values, type_size, var->chunksizes[0]));
   }
   if (var->ndims > 1 && var->ndims == num_unlim) { /* all dims unlimited */
      suggested_size = pow((double)DEFAULT_CHUNK_SIZE/type_size, 1.0/(double)(var->ndims));
      for (d = 0; d < var->ndims; d++)
      {
         var->chunksizes[d] = suggested_size ? suggested_size : 1;
         LOG((4, "%s: name %s dim %d DEFAULT_CHUNK_SIZE %d num_values %f type_size %d "
              "chunksize %ld", __func__, var->hdr.name, d, DEFAULT_CHUNK_SIZE, num_values, type_size, var->chunksizes[d]));
      }
   }

   /* Pick a chunk length for each dimension, if one has not already
    * been picked above. */
   for (d = 0; d < var->ndims; d++)
      if (!var->chunksizes[d])
      {
         suggested_size = (pow((double)DEFAULT_CHUNK_SIZE/(num_values * type_size),
                               1.0/(double)(var->ndims - num_unlim)) * var->dim[d]->len - .5);
         if (suggested_size > var->dim[d]->len)
            suggested_size = var->dim[d]->len;
         var->chunksizes[d] = suggested_size ? suggested_size : 1;
         LOG((4, "%s: name %s dim %d DEFAULT_CHUNK_SIZE %d num_values %f type_size %d "
              "chunksize %ld", __func__, var->hdr.name, d, DEFAULT_CHUNK_SIZE, num_values, type_size, var->chunksizes[d]));
      }

#ifdef LOGGING
   /* Find total chunk size. */
   for (d = 0; d < var->ndims; d++)
      total_chunk_size *= (double) var->chunksizes[d];
   LOG((4, "total_chunk_size %f", total_chunk_size));
#endif

   /* But did this result in a chunk that is too big? */
   retval = check_chunksizes(grp, var, var->chunksizes);
   if (retval)
   {
      /* Other error? */
      if (retval != NC_EBADCHUNK)
         return retval;

      /* Chunk is too big! Reduce each dimension by half and try again. */
      for ( ; retval == NC_EBADCHUNK; retval = check_chunksizes(grp, var, var->chunksizes))
         for (d = 0; d < var->ndims; d++)
            var->chunksizes[d] = var->chunksizes[d]/2 ? var->chunksizes[d]/2 : 1;
   }

   /* Do we have any big data overhangs? They can be dangerous to
    * babies, the elderly, or confused campers who have had too much
    * beer. */
   for (d = 0; d < var->ndims; d++)
   {
      size_t num_chunks;
      size_t overhang;
      assert(var->chunksizes[d] > 0);
      num_chunks = (var->dim[d]->len + var->chunksizes[d] - 1) / var->chunksizes[d];
      if(num_chunks > 0) {
         overhang = (num_chunks * var->chunksizes[d]) - var->dim[d]->len;
         var->chunksizes[d] -= overhang / num_chunks;
      }
   }

   return NC_NOERR;
}

/**
 * @internal Give a var a secret HDF5 name. This is needed when a var
 * is defined with the same name as a dim, but it is not a coord var
 * of that dim. In that case, the var uses a secret name inside the
 * HDF5 file.
 *
 * @param var Pointer to var info.
 * @param name Name to use for base of secret name.
 *
 * @returns ::NC_NOERR No error.
 * @returns ::NC_EMAXNAME Name too long to fit secret prefix.
 * @returns ::NC_ENOMEM Out of memory.
 * @author Ed Hartnett
 */
static int
give_var_secret_name(NC_VAR_INFO_T *var, const char *name)
{
   /* Set a different hdf5 name for this variable to avoid name
    * clash. */
   if (strlen(name) + strlen(NON_COORD_PREPEND) > NC_MAX_NAME)
      return NC_EMAXNAME;
   if (!(var->hdf5_name = malloc((strlen(NON_COORD_PREPEND) +
                                  strlen(name) + 1) * sizeof(char))))
      return NC_ENOMEM;

   sprintf(var->hdf5_name, "%s%s", NON_COORD_PREPEND, name);

   return NC_NOERR;
}

/**
 * @internal This is called when a new netCDF-4 variable is defined
 * with nc_def_var().
 *
 * @param ncid File ID.
 * @param name Name.
 * @param xtype Type.
 * @param ndims Number of dims. HDF5 has maximim of 32.
 * @param dimidsp Array of dim IDs.
 * @param varidp Gets the var ID.
 *
 * @returns ::NC_NOERR No error.
 * @returns ::NC_EBADID Bad ncid.
 * @returns ::NC_ENOTVAR Invalid variable ID.
 * @returns ::NC_ENOTNC4 Attempting netcdf-4 operation on file that is
 * not netCDF-4/HDF5.
 * @returns ::NC_ESTRICTNC3 Attempting netcdf-4 operation on strict nc3
 * netcdf-4 file.
 * @returns ::NC_ELATEDEF Too late to change settings for this variable.
 * @returns ::NC_ENOTINDEFINE Not in define mode.
 * @returns ::NC_EPERM File is read only.
 * @returns ::NC_EMAXDIMS Classic model file exceeds ::NC_MAX_VAR_DIMS.
 * @returns ::NC_ESTRICTNC3 Attempting to create netCDF-4 type var in
 * classic model file
 * @returns ::NC_EBADNAME Bad name.
 * @returns ::NC_EBADTYPE Bad type.
 * @returns ::NC_ENOMEM Out of memory.
 * @returns ::NC_EHDFERR Error returned by HDF5 layer.
 * @returns ::NC_EINVAL Invalid input
 * @author Ed Hartnett, Dennis Heimbigner
 */
int
NC4_def_var(int ncid, const char *name, nc_type xtype, int ndims,
            const int *dimidsp, int *varidp)
{
   NC_GRP_INFO_T *grp;
   NC_VAR_INFO_T *var;
   NC_DIM_INFO_T *dim;
   NC_FILE_INFO_T *h5;
   NC_TYPE_INFO_T *type = NULL;
   NC_HDF5_TYPE_INFO_T *hdf5_type;
   NC_HDF5_GRP_INFO_T *hdf5_grp;
   char norm_name[NC_MAX_NAME + 1];
   int d;
   int retval;

   /* Find info for this file and group, and set pointer to each. */
   if ((retval = nc4_find_grp_h5(ncid, &grp, &h5)))
      BAIL(retval);
   assert(grp && grp->format_grp_info && h5);

   /* Get HDF5-specific group info. */
   hdf5_grp = (NC_HDF5_GRP_INFO_T *)grp->format_grp_info;

   /* HDF5 allows maximum of 32 dimensions. */
   if (ndims > H5S_MAX_RANK)
      BAIL(NC_EMAXDIMS);

   /* If it's not in define mode, strict nc3 files error out,
    * otherwise switch to define mode. This will also check that the
    * file is writable. */
   if (!(h5->flags & NC_INDEF))
   {
      if (h5->cmode & NC_CLASSIC_MODEL)
         BAIL(NC_ENOTINDEFINE);
      if ((retval = NC4_redef(ncid)))
         BAIL(retval);
   }
   assert(!h5->no_write);

   /* Check and normalize the name. */
   if ((retval = nc4_check_name(name, norm_name)))
      BAIL(retval);

   /* Not a Type is, well, not a type.*/
   if (xtype == NC_NAT)
      BAIL(NC_EBADTYPE);

   /* For classic files, only classic types are allowed. */
   if (h5->cmode & NC_CLASSIC_MODEL && xtype > NC_DOUBLE)
      BAIL(NC_ESTRICTNC3);

   /* For classic files limit number of dims. */
   if (h5->cmode & NC_CLASSIC_MODEL && ndims > NC_MAX_VAR_DIMS)
      BAIL(NC_EMAXDIMS);

   /* cast needed for braindead systems with signed size_t */
   if ((unsigned long) ndims > X_INT_MAX) /* Backward compat */
      BAIL(NC_EINVAL);

   /* Check that this name is not in use as a var, grp, or type. */
   if ((retval = nc4_check_dup_name(grp, norm_name)))
      BAIL(retval);

   /* For non-scalar vars, dim IDs must be provided. */
   if (ndims && !dimidsp)
      BAIL(NC_EINVAL);

   /* Check all the dimids to make sure they exist. */
   for (d = 0; d < ndims; d++)
      if ((retval = nc4_find_dim(grp, dimidsp[d], &dim, NULL)))
         BAIL(retval);

   /* These degrubbing messages sure are handy! */
   LOG((2, "%s: name %s type %d ndims %d", __func__, norm_name, xtype, ndims));
#ifdef LOGGING
   {
      int dd;
      for (dd = 0; dd < ndims; dd++)
         LOG((4, "dimid[%d] %d", dd, dimidsp[dd]));
   }
#endif

   /* If this is a user-defined type, there is a type struct with
    * all the type information. For atomic types, fake up a type
    * struct. */
   if (xtype <= NC_STRING)
   {
      size_t len;

      /* Get type length. */
      if ((retval = nc4_get_typelen_mem(h5, xtype, &len)))
         BAIL(retval);

      /* Create new NC_TYPE_INFO_T struct for this atomic type. */
      if ((retval = nc4_type_new(len, nc4_atomic_name[xtype], xtype, &type)))
         BAIL(retval);
      type->endianness = NC_ENDIAN_NATIVE;
      type->size = len;

      /* Allocate storage for HDF5-specific type info. */
      if (!(hdf5_type = calloc(1, sizeof(NC_HDF5_TYPE_INFO_T))))
         BAIL(NC_ENOMEM);
      type->format_type_info = hdf5_type;

      /* Get HDF5 typeids. */
      if ((retval = nc4_get_hdf_typeid(h5, xtype, &hdf5_type->hdf_typeid,
                                       type->endianness)))
         BAIL(retval);

      /* Get the native HDF5 typeid. */
      if ((hdf5_type->native_hdf_typeid = H5Tget_native_type(hdf5_type->hdf_typeid,
                                                             H5T_DIR_DEFAULT)) < 0)
         BAIL(NC_EHDFERR);

      /* Set the "class" of the type */
      if (xtype == NC_CHAR)
         type->nc_type_class = NC_CHAR;
      else
      {
         H5T_class_t class;

         if ((class = H5Tget_class(hdf5_type->hdf_typeid)) < 0)
            BAIL(NC_EHDFERR);
         switch(class)
         {
         case H5T_STRING:
            type->nc_type_class = NC_STRING;
            break;

         case H5T_INTEGER:
            type->nc_type_class = NC_INT;
            break;

         case H5T_FLOAT:
            type->nc_type_class = NC_FLOAT;
            break;

         default:
            BAIL(NC_EBADTYPID);
         }
      }
   }
   else
   {
      /* If this is a user defined type, find it. */
      if (nc4_find_type(grp->nc4_info, xtype, &type))
         BAIL(NC_EBADTYPE);
   }

   /* Create a new var and fill in some HDF5 cache setting values. */
   if ((retval = nc4_var_list_add(grp, norm_name, ndims, &var)))
      BAIL(retval);

   /* Add storage for HDF5-specific var info. */
   if (!(var->format_var_info = calloc(1, sizeof(NC_HDF5_VAR_INFO_T))))
      BAIL(NC_ENOMEM);

   /* Set these state flags for the var. */
   var->is_new_var = NC_TRUE;
   var->meta_read = NC_TRUE;
   var->atts_read = NC_TRUE;

   /* Point to the type, and increment its ref. count */
   var->type_info = type;
   var->type_info->rc++;
   type = NULL;

   /* Set variables no_fill to match the database default unless the
    * variable type is variable length (NC_STRING or NC_VLEN) or is
    * user-defined type. */
   if (var->type_info->nc_type_class < NC_STRING)
      var->no_fill = h5->fill_mode;

   /* Assign dimensions to the variable. At the same time, check to
    * see if this is a coordinate variable. If so, it will have the
    * same name as one of its dimensions. If it is a coordinate var,
    * is it a coordinate var in the same group as the dim? Also, check
    * whether we should use contiguous or chunked storage. */
   var->contiguous = NC_TRUE;
   for (d = 0; d < ndims; d++)
   {
      NC_GRP_INFO_T *dim_grp;
      NC_HDF5_DIM_INFO_T *hdf5_dim;

      /* Look up each dimension */
      if ((retval = nc4_find_dim(grp, dimidsp[d], &dim, &dim_grp)))
         BAIL(retval);
      assert(dim && dim->format_dim_info);
      hdf5_dim = (NC_HDF5_DIM_INFO_T *)dim->format_dim_info;

      /* Check for dim index 0 having the same name, in the same group */
      if (d == 0 && dim_grp == grp && strcmp(dim->hdr.name, norm_name) == 0)
      {
         var->dimscale = NC_TRUE;
         dim->coord_var = var;

         /* Use variable's dataset ID for the dimscale ID. So delete
          * the HDF5 DIM_WITHOUT_VARIABLE dataset that was created for
          * this dim. */
         if (hdf5_dim->hdf_dimscaleid)
         {
            /* Detach dimscale from any variables using it */
            if ((retval = rec_detach_scales(grp, dimidsp[d],
                                            hdf5_dim->hdf_dimscaleid)) < 0)
               BAIL(retval);

            /* Close the HDF5 DIM_WITHOUT_VARIABLE dataset. */
            if (H5Dclose(hdf5_dim->hdf_dimscaleid) < 0)
               BAIL(NC_EHDFERR);
            hdf5_dim->hdf_dimscaleid = 0;

            /* Now delete the DIM_WITHOUT_VARIABLE dataset (it will be
             * recreated later, if necessary). */
            if (H5Gunlink(hdf5_grp->hdf_grpid, dim->hdr.name) < 0)
               BAIL(NC_EDIMMETA);
         }
      }

      /* Check for unlimited dimension and turn off contiguous storage. */
      if (dim->unlimited)
         var->contiguous = NC_FALSE;

      /* Track dimensions for variable */
      var->dimids[d] = dimidsp[d];
      var->dim[d] = dim;
   }

   /* Determine default chunksizes for this variable. (Even for
    * variables which may be contiguous.) */
   LOG((4, "allocating array of %d size_t to hold chunksizes for var %s",
        var->ndims, var->hdr.name));
   if (var->ndims)
      if (!(var->chunksizes = calloc(var->ndims, sizeof(size_t))))
         BAIL(NC_ENOMEM);

   if ((retval = nc4_find_default_chunksizes2(grp, var)))
      BAIL(retval);

   /* Is this a variable with a chunksize greater than the current
    * cache size? */
   if ((retval = nc4_adjust_var_cache(grp, var)))
      BAIL(retval);

   /* If the user names this variable the same as a dimension, but
    * doesn't use that dimension first in its list of dimension ids,
    * is not a coordinate variable. I need to change its HDF5 name,
    * because the dimension will cause a HDF5 dataset to be created,
    * and this var has the same name. */
   dim = (NC_DIM_INFO_T*)ncindexlookup(grp->dim,norm_name);
   if (dim && (!var->ndims || dimidsp[0] != dim->hdr.id))
      if ((retval = give_var_secret_name(var, var->hdr.name)))
         BAIL(retval);

   /* If this is a coordinate var, it is marked as a HDF5 dimension
    * scale. (We found dim above.) Otherwise, allocate space to
    * remember whether dimension scales have been attached to each
    * dimension. */
   if (!var->dimscale && ndims)
      if (!(var->dimscale_attached = calloc(ndims, sizeof(nc_bool_t))))
         BAIL(NC_ENOMEM);

   /* Return the varid. */
   if (varidp)
      *varidp = var->hdr.id;
   LOG((4, "new varid %d", var->hdr.id));

exit:
   if (type)
      if ((retval = nc4_type_free(type)))
         BAIL2(retval);

   return retval;
}

/**
 * @internal This functions sets extra stuff about a netCDF-4 variable which
 * must be set before the enddef but after the def_var.
 *
 * @note All pointer parameters may be NULL, in which case they are ignored.
 * @param ncid File ID.
 * @param varid Variable ID.
 * @param shuffle Pointer to shuffle setting.
 * @param deflate Pointer to deflate setting.
 * @param deflate_level Pointer to deflate level.
 * @param fletcher32 Pointer to fletcher32 setting.
 * @param contiguous Pointer to contiguous setting.
 * @param chunksizes Array of chunksizes.
 * @param no_fill Pointer to no_fill setting.
 * @param fill_value Pointer to fill value.
 * @param endianness Pointer to endianness setting.
 *
 * @returns ::NC_NOERR for success
 * @returns ::NC_EBADID Bad ncid.
 * @returns ::NC_ENOTVAR Invalid variable ID.
 * @returns ::NC_ENOTNC4 Attempting netcdf-4 operation on file that is
 * not netCDF-4/HDF5.
 * @returns ::NC_ESTRICTNC3 Attempting netcdf-4 operation on strict nc3
 * netcdf-4 file.
 * @returns ::NC_ELATEDEF Too late to change settings for this variable.
 * @returns ::NC_ENOTINDEFINE Not in define mode.
 * @returns ::NC_EPERM File is read only.
 * @returns ::NC_EINVAL Invalid input
 * @returns ::NC_EBADCHUNK Bad chunksize.
 * @author Ed Hartnett
 */
static int
nc_def_var_extra(int ncid, int varid, int *shuffle, int *deflate,
                 int *deflate_level, int *fletcher32, int *contiguous,
                 const size_t *chunksizes, int *no_fill,
                 const void *fill_value, int *endianness)
{
   NC_GRP_INFO_T *grp;
   NC_FILE_INFO_T *h5;
   NC_VAR_INFO_T *var;
   int d;
   int retval;

   /* All or none of these will be provided. */
   assert((deflate && deflate_level && shuffle) ||
          (!deflate && !deflate_level && !shuffle));

   LOG((2, "%s: ncid 0x%x varid %d", __func__, ncid, varid));

   /* Find info for this file and group, and set pointer to each. */
   if ((retval = nc4_find_nc_grp_h5(ncid, NULL, &grp, &h5)))
      return retval;
   assert(grp && h5);

   /* Trying to write to a read-only file? No way, Jose! */
   if (h5->no_write)
      return NC_EPERM;

   /* Find the var. */
   if (!(var = (NC_VAR_INFO_T *)ncindexith(grp->vars, varid)))
      return NC_ENOTVAR;
   assert(var && var->hdr.id == varid);

   /* Can't turn on parallel and deflate/fletcher32/szip/shuffle. */
   if (h5->parallel == NC_TRUE)
      if (deflate || fletcher32 || shuffle)
         return NC_EINVAL;

   /* If the HDF5 dataset has already been created, then it is too
    * late to set all the extra stuff. */
   if (var->created)
      return NC_ELATEDEF;

   /* Check compression options. */
   if (deflate && !deflate_level)
      return NC_EINVAL;

   /* Valid deflate level? */
   if (deflate)
   {
      if (*deflate)
         if (*deflate_level < NC_MIN_DEFLATE_LEVEL ||
             *deflate_level > NC_MAX_DEFLATE_LEVEL)
            return NC_EINVAL;

      /* For scalars, just ignore attempt to deflate. */
      if (!var->ndims)
         return NC_NOERR;

      /* Well, if we couldn't find any errors, I guess we have to take
       * the users settings. Darn! */
      var->contiguous = NC_FALSE;
      var->deflate = *deflate;
      if (*deflate)
         var->deflate_level = *deflate_level;
      LOG((3, "%s: *deflate_level %d", __func__, *deflate_level));
   }

   /* Shuffle filter? */
   if (shuffle)
   {
      var->shuffle = *shuffle;
      var->contiguous = NC_FALSE;
   }

   /* Fletcher32 checksum error protection? */
   if (fletcher32)
   {
      var->fletcher32 = *fletcher32;
      var->contiguous = NC_FALSE;
   }

   /* Does the user want a contiguous dataset? Not so fast! Make sure
    * that there are no unlimited dimensions, and no filters in use
    * for this data. */
   if (contiguous && *contiguous)
   {
      if (var->deflate || var->fletcher32 || var->shuffle)
         return NC_EINVAL;

      for (d = 0; d < var->ndims; d++)
         if (var->dim[d]->unlimited)
            return NC_EINVAL;
      var->contiguous = NC_TRUE;
   }

   /* Chunksizes anyone? */
   if (contiguous && *contiguous == NC_CHUNKED)
   {
      var->contiguous = NC_FALSE;

      /* If the user provided chunksizes, check that they are not too
       * big, and that their total size of chunk is less than 4 GB. */
      if (chunksizes)
      {

         if ((retval = check_chunksizes(grp, var, chunksizes)))
            return retval;

         /* Ensure chunksize is smaller than dimension size */
         for (d = 0; d < var->ndims; d++)
            if(!var->dim[d]->unlimited && var->dim[d]->len > 0 && chunksizes[d] > var->dim[d]->len)
               return NC_EBADCHUNK;

         /* Set the chunksizes for this variable. */
         for (d = 0; d < var->ndims; d++)
            var->chunksizes[d] = chunksizes[d];
      }
   }

   /* Is this a variable with a chunksize greater than the current
    * cache size? */
   if (!var->contiguous && (deflate || contiguous))
   {
      /* Determine default chunksizes for this variable (do nothing
       * for scalar vars). */
      if (var->chunksizes && !var->chunksizes[0])
         if ((retval = nc4_find_default_chunksizes2(grp, var)))
            return retval;

      /* Adjust the cache. */
      if ((retval = nc4_adjust_var_cache(grp, var)))
         return retval;
   }

   /* Are we setting a fill modes? */
   if (no_fill)
   {
      if (*no_fill)
      {
         /* NC_STRING types may not turn off fill mode. It's disallowed
          * by HDF5 and will cause a HDF5 error later. */
         if (*no_fill)
            if (var->type_info->hdr.id == NC_STRING)
               return NC_EINVAL;

         /* Set the no-fill mode. */
         var->no_fill = NC_TRUE;
      }
      else
         var->no_fill = NC_FALSE;
   }

   /* Are we setting a fill value? */
   if (fill_value && !var->no_fill)
   {
      /* Copy the fill_value. */
      LOG((4, "Copying fill value into metadata for variable %s",
           var->hdr.name));

      /* If there's a _FillValue attribute, delete it. */
      retval = NC4_HDF5_del_att(ncid, varid, _FillValue);
      if (retval && retval != NC_ENOTATT)
         return retval;

      /* Create a _FillValue attribute. */
      if ((retval = nc_put_att(ncid, varid, _FillValue, var->type_info->hdr.id,
                               1, fill_value)))
         return retval;
   }

   /* Is the user setting the endianness? */
   if (endianness)
      var->type_info->endianness = *endianness;

   return NC_NOERR;
}

/**
 * @internal Set compression settings on a variable. This is called by
 * nc_def_var_deflate().
 *
 * @param ncid File ID.
 * @param varid Variable ID.
 * @param shuffle True to turn on the shuffle filter.
 * @param deflate True to turn on deflation.
 * @param deflate_level A number between 0 (no compression) and 9
 * (maximum compression).
 *
 * @returns ::NC_NOERR No error.
 * @returns ::NC_EBADID Bad ncid.
 * @returns ::NC_ENOTVAR Invalid variable ID.
 * @returns ::NC_ENOTNC4 Attempting netcdf-4 operation on file that is
 * not netCDF-4/HDF5.
 * @returns ::NC_ELATEDEF Too late to change settings for this variable.
 * @returns ::NC_ENOTINDEFINE Not in define mode.
 * @returns ::NC_EINVAL Invalid input
 * @author Ed Hartnett, Dennis Heimbigner
 */
int
NC4_def_var_deflate(int ncid, int varid, int shuffle, int deflate,
                    int deflate_level)
{
   return nc_def_var_extra(ncid, varid, &shuffle, &deflate,
                           &deflate_level, NULL, NULL, NULL, NULL, NULL, NULL);
}

/**
 * @internal Set checksum on a variable. This is called by
 * nc_def_var_fletcher32().
 *
 * @param ncid File ID.
 * @param varid Variable ID.
 * @param fletcher32 Pointer to fletcher32 setting.
 *
 * @returns ::NC_NOERR No error.
 * @returns ::NC_EBADID Bad ncid.
 * @returns ::NC_ENOTVAR Invalid variable ID.
 * @returns ::NC_ENOTNC4 Attempting netcdf-4 operation on file that is
 * not netCDF-4/HDF5.
 * @returns ::NC_ELATEDEF Too late to change settings for this variable.
 * @returns ::NC_ENOTINDEFINE Not in define mode.
 * @returns ::NC_EINVAL Invalid input
 * @author Ed Hartnett, Dennis Heimbigner
 */
int
NC4_def_var_fletcher32(int ncid, int varid, int fletcher32)
{
   return nc_def_var_extra(ncid, varid, NULL, NULL, NULL, &fletcher32,
                           NULL, NULL, NULL, NULL, NULL);
}

/**
 * @internal Define chunking stuff for a var. This is called by
 * nc_def_var_chunking(). Chunking is required in any dataset with one
 * or more unlimited dimensions in HDF5, or any dataset using a
 * filter.
 *
 * @param ncid File ID.
 * @param varid Variable ID.
 * @param contiguous Pointer to contiguous setting.
 * @param chunksizesp Array of chunksizes.
 *
 * @returns ::NC_NOERR No error.
 * @returns ::NC_EBADID Bad ncid.
 * @returns ::NC_ENOTVAR Invalid variable ID.
 * @returns ::NC_ENOTNC4 Attempting netcdf-4 operation on file that is
 * not netCDF-4/HDF5.
 * @returns ::NC_ELATEDEF Too late to change settings for this variable.
 * @returns ::NC_ENOTINDEFINE Not in define mode.
 * @returns ::NC_EINVAL Invalid input
 * @returns ::NC_EBADCHUNK Bad chunksize.
 * @author Ed Hartnett, Dennis Heimbigner
 */
int
NC4_def_var_chunking(int ncid, int varid, int contiguous, const size_t *chunksizesp)
{
   return nc_def_var_extra(ncid, varid, NULL, NULL, NULL, NULL,
                           &contiguous, chunksizesp, NULL, NULL, NULL);
}

/**
 * @internal Define chunking stuff for a var. This is called by
 * the fortran API.
 *
 * @param ncid File ID.
 * @param varid Variable ID.
 * @param contiguous Pointer to contiguous setting.
 * @param chunksizesp Array of chunksizes.
 *
 * @returns ::NC_NOERR No error.
 * @returns ::NC_EBADID Bad ncid.
 * @returns ::NC_ENOTVAR Invalid variable ID.
 * @returns ::NC_ENOTNC4 Attempting netcdf-4 operation on file that is
 * not netCDF-4/HDF5.
 * @returns ::NC_ELATEDEF Too late to change settings for this variable.
 * @returns ::NC_ENOTINDEFINE Not in define mode.
 * @returns ::NC_EINVAL Invalid input
 * @returns ::NC_EBADCHUNK Bad chunksize.
 * @author Ed Hartnett
 */
int
nc_def_var_chunking_ints(int ncid, int varid, int contiguous, int *chunksizesp)
{
   NC_VAR_INFO_T *var;
   size_t *cs;
   int i, retval;

   /* Get pointer to the var. */
   if ((retval = nc4_hdf5_find_grp_h5_var(ncid, varid, NULL, NULL, &var)))
      return retval;
   assert(var);

   /* Allocate space for the size_t copy of the chunksizes array. */
   if (var->ndims)
      if (!(cs = malloc(var->ndims * sizeof(size_t))))
         return NC_ENOMEM;

   /* Copy to size_t array. */
   for (i = 0; i < var->ndims; i++)
      cs[i] = chunksizesp[i];

   retval = nc_def_var_extra(ncid, varid, NULL, NULL, NULL, NULL,
                             &contiguous, cs, NULL, NULL, NULL);

   if (var->ndims)
      free(cs);
   return retval;
}

/**
 * @internal This functions sets fill value and no_fill mode for a
 * netCDF-4 variable. It is called by nc_def_var_fill().
 *
 * @note All pointer parameters may be NULL, in which case they are ignored.
 * @param ncid File ID.
 * @param varid Variable ID.
 * @param no_fill No_fill setting.
 * @param fill_value Pointer to fill value.
 *
 * @returns ::NC_NOERR for success
 * @returns ::NC_EBADID Bad ncid.
 * @returns ::NC_ENOTVAR Invalid variable ID.
 * @returns ::NC_ENOTNC4 Attempting netcdf-4 operation on file that is
 * not netCDF-4/HDF5.
 * @returns ::NC_ESTRICTNC3 Attempting netcdf-4 operation on strict nc3
 * netcdf-4 file.
 * @returns ::NC_ELATEDEF Too late to change settings for this variable.
 * @returns ::NC_ENOTINDEFINE Not in define mode.
 * @returns ::NC_EPERM File is read only.
 * @returns ::NC_EINVAL Invalid input
 * @author Ed Hartnett
 */
int
NC4_def_var_fill(int ncid, int varid, int no_fill, const void *fill_value)
{
   return nc_def_var_extra(ncid, varid, NULL, NULL, NULL, NULL, NULL,
                           NULL, &no_fill, fill_value, NULL);
}

/**
 * @internal This functions sets endianness for a netCDF-4
 * variable. Called by nc_def_var_endian().
 *
 * @note All pointer parameters may be NULL, in which case they are ignored.
 * @param ncid File ID.
 * @param varid Variable ID.
 * @param endianness Endianness setting.
 *
 * @returns ::NC_NOERR for success
 * @returns ::NC_EBADID Bad ncid.
 * @returns ::NC_ENOTVAR Invalid variable ID.
 * @returns ::NC_ENOTNC4 Attempting netcdf-4 operation on file that is
 * not netCDF-4/HDF5.
 * @returns ::NC_ESTRICTNC3 Attempting netcdf-4 operation on strict nc3
 * netcdf-4 file.
 * @returns ::NC_ELATEDEF Too late to change settings for this variable.
 * @returns ::NC_ENOTINDEFINE Not in define mode.
 * @returns ::NC_EPERM File is read only.
 * @returns ::NC_EINVAL Invalid input
 * @author Ed Hartnett
 */
int
NC4_def_var_endian(int ncid, int varid, int endianness)
{
   return nc_def_var_extra(ncid, varid, NULL, NULL, NULL, NULL, NULL,
                           NULL, NULL, NULL, &endianness);
}

/**
 * @internal Define filter settings. Called by nc_def_var_filter().
 *
 * @param ncid File ID.
 * @param varid Variable ID.
 * @param id Filter ID
 * @param nparams Number of parameters for filter.
 * @param parms Filter parameters.
 *
 * @returns ::NC_NOERR for success
 * @returns ::NC_EBADID Bad ncid.
 * @returns ::NC_ENOTVAR Invalid variable ID.
 * @returns ::NC_ENOTNC4 Attempting netcdf-4 operation on file that is
 * not netCDF-4/HDF5.
 * @returns ::NC_ELATEDEF Too late to change settings for this variable.
 * @returns ::NC_EFILTER Filter error.
 * @returns ::NC_EINVAL Invalid input
 * @author Dennis Heimbigner
 */
int
NC4_def_var_filter(int ncid, int varid, unsigned int id, size_t nparams,
                   const unsigned int* parms)
{
   int retval = NC_NOERR;
   NC *nc;
   NC_GRP_INFO_T *grp;
   NC_FILE_INFO_T *h5;
   NC_VAR_INFO_T *var;

   LOG((2, "%s: ncid 0x%x varid %d", __func__, ncid, varid));

   /* Find info for this file and group, and set pointer to each. */
   if ((retval = nc4_find_nc_grp_h5(ncid, &nc, &grp, &h5)))
      return retval;

   assert(nc && grp && h5);

   /* Find the var. */
   var = (NC_VAR_INFO_T*)ncindexith(grp->vars,varid);
   if(!var)
      return NC_ENOTVAR;
   assert(var->hdr.id == varid);

   /* If the HDF5 dataset has already been created, then it is too
    * late to set all the extra stuff. */
   if (var->created)
      return NC_ELATEDEF;

#ifdef HAVE_H5Z_SZIP
   if(id == H5Z_FILTER_SZIP) {
      if(nparams != 2)
         return NC_EFILTER; /* incorrect no. of parameters */
   }
#else /*!HAVE_H5Z_SZIP*/
   if(id == H5Z_FILTER_SZIP)
      return NC_EFILTER; /* Not allowed */
#endif

#if 0
   {
      unsigned int fcfg = 0;
      herr_t herr = H5Zget_filter_info(id,&fcfg);
      if(herr < 0)
         return NC_EFILTER;
      if((H5Z_FILTER_CONFIG_ENCODE_ENABLED & fcfg) == 0
         || (H5Z_FILTER_CONFIG_DECODE_ENABLED & fcfg) == 0)
         return NC_EFILTER;
   }
#endif /*0*/

   var->filterid = id;
   var->nparams = nparams;
   var->params = NULL;
   if(parms != NULL) {
      var->params = (unsigned int*)calloc(nparams,sizeof(unsigned int));
      if(var->params == NULL) return NC_ENOMEM;
      memcpy(var->params,parms,sizeof(unsigned int)*var->nparams);
   }
   return NC_NOERR;
}

/**
 * @internal Rename a var to "bubba," for example. This is called by
 * nc_rename_var() for netCDF-4 files. This results in complexities
 * when coordinate variables are involved.

 * Whenever a var has the same name as a dim, and also uses that dim
 * as its first dimension, then that var is aid to be a coordinate
 * variable for that dimensions. Coordinate variables are represented
 * in the HDF5 by making them dimscales. Dimensions without coordinate
 * vars are represented by datasets which are dimscales, but have a
 * special attribute marking them as dimscales without associated
 * coordinate variables.
 *
 * When a var is renamed, we must detect whether it has become a
 * coordinate var (by being renamed to the same name as a dim that is
 * also its first dimension), or whether it is no longer a coordinate
 * var. These cause flags to be set in NC_VAR_INFO_T which are used at
 * enddef time to make changes in the HDF5 file.
 *
 * @param ncid File ID.
 * @param varid Variable ID
 * @param name New name of the variable.
 *
 * @returns ::NC_NOERR No error.
 * @returns ::NC_EBADID Bad ncid.
 * @returns ::NC_ENOTVAR Invalid variable ID.
 * @returns ::NC_EBADNAME Bad name.
 * @returns ::NC_EMAXNAME Name is too long.
 * @returns ::NC_ENAMEINUSE Name in use.
 * @returns ::NC_ENOMEM Out of memory.
 * @author Ed Hartnett
 */
int
NC4_rename_var(int ncid, int varid, const char *name)
{
   NC_GRP_INFO_T *grp;
   NC_HDF5_GRP_INFO_T *hdf5_grp;
   NC_FILE_INFO_T *h5;
   NC_VAR_INFO_T *var;
   NC_DIM_INFO_T *other_dim;
   int use_secret_name = 0;
   int retval = NC_NOERR;

   if (!name)
      return NC_EINVAL;

   LOG((2, "%s: ncid 0x%x varid %d name %s", __func__, ncid, varid, name));

   /* Find info for this file and group, and set pointer to each. */
   if ((retval = nc4_find_grp_h5(ncid, &grp, &h5)))
      return retval;
   assert(h5 && grp && grp->format_grp_info);

   /* Get HDF5-specific group info. */
   hdf5_grp = (NC_HDF5_GRP_INFO_T *)grp->format_grp_info;

   /* Is the new name too long? */
   if (strlen(name) > NC_MAX_NAME)
      return NC_EMAXNAME;

   /* Trying to write to a read-only file? No way, Jose! */
   if (h5->no_write)
      return NC_EPERM;

   /* Check name validity, if strict nc3 rules are in effect for this
    * file. */
   if ((retval = NC_check_name(name)))
      return retval;

   /* Get the variable wrt varid */
   if (!(var = (NC_VAR_INFO_T *)ncindexith(grp->vars, varid)))
      return NC_ENOTVAR;

   /* Check if new name is in use; note that renaming to same name is
      still an error according to the nc_test/test_write.c
      code. Why?*/
   if (ncindexlookup(grp->vars, name))
      return NC_ENAMEINUSE;

   /* If we're not in define mode, new name must be of equal or
      less size, if strict nc3 rules are in effect for this . */
   if (!(h5->flags & NC_INDEF) && strlen(name) > strlen(var->hdr.name) &&
       (h5->cmode & NC_CLASSIC_MODEL))
      return NC_ENOTINDEFINE;

   /* Is there another dim with this name, for which this var will not
    * be a coord var? If so, we have to create a dim without a
    * variable for the old name. */
   if ((other_dim = (NC_DIM_INFO_T *)ncindexlookup(grp->dim, name)) &&
       strcmp(name, var->dim[0]->hdr.name))
   {
      /* Create a dim without var dataset for old dim. */
      if ((retval = nc4_create_dim_wo_var(other_dim)))
         return retval;

      /* Give this var a secret HDF5 name so it can co-exist in file
       * with dim wp var dataset. Base the secret name on the new var
       * name. */
      if ((retval = give_var_secret_name(var, name)))
         return retval;
      use_secret_name++;
   }

   /* Change the HDF5 file, if this var has already been created
      there. */
   if (var->created)
   {
<<<<<<< HEAD
=======
      int v;
>>>>>>> e9aeafe0
      char *hdf5_name; /* Dataset will be renamed to this. */
      hdf5_name = use_secret_name ? var->hdf5_name: (char *)name;

      /* Do we need to read var metadata? */
      if (!var->meta_read)
         if ((retval = nc4_get_var_meta(var)))
            return retval;

      if (var->ndims)
      {
         NC_HDF5_DIM_INFO_T *hdf5_d0;
         hdf5_d0 = (NC_HDF5_DIM_INFO_T *)var->dim[0]->format_dim_info;

         /* Is there an existing dimscale-only dataset of this name? If
          * so, it must be deleted. */
         if (hdf5_d0->hdf_dimscaleid)
         {
            if ((retval = delete_dimscale_dataset(grp, var->dim[0]->hdr.id,
                                                  var->dim[0])))
               return retval;
         }
      }

      LOG((3, "Moving dataset %s to %s", var->hdr.name, name));
      if (H5Lmove(hdf5_grp->hdf_grpid, var->hdr.name, hdf5_grp->hdf_grpid,
                  hdf5_name, H5P_DEFAULT, H5P_DEFAULT) < 0)
          return NC_EHDFERR;
<<<<<<< HEAD
=======

      /* Rename all the vars in this file with a varid greater than
       * this var. Varids are assigned based on dataset creation time,
       * and we have just changed that for this var. We must do the
       * same for all vars with a > varid, so that the creation order
       * will continue to be correct. */
      for (v = var->hdr.id + 1; v < ncindexsize(grp->vars); v++)
      {
         NC_VAR_INFO_T *my_var;
         my_var = (NC_VAR_INFO_T *)ncindexith(grp->vars, v);
         assert(my_var);

         LOG((3, "mandatory rename of %s to same name", my_var->hdr.name));

         /* Rename to temp name. */
         if (H5Lmove(hdf5_grp->hdf_grpid, my_var->hdr.name, hdf5_grp->hdf_grpid,
                     NC_TEMP_NAME, H5P_DEFAULT, H5P_DEFAULT) < 0)
            return NC_EHDFERR;

         /* Rename to real name. */
         if (H5Lmove(hdf5_grp->hdf_grpid, NC_TEMP_NAME, hdf5_grp->hdf_grpid,
                     my_var->hdr.name, H5P_DEFAULT, H5P_DEFAULT) < 0)
            return NC_EHDFERR;
      }
>>>>>>> e9aeafe0
   }

   /* Now change the name in our metadata. */
   free(var->hdr.name);
   if (!(var->hdr.name = strdup(name)))
      return NC_ENOMEM;
   LOG((3, "var is now %s", var->hdr.name));

   /* Fix hash key and rebuild index. */
   var->hdr.hashkey = NC_hashmapkey(var->hdr.name, strlen(var->hdr.name));
   if (!ncindexrebuild(grp->vars))
      return NC_EINTERNAL;

   /* Check if this was a coordinate variable previously, but names
    * are different now */
   if (var->dimscale && strcmp(var->hdr.name, var->dim[0]->hdr.name))
   {
      /* Break up the coordinate variable */
      if ((retval = nc4_break_coord_var(grp, var, var->dim[0])))
         return retval;
   }

   /* Check if this should become a coordinate variable. */
   if (!var->dimscale)
   {
      /* Only variables with >0 dimensions can become coordinate
       * variables. */
      if (var->ndims)
      {
         NC_GRP_INFO_T *dim_grp;
         NC_DIM_INFO_T *dim;

         /* Check to see if this is became a coordinate variable.  If
          * so, it will have the same name as dimension index 0. If it
          * is a coordinate var, is it a coordinate var in the same
          * group as the dim? */
         if ((retval = nc4_find_dim(grp, var->dimids[0], &dim, &dim_grp)))
            return retval;
         if (!strcmp(dim->hdr.name, name) && dim_grp == grp)
         {
            /* Reform the coordinate variable. */
            if ((retval = nc4_reform_coord_var(grp, var, dim)))
               return retval;
            var->became_coord_var = NC_TRUE;
         }
      }
   }

   return retval;
}

/**
 * @internal Write an array of data to a variable. This is called by
 * nc_put_vara() and other nc_put_vara_* functions, for netCDF-4
 * files.
 *
 * @param ncid File ID.
 * @param varid Variable ID.
 * @param startp Array of start indices.
 * @param countp Array of counts.
 * @param op pointer that gets the data.
 * @param memtype The type of these data in memory.
 *
 * @returns ::NC_NOERR for success
 * @author Ed Hartnett, Dennis Heimbigner
 */
int
NC4_put_vara(int ncid, int varid, const size_t *startp,
             const size_t *countp, const void *op, int memtype)
{
   return NC4_put_vars(ncid, varid, startp, countp, NULL, op, memtype);
}

/**
 * @internal Read an array of values. This is called by nc_get_vara()
 * for netCDF-4 files, as well as all the other nc_get_vara_*
 * functions.
 *
 * @param ncid File ID.
 * @param varid Variable ID.
 * @param startp Array of start indices.
 * @param countp Array of counts.
 * @param ip pointer that gets the data.
 * @param memtype The type of these data after it is read into memory.

 * @returns ::NC_NOERR for success
 * @author Ed Hartnett, Dennis Heimbigner
 */
int
NC4_get_vara(int ncid, int varid, const size_t *startp,
             const size_t *countp, void *ip, int memtype)
{
   return NC4_get_vars(ncid, varid, startp, countp, NULL, ip, memtype);
}

/**
 * @internal Do some common check for NC4_put_vars and
 * NC4_get_vars. These checks have to be done when both reading and
 * writing data.
 *
 * @param mem_nc_type Pointer to type of data in memory.
 * @param var Pointer to var info struct.
 * @param h5 Pointer to HDF5 file info struct.
 *
 * @return ::NC_NOERR No error.
 * @author Ed Hartnett
 */
static int
check_for_vara(nc_type *mem_nc_type, NC_VAR_INFO_T *var, NC_FILE_INFO_T *h5)
{
   int retval;

   /* If mem_nc_type is NC_NAT, it means we want to use the file type
    * as the mem type as well. */
   assert(mem_nc_type);
   if (*mem_nc_type == NC_NAT)
      *mem_nc_type = var->type_info->hdr.id;
   assert(*mem_nc_type);

   /* No NC_CHAR conversions, you pervert! */
   if (var->type_info->hdr.id != *mem_nc_type &&
       (var->type_info->hdr.id == NC_CHAR || *mem_nc_type == NC_CHAR))
      return NC_ECHAR;

   /* If we're in define mode, we can't read or write data. */
   if (h5->flags & NC_INDEF)
   {
      if (h5->cmode & NC_CLASSIC_MODEL)
         return NC_EINDEFINE;
      if ((retval = nc4_enddef_netcdf4_file(h5)))
         return retval;
   }

   return NC_NOERR;
}

#ifdef LOGGING
/**
 * @intarnal Print some debug info about dimensions to the log.
 */
static void
log_dim_info(NC_VAR_INFO_T *var, hsize_t *fdims, hsize_t *fmaxdims,
             hsize_t *start, hsize_t *count)
{
   int d2;

   /* Print some debugging info... */
   LOG((4, "%s: var name %s ndims %d", __func__, var->hdr.name, var->ndims));
   LOG((4, "File space, and requested:"));
   for (d2 = 0; d2 < var->ndims; d2++)
   {
      LOG((4, "fdims[%d]=%Ld fmaxdims[%d]=%Ld", d2, fdims[d2], d2,
           fmaxdims[d2]));
      LOG((4, "start[%d]=%Ld  count[%d]=%Ld", d2, start[d2], d2, count[d2]));
   }
}
#endif /* LOGGING */

#ifdef USE_PARALLEL4
/**
 * @internal Set the parallel access for a var (collective
 * vs. independent).
 *
 * @param h5 Pointer to HDF5 file info struct.
 * @param var Pointer to var info struct.
 * @param xfer_plistid H5FD_MPIO_COLLECTIVE or H5FD_MPIO_INDEPENDENT.
 *
 * @returns NC_NOERR No error.
 * @author Ed Hartnett
 */
static int
set_par_access(NC_FILE_INFO_T *h5, NC_VAR_INFO_T *var, hid_t xfer_plistid)
{
   /* If netcdf is built with parallel I/O, then parallel access can
    * be used, and, if this file was opened or created for parallel
    * access, we need to set the transfer mode. */
   if (h5->parallel)
   {
      H5FD_mpio_xfer_t hdf5_xfer_mode;

      /* Decide on collective or independent. */
      hdf5_xfer_mode = (var->parallel_access != NC_INDEPENDENT) ?
         H5FD_MPIO_COLLECTIVE : H5FD_MPIO_INDEPENDENT;

      /* Set the mode in the transfer property list. */
      if (H5Pset_dxpl_mpio(xfer_plistid, hdf5_xfer_mode) < 0)
         return NC_EPARINIT;

      LOG((4, "%s: %d H5FD_MPIO_COLLECTIVE: %d H5FD_MPIO_INDEPENDENT: %d",
           __func__, (int)hdf5_xfer_mode, H5FD_MPIO_COLLECTIVE,
           H5FD_MPIO_INDEPENDENT));
   }
   return NC_NOERR;
}
#endif /* USE_PARALLEL4 */

/**
 * @internal Write a strided array of data to a variable. This is
 * called by nc_put_vars() and other nc_put_vars_* functions, for
 * netCDF-4 files. Also the nc_put_vara() calls end up calling this
 * with a NULL stride parameter.
 *
 * @param ncid File ID.
 * @param varid Variable ID.
 * @param startp Array of start indices. Must always be provided by
 * caller for non-scalar vars.
 * @param countp Array of counts. Will default to counts of full
 * dimension size if NULL.
 * @param stridep Array of strides. Will default to strides of 1 if
 * NULL.
 * @param data The data to be written.
 * @param mem_nc_type The type of the data in memory.
 *
 * @returns ::NC_NOERR No error.
 * @returns ::NC_EBADID Bad ncid.
 * @returns ::NC_ENOTVAR Var not found.
 * @returns ::NC_EHDFERR HDF5 function returned error.
 * @returns ::NC_EINVALCOORDS Incorrect start.
 * @returns ::NC_EEDGE Incorrect start/count.
 * @returns ::NC_ENOMEM Out of memory.
 * @returns ::NC_EMPI MPI library error (parallel only)
 * @returns ::NC_ECANTEXTEND Can't extend dimension for write.
 * @returns ::NC_ERANGE Data conversion error.
 * @author Ed Hartnett, Dennis Heimbigner
 */
int
NC4_put_vars(int ncid, int varid, const size_t *startp, const size_t *countp,
             const ptrdiff_t *stridep, const void *data, nc_type mem_nc_type)
{
   NC_GRP_INFO_T *grp;
   NC_FILE_INFO_T *h5;
   NC_VAR_INFO_T *var;
   NC_DIM_INFO_T *dim;
   NC_HDF5_VAR_INFO_T *hdf5_var;
   hid_t file_spaceid = 0, mem_spaceid = 0, xfer_plistid = 0;
   long long unsigned xtend_size[NC_MAX_VAR_DIMS];
   hsize_t fdims[NC_MAX_VAR_DIMS], fmaxdims[NC_MAX_VAR_DIMS];
   hsize_t start[NC_MAX_VAR_DIMS], count[NC_MAX_VAR_DIMS];
   hsize_t stride[NC_MAX_VAR_DIMS];
   int need_to_extend = 0;
#ifdef USE_PARALLEL4
   int extend_possible = 0;
#endif
   int retval, range_error = 0, i, d2;
   void *bufr = NULL;
   int need_to_convert = 0;
   int zero_count = 0; /* true if a count is zero */
   size_t len = 1;

   /* Find info for this file, group, and var. */
   if ((retval = nc4_hdf5_find_grp_h5_var(ncid, varid, &h5, &grp, &var)))
      return retval;
   assert(h5 && grp && var && var->hdr.id == varid && var->format_var_info);

   /* Get the HDF5-specific var info. */
   hdf5_var = (NC_HDF5_VAR_INFO_T *)var->format_var_info;

   /* Cannot convert to user-defined types. */
   if (mem_nc_type >= NC_FIRSTUSERTYPEID)
      mem_nc_type = NC_NAT;

   LOG((3, "%s: var->hdr.name %s mem_nc_type %d", __func__,
        var->hdr.name, mem_nc_type));

   /* Check some stuff about the type and the file. If the file must
    * be switched from define mode, it happens here. */
   if ((retval = check_for_vara(&mem_nc_type, var, h5)))
      return retval;
   assert(hdf5_var->hdf_datasetid && (!var->ndims || (startp && countp)));

   /* Convert from size_t and ptrdiff_t to hssize_t, and hsize_t. */
   /* Also do sanity checks */
   for (i = 0; i < var->ndims; i++)
   {
      /* Check for non-positive stride. */
      if (stridep && stridep[i] <= 0)
         return NC_ESTRIDE;

      start[i] = startp[i];
      count[i] = countp ? countp[i] : var->dim[i]->len;
      stride[i] = stridep ? stridep[i] : 1;

      /* Check to see if any counts are zero. */
      if (!count[i])
         zero_count++;
   }

   /* Get file space of data. */
   if ((file_spaceid = H5Dget_space(hdf5_var->hdf_datasetid)) < 0)
      BAIL(NC_EHDFERR);

   /* Get the sizes of all the dims and put them in fdims. */
   if (H5Sget_simple_extent_dims(file_spaceid, fdims, fmaxdims) < 0)
      BAIL(NC_EHDFERR);

#ifdef LOGGING
   log_dim_info(var, fdims, fmaxdims, start, count);
#endif

   /* Check dimension bounds. Remember that unlimited dimensions can
    * put data beyond their current length. */
   for (d2 = 0; d2 < var->ndims; d2++)
   {
      hsize_t endindex = start[d2] + stride[d2] * (count[d2] - 1); /* last index written */
      dim = var->dim[d2];
      assert(dim && dim->hdr.id == var->dimids[d2]);
      if (count[d2] == 0)
         endindex = start[d2]; /* fixup for zero read count */
      if (!dim->unlimited)
      {
#ifdef RELAX_COORD_BOUND
         /* Allow start to equal dim size if count is zero. */
         if (start[d2] > (hssize_t)fdims[d2] ||
             (start[d2] == (hssize_t)fdims[d2] && count[d2] > 0))
            BAIL_QUIET(NC_EINVALCOORDS);
         if (!zero_count && endindex >= fdims[d2])
            BAIL_QUIET(NC_EEDGE);
#else
         if (start[d2] >= (hssize_t)fdims[d2])
            BAIL_QUIET(NC_EINVALCOORDS);
         if (endindex >= fdims[d2])
            BAIL_QUIET(NC_EEDGE);
#endif
      }
   }

   /* Now you would think that no one would be crazy enough to write
      a scalar dataspace with one of the array function calls, but you
      would be wrong. So let's check to see if the dataset is
      scalar. If it is, we won't try to set up a hyperslab. */
   if (H5Sget_simple_extent_type(file_spaceid) == H5S_SCALAR)
   {
      if ((mem_spaceid = H5Screate(H5S_SCALAR)) < 0)
         BAIL(NC_EHDFERR);
   }
   else
   {
      if (H5Sselect_hyperslab(file_spaceid, H5S_SELECT_SET, start, stride,
                              count, NULL) < 0)
         BAIL(NC_EHDFERR);

      /* Create a space for the memory, just big enough to hold the slab
         we want. */
      if ((mem_spaceid = H5Screate_simple(var->ndims, count, NULL)) < 0)
         BAIL(NC_EHDFERR);
   }

   /* Are we going to convert any data? (No converting of compound or
    * opaque types.) */
   if (mem_nc_type != var->type_info->hdr.id &&
       mem_nc_type != NC_COMPOUND && mem_nc_type != NC_OPAQUE)
   {
      size_t file_type_size;

      /* We must convert - allocate a buffer. */
      need_to_convert++;
      if (var->ndims)
         for (d2=0; d2<var->ndims; d2++)
            len *= countp[d2];
      LOG((4, "converting data for var %s type=%d len=%d", var->hdr.name,
           var->type_info->hdr.id, len));

      /* Later on, we will need to know the size of this type in the
       * file. */
      assert(var->type_info->size);
      file_type_size = var->type_info->size;

      /* If we're reading, we need bufr to have enough memory to store
       * the data in the file. If we're writing, we need bufr to be
       * big enough to hold all the data in the file's type. */
      if (len > 0)
         if (!(bufr = malloc(len * file_type_size)))
            BAIL(NC_ENOMEM);
   }
   else
      bufr = (void *)data;

   /* Create the data transfer property list. */
   if ((xfer_plistid = H5Pcreate(H5P_DATASET_XFER)) < 0)
      BAIL(NC_EHDFERR);

#ifdef USE_PARALLEL4
   /* Set up parallel I/O, if needed. */
   if ((retval = set_par_access(h5, var, xfer_plistid)))
      BAIL(retval);
#endif

   /* Read this hyperslab from memory. Does the dataset have to be
      extended? If it's already extended to the required size, it will
      do no harm to reextend it to that size. */
   if (var->ndims)
   {
      for (d2 = 0; d2 < var->ndims; d2++)
      {
         hsize_t endindex = start[d2] + stride[d2] * (count[d2] - 1); /* last index written */
         if (count[d2] == 0)
            endindex = start[d2];
         dim = var->dim[d2];
         assert(dim && dim->hdr.id == var->dimids[d2]);
         if (dim->unlimited)
         {
#ifdef USE_PARALLEL4
            extend_possible = 1;
#endif
            if (!zero_count && endindex >= fdims[d2])
            {
               xtend_size[d2] = (long long unsigned)(endindex+1);
               need_to_extend++;
            }
            else
               xtend_size[d2] = (long long unsigned)fdims[d2];

            if (!zero_count && endindex >= dim->len)
            {
               dim->len = endindex+1;
               dim->extended = NC_TRUE;
            }
         }
         else
         {
            xtend_size[d2] = (long long unsigned)dim->len;
         }
      }

#ifdef USE_PARALLEL4
      /* Check if anyone wants to extend. */
      if (extend_possible && h5->parallel &&
          NC_COLLECTIVE == var->parallel_access)
      {
         /* Form consensus opinion among all processes about whether
          * to perform collective I/O.  */
         if (MPI_SUCCESS != MPI_Allreduce(MPI_IN_PLACE, &need_to_extend, 1,
                                          MPI_INT, MPI_BOR, h5->comm))
            BAIL(NC_EMPI);
      }
#endif /* USE_PARALLEL4 */

      /* If we need to extend it, we also need a new file_spaceid
         to reflect the new size of the space. */
      if (need_to_extend)
      {
         LOG((4, "extending dataset"));
#ifdef USE_PARALLEL4
         if (h5->parallel)
         {
            if (NC_COLLECTIVE != var->parallel_access)
               BAIL(NC_ECANTEXTEND);

            /* Reach consensus about dimension sizes to extend to */
            if (MPI_SUCCESS != MPI_Allreduce(MPI_IN_PLACE, xtend_size, var->ndims,
                                             MPI_UNSIGNED_LONG_LONG, MPI_MAX,
                                             h5->comm))
               BAIL(NC_EMPI);
         }
#endif /* USE_PARALLEL4 */
         /* Convert xtend_size back to hsize_t for use with
          * H5Dset_extent. */
         for (d2 = 0; d2 < var->ndims; d2++)
            fdims[d2] = (hsize_t)xtend_size[d2];

         if (H5Dset_extent(hdf5_var->hdf_datasetid, fdims) < 0)
            BAIL(NC_EHDFERR);
         if (file_spaceid > 0 && H5Sclose(file_spaceid) < 0)
            BAIL2(NC_EHDFERR);
         if ((file_spaceid = H5Dget_space(hdf5_var->hdf_datasetid)) < 0)
            BAIL(NC_EHDFERR);
         if (H5Sselect_hyperslab(file_spaceid, H5S_SELECT_SET,
                                 start, stride, count, NULL) < 0)
            BAIL(NC_EHDFERR);
      }
   }

   /* Do we need to convert the data? */
   if (need_to_convert)
   {
      if ((retval = nc4_convert_type(data, bufr, mem_nc_type, var->type_info->hdr.id,
                                     len, &range_error, var->fill_value,
                                     (h5->cmode & NC_CLASSIC_MODEL))))
         BAIL(retval);
   }

   /* Write the data. At last! */
   LOG((4, "about to H5Dwrite datasetid 0x%x mem_spaceid 0x%x "
        "file_spaceid 0x%x", hdf5_var->hdf_datasetid, mem_spaceid, file_spaceid));
   if (H5Dwrite(hdf5_var->hdf_datasetid,
                ((NC_HDF5_TYPE_INFO_T *)var->type_info->format_type_info)->hdf_typeid,
                mem_spaceid, file_spaceid, xfer_plistid, bufr) < 0)
      BAIL(NC_EHDFERR);

   /* Remember that we have written to this var so that Fill Value
    * can't be set for it. */
   if (!var->written_to)
      var->written_to = NC_TRUE;

   /* For strict netcdf-3 rules, ignore erange errors between UBYTE
    * and BYTE types. */
   if ((h5->cmode & NC_CLASSIC_MODEL) &&
       (var->type_info->hdr.id == NC_UBYTE || var->type_info->hdr.id == NC_BYTE) &&
       (mem_nc_type == NC_UBYTE || mem_nc_type == NC_BYTE) &&
       range_error)
      range_error = 0;

exit:
   if (file_spaceid > 0 && H5Sclose(file_spaceid) < 0)
      BAIL2(NC_EHDFERR);
   if (mem_spaceid > 0 && H5Sclose(mem_spaceid) < 0)
      BAIL2(NC_EHDFERR);
   if (xfer_plistid && (H5Pclose(xfer_plistid) < 0))
      BAIL2(NC_EPARINIT);
   if (need_to_convert && bufr) free(bufr);

   /* If there was an error return it, otherwise return any potential
      range error value. If none, return NC_NOERR as usual.*/
   if (retval)
      return retval;
   if (range_error)
      return NC_ERANGE;
   return NC_NOERR;
}

/**
 * @internal Read a strided array of data from a variable. This is
 * called by nc_get_vars() for netCDF-4 files, as well as all the
 * other nc_get_vars_* functions.
 *
 * @param ncid File ID.
 * @param varid Variable ID.
 * @param startp Array of start indices. Must be provided for
 * non-scalar vars.
 * @param countp Array of counts. Will default to counts of extent of
 * dimension if NULL.
 * @param stridep Array of strides. Will default to strides of 1 if
 * NULL.
 * @param data The data to be written.
 * @param mem_nc_type The type of the data in memory. (Convert to this
 * type from file type.)
 *
 * @returns ::NC_NOERR No error.
 * @returns ::NC_EBADID Bad ncid.
 * @returns ::NC_ENOTVAR Var not found.
 * @returns ::NC_EHDFERR HDF5 function returned error.
 * @returns ::NC_EINVALCOORDS Incorrect start.
 * @returns ::NC_EEDGE Incorrect start/count.
 * @returns ::NC_ENOMEM Out of memory.
 * @returns ::NC_EMPI MPI library error (parallel only)
 * @returns ::NC_ECANTEXTEND Can't extend dimension for write.
 * @returns ::NC_ERANGE Data conversion error.
 * @author Ed Hartnett, Dennis Heimbigner
 */
int
NC4_get_vars(int ncid, int varid, const size_t *startp, const size_t *countp,
             const ptrdiff_t *stridep, void *data, nc_type mem_nc_type)
{
   NC_GRP_INFO_T *grp;
   NC_FILE_INFO_T *h5;
   NC_VAR_INFO_T *var;
   NC_HDF5_VAR_INFO_T *hdf5_var;
   NC_DIM_INFO_T *dim;
   NC_HDF5_TYPE_INFO_T *hdf5_type;
   hid_t file_spaceid = 0, mem_spaceid = 0;
   hid_t xfer_plistid = 0;
   size_t file_type_size;
   hsize_t count[NC_MAX_VAR_DIMS];
   hsize_t fdims[NC_MAX_VAR_DIMS], fmaxdims[NC_MAX_VAR_DIMS];
   hsize_t start[NC_MAX_VAR_DIMS];
   hsize_t stride[NC_MAX_VAR_DIMS];
   void *fillvalue = NULL;
   int no_read = 0, provide_fill = 0;
   int fill_value_size[NC_MAX_VAR_DIMS];
   int scalar = 0, retval, range_error = 0, i, d2;
   void *bufr = NULL;
   int need_to_convert = 0;
   size_t len = 1;

   /* Find info for this file, group, and var. */
   if ((retval = nc4_hdf5_find_grp_h5_var(ncid, varid, &h5, &grp, &var)))
      return retval;
   assert(h5 && grp && var && var->hdr.id == varid && var->format_var_info &&
          var->type_info && var->type_info->size &&
          var->type_info->format_type_info);

   /* Get the HDF5-specific var and type info. */
   hdf5_var = (NC_HDF5_VAR_INFO_T *)var->format_var_info;
   hdf5_type = (NC_HDF5_TYPE_INFO_T *)var->type_info->format_type_info;

   LOG((3, "%s: var->hdr.name %s mem_nc_type %d", __func__,
        var->hdr.name, mem_nc_type));

   /* Check some stuff about the type and the file. Also end define
    * mode, if needed. */
   if ((retval = check_for_vara(&mem_nc_type, var, h5)))
      return retval;
   assert(hdf5_var->hdf_datasetid && (!var->ndims || (startp && countp)));

   /* Convert from size_t and ptrdiff_t to hsize_t. Also do sanity
    * checks. */
   for (i = 0; i < var->ndims; i++)
   {
      /* If any of the stride values are non-positive, fail. */
      if (stridep && stridep[i] <= 0)
         return NC_ESTRIDE;

      start[i] = startp[i];
      count[i] = countp[i];
      stride[i] = stridep ? stridep[i] : 1;

      /* if any of the count values are zero don't actually read. */
      if (count[i] == 0)
         no_read++;
   }

   /* Get file space of data. */
   if ((file_spaceid = H5Dget_space(hdf5_var->hdf_datasetid)) < 0)
      BAIL(NC_EHDFERR);

   /* Check to ensure the user selection is
    * valid. H5Sget_simple_extent_dims gets the sizes of all the dims
    * and put them in fdims. */
   if (H5Sget_simple_extent_dims(file_spaceid, fdims, fmaxdims) < 0)
      BAIL(NC_EHDFERR);

#ifdef LOGGING
   log_dim_info(var, fdims, fmaxdims, start, count);
#endif

   /* Check dimension bounds. Remember that unlimited dimensions can
    * put data beyond their current length. */
   for (d2 = 0; d2 < var->ndims; d2++)
   {
      hsize_t endindex = start[d2] + stride[d2] * (count[d2] - 1); /* last index read */
      dim = var->dim[d2];
      assert(dim && dim->hdr.id == var->dimids[d2]);
      if (count[d2] == 0)
         endindex = start[d2]; /* fixup for zero read count */
      if (dim->unlimited)
      {
         size_t ulen;

         /* We can't go beyond the largest current extent of
            the unlimited dim. */
         if ((retval = NC4_inq_dim(ncid, dim->hdr.id, NULL, &ulen)))
            BAIL(retval);

         /* Check for out of bound requests. */
#ifdef RELAX_COORD_BOUND
         /* Allow start to equal dim size if count is zero. */
         if (start[d2] > (hssize_t)ulen ||
             (start[d2] == (hssize_t)ulen && count[d2] > 0))
            BAIL_QUIET(NC_EINVALCOORDS);
#else
         if (start[d2] >= (hssize_t)ulen && ulen > 0)
            BAIL_QUIET(NC_EINVALCOORDS);
#endif
         if (count[d2] && endindex >= ulen)
            BAIL_QUIET(NC_EEDGE);

         /* Things get a little tricky here. If we're getting
            a GET request beyond the end of this var's
            current length in an unlimited dimension, we'll
            later need to return the fill value for the
            variable. */
         if (start[d2] >= (hssize_t)fdims[d2])
            fill_value_size[d2] = count[d2];
         else if (endindex >= fdims[d2])
            fill_value_size[d2] = count[d2] - ((fdims[d2] - start[d2])/stride[d2]);
         else
            fill_value_size[d2] = 0;
         count[d2] -= fill_value_size[d2];
         if (fill_value_size[d2])
            provide_fill++;
      }
      else /* Dim is not unlimited. */
      {
         /* Check for out of bound requests. */
#ifdef RELAX_COORD_BOUND
         /* Allow start to equal dim size if count is zero. */
         if (start[d2] > (hssize_t)fdims[d2] ||
             (start[d2] == (hssize_t)fdims[d2] && count[d2] > 0))
            BAIL_QUIET(NC_EINVALCOORDS);
#else
         if (start[d2] >= (hssize_t)fdims[d2])
            BAIL_QUIET(NC_EINVALCOORDS);
#endif
         if (count[d2] && endindex >= fdims[d2])
            BAIL_QUIET(NC_EEDGE);

         /* Set the fill value boundary */
         fill_value_size[d2] = count[d2];
      }
   }

   /* Check the type_info fields. */
   assert(var->type_info && var->type_info->size &&
          var->type_info->format_type_info);

   /* Later on, we will need to know the size of this type in the
    * file. */
   file_type_size = var->type_info->size;

   if (!no_read)
   {
      /* Now you would think that no one would be crazy enough to write
         a scalar dataspace with one of the array function calls, but you
         would be wrong. So let's check to see if the dataset is
         scalar. If it is, we won't try to set up a hyperslab. */
      if (H5Sget_simple_extent_type(file_spaceid) == H5S_SCALAR)
      {
         if ((mem_spaceid = H5Screate(H5S_SCALAR)) < 0)
            BAIL(NC_EHDFERR);
         scalar++;
      }
      else
      {
         if (H5Sselect_hyperslab(file_spaceid, H5S_SELECT_SET,
                                 start, stride, count, NULL) < 0)
            BAIL(NC_EHDFERR);
         /* Create a space for the memory, just big enough to hold the slab
            we want. */
         if ((mem_spaceid = H5Screate_simple(var->ndims, count, NULL)) < 0)
            BAIL(NC_EHDFERR);
      }

      /* Fix bug when reading HDF5 files with variable of type
       * fixed-length string.  We need to make it look like a
       * variable-length string, because that's all netCDF-4 data
       * model supports, lacking anonymous dimensions.  So
       * variable-length strings are in allocated memory that user has
       * to free, which we allocate here. */
      if (var->type_info->nc_type_class == NC_STRING &&
          H5Tget_size(hdf5_type->hdf_typeid) > 1 &&
          !H5Tis_variable_str(hdf5_type->hdf_typeid))
      {
         hsize_t fstring_len;

         if ((fstring_len = H5Tget_size(hdf5_type->hdf_typeid)) == 0)
            BAIL(NC_EHDFERR);
         if (!(*(char **)data = malloc(1 + fstring_len)))
            BAIL(NC_ENOMEM);
         bufr = *(char **)data;
      }

      /* Are we going to convert any data? (No converting of compound or
       * opaque types.) */
      if (mem_nc_type != var->type_info->hdr.id &&
          mem_nc_type != NC_COMPOUND && mem_nc_type != NC_OPAQUE)
      {
         /* We must convert - allocate a buffer. */
         need_to_convert++;
         if (var->ndims)
            for (d2 = 0; d2 < var->ndims; d2++)
               len *= countp[d2];
         LOG((4, "converting data for var %s type=%d len=%d", var->hdr.name,
              var->type_info->hdr.id, len));

         /* If we're reading, we need bufr to have enough memory to store
          * the data in the file. If we're writing, we need bufr to be
          * big enough to hold all the data in the file's type. */
         if (len > 0)
            if (!(bufr = malloc(len * file_type_size)))
               BAIL(NC_ENOMEM);
      }
      else
         if (!bufr)
            bufr = data;

      /* Create the data transfer property list. */
      if ((xfer_plistid = H5Pcreate(H5P_DATASET_XFER)) < 0)
         BAIL(NC_EHDFERR);

#ifdef USE_PARALLEL4
      /* Set up parallel I/O, if needed. */
      if ((retval = set_par_access(h5, var, xfer_plistid)))
         BAIL(retval);
#endif

      /* Read this hyperslab into memory. */
      LOG((5, "About to H5Dread some data..."));
      if (H5Dread(hdf5_var->hdf_datasetid,
                  ((NC_HDF5_TYPE_INFO_T *)var->type_info->format_type_info)->native_hdf_typeid,
                  mem_spaceid, file_spaceid, xfer_plistid, bufr) < 0)
         BAIL(NC_EHDFERR);

      /* Convert data type if needed. */
      if (need_to_convert)
      {
         if ((retval = nc4_convert_type(bufr, data, var->type_info->hdr.id, mem_nc_type,
                                        len, &range_error, var->fill_value,
                                        (h5->cmode & NC_CLASSIC_MODEL))))
            BAIL(retval);

         /* For strict netcdf-3 rules, ignore erange errors between UBYTE
          * and BYTE types. */
         if ((h5->cmode & NC_CLASSIC_MODEL) &&
             (var->type_info->hdr.id == NC_UBYTE || var->type_info->hdr.id == NC_BYTE) &&
             (mem_nc_type == NC_UBYTE || mem_nc_type == NC_BYTE) &&
             range_error)
            range_error = 0;
      }
   } /* endif ! no_read */
   else
   {
#ifdef USE_PARALLEL4 /* Start block contributed by HDF group. */
      /* For collective IO read, some processes may not have any element for reading.
         Collective requires all processes to participate, so we use H5Sselect_none
         for these processes. */
      if (var->parallel_access == NC_COLLECTIVE)
      {
         /* Create the data transfer property list. */
         if ((xfer_plistid = H5Pcreate(H5P_DATASET_XFER)) < 0)
            BAIL(NC_EHDFERR);

         if ((retval = set_par_access(h5, var, xfer_plistid)))
            BAIL(retval);

         if (H5Sselect_none(file_spaceid) < 0)
            BAIL(NC_EHDFERR);

         /* Since no element will be selected, we just get the memory
          * space the same as the file space. */
         if ((mem_spaceid = H5Dget_space(hdf5_var->hdf_datasetid)) < 0)
            BAIL(NC_EHDFERR);
         if (H5Sselect_none(mem_spaceid) < 0)
            BAIL(NC_EHDFERR);

         /* Read this hyperslab into memory. */
         LOG((5, "About to H5Dread some data..."));
         if (H5Dread(hdf5_var->hdf_datasetid,
                     ((NC_HDF5_TYPE_INFO_T *)var->type_info->format_type_info)->native_hdf_typeid,
                     mem_spaceid, file_spaceid, xfer_plistid, bufr) < 0)
            BAIL(NC_EHDFERR);
      }
#endif /* USE_PARALLEL4 */
   }
   /* Now we need to fake up any further data that was asked for,
      using the fill values instead. First skip past the data we
      just read, if any. */
   if (!scalar && provide_fill)
   {
      void *filldata;
      size_t real_data_size = 0;
      size_t fill_len;

      /* Skip past the real data we've already read. */
      if (!no_read)
         for (real_data_size = file_type_size, d2 = 0; d2 < var->ndims; d2++)
            real_data_size *= (count[d2] - start[d2]);

      /* Get the fill value from the HDF5 variable. Memory will be
       * allocated. */
      if (nc4_get_fill_value(h5, var, &fillvalue) < 0)
         BAIL(NC_EHDFERR);

      /* How many fill values do we need? */
      for (fill_len = 1, d2 = 0; d2 < var->ndims; d2++)
         fill_len *= (fill_value_size[d2] ? fill_value_size[d2] : 1);

      /* Copy the fill value into the rest of the data buffer. */
      filldata = (char *)data + real_data_size;
      for (i = 0; i < fill_len; i++)
      {

         if (var->type_info->nc_type_class == NC_STRING)
         {
            if (*(char **)fillvalue)
            {
               if (!(*(char **)filldata = strdup(*(char **)fillvalue)))
                  BAIL(NC_ENOMEM);
            }
            else
               *(char **)filldata = NULL;
         }
         else if (var->type_info->nc_type_class == NC_VLEN)
         {
            if (fillvalue)
            {
               memcpy(filldata,fillvalue,file_type_size);
            } else {
               *(char **)filldata = NULL;
            }
         }
         else
            memcpy(filldata, fillvalue, file_type_size);
         filldata = (char *)filldata + file_type_size;
      }
   }

exit:
   if (file_spaceid > 0)
      if (H5Sclose(file_spaceid) < 0)
         BAIL2(NC_EHDFERR);
   if (mem_spaceid > 0)
      if (H5Sclose(mem_spaceid) < 0)
         BAIL2(NC_EHDFERR);
   if (xfer_plistid > 0)
      if (H5Pclose(xfer_plistid) < 0)
         BAIL2(NC_EHDFERR);
   if (need_to_convert && bufr)
      free(bufr);
   if (fillvalue)
   {
      if (var->type_info->nc_type_class == NC_VLEN)
         nc_free_vlen((nc_vlen_t *)fillvalue);
      else if (var->type_info->nc_type_class == NC_STRING && *(char **)fillvalue)
         free(*(char **)fillvalue);
      free(fillvalue);
   }

   /* If there was an error return it, otherwise return any potential
      range error value. If none, return NC_NOERR as usual.*/
   if (retval)
      return retval;
   if (range_error)
      return NC_ERANGE;
   return NC_NOERR;
}

/**
 * @internal Get all the information about a variable. Pass NULL for
 * whatever you don't care about.
 *
 * @param ncid File ID.
 * @param varid Variable ID.
 * @param name Gets name.
 * @param xtypep Gets type.
 * @param ndimsp Gets number of dims.
 * @param dimidsp Gets array of dim IDs.
 * @param nattsp Gets number of attributes.
 * @param shufflep Gets shuffle setting.
 * @param deflatep Gets deflate setting.
 * @param deflate_levelp Gets deflate level.
 * @param fletcher32p Gets fletcher32 setting.
 * @param contiguousp Gets contiguous setting.
 * @param chunksizesp Gets chunksizes.
 * @param no_fill Gets fill mode.
 * @param fill_valuep Gets fill value.
 * @param endiannessp Gets one of ::NC_ENDIAN_BIG ::NC_ENDIAN_LITTLE
 * ::NC_ENDIAN_NATIVE
 * @param idp Pointer to memory to store filter id.
 * @param nparamsp Pointer to memory to store filter parameter count.
 * @param params Pointer to vector of unsigned integers into which
 * to store filter parameters.
 *
 * @returns ::NC_NOERR No error.
 * @returns ::NC_EBADID Bad ncid.
 * @returns ::NC_ENOTVAR Bad varid.
 * @returns ::NC_ENOMEM Out of memory.
 * @returns ::NC_EINVAL Invalid input.
 * @author Ed Hartnett, Dennis Heimbigner
 */
int
NC4_HDF5_inq_var_all(int ncid, int varid, char *name, nc_type *xtypep,
                     int *ndimsp, int *dimidsp, int *nattsp,
                     int *shufflep, int *deflatep, int *deflate_levelp,
                     int *fletcher32p, int *contiguousp, size_t *chunksizesp,
                     int *no_fill, void *fill_valuep, int *endiannessp,
                     unsigned int *idp, size_t *nparamsp, unsigned int *params)
{
   NC_FILE_INFO_T *h5;
   NC_GRP_INFO_T *grp;
   NC_VAR_INFO_T *var = NULL;
   int retval;

   LOG((2, "%s: ncid 0x%x varid %d", __func__, ncid, varid));

   /* Find the file, group, and var info, and do lazy att read if
    * needed. */
   if ((retval = nc4_hdf5_find_grp_var_att(ncid, varid, NULL, 0, 0, NULL,
                                           &h5, &grp, &var, NULL)))
      return retval;
   assert(grp && h5);

   /* Now that lazy atts have been read, use the libsrc4 function to
    * get the answers. */
   return NC4_inq_var_all(ncid, varid, name, xtypep, ndimsp, dimidsp, nattsp,
                          shufflep, deflatep, deflate_levelp, fletcher32p,
                          contiguousp, chunksizesp, no_fill, fill_valuep,
                          endiannessp, idp, nparamsp, params);
}

/**
 * @internal Set chunk cache size for a variable. This is the internal
 * function called by nc_set_var_chunk_cache().
 *
 * @param ncid File ID.
 * @param varid Variable ID.
 * @param size Size in bytes to set cache.
 * @param nelems Number of elements in cache.
 * @param preemption Controls cache swapping.
 *
 * @returns ::NC_NOERR No error.
 * @returns ::NC_EBADID Bad ncid.
 * @returns ::NC_ENOTVAR Invalid variable ID.
 * @returns ::NC_ESTRICTNC3 Attempting netcdf-4 operation on strict
 * nc3 netcdf-4 file.
 * @returns ::NC_EINVAL Invalid input.
 * @returns ::NC_EHDFERR HDF5 error.
 * @author Ed Hartnett
 */
int
NC4_HDF5_set_var_chunk_cache(int ncid, int varid, size_t size, size_t nelems,
                             float preemption)
{
   NC_GRP_INFO_T *grp;
   NC_FILE_INFO_T *h5;
   NC_VAR_INFO_T *var;
   int retval;

   /* Check input for validity. */
   if (preemption < 0 || preemption > 1)
      return NC_EINVAL;

   /* Find info for this file and group, and set pointer to each. */
   if ((retval = nc4_find_nc_grp_h5(ncid, NULL, &grp, &h5)))
      return retval;
   assert(grp && h5);

   /* Find the var. */
   if (!(var = (NC_VAR_INFO_T *)ncindexith(grp->vars, varid)))
      return NC_ENOTVAR;
   assert(var && var->hdr.id == varid);

   /* Set the values. */
   var->chunk_cache_size = size;
   var->chunk_cache_nelems = nelems;
   var->chunk_cache_preemption = preemption;

   /* Reopen the dataset to bring new settings into effect. */
   if ((retval = nc4_reopen_dataset(grp, var)))
      return retval;
   return NC_NOERR;
}

/**
 * @internal A wrapper for NC4_set_var_chunk_cache(), we need this
 * version for fortran. Negative values leave settings as they are.
 *
 * @param ncid File ID.
 * @param varid Variable ID.
 * @param size Size in bytes to set cache.
 * @param nelems Number of elements in cache.
 * @param preemption Controls cache swapping.
 *
 * @returns ::NC_NOERR for success
 * @author Ed Hartnett
 */
int
nc_set_var_chunk_cache_ints(int ncid, int varid, int size, int nelems,
                            int preemption)
{
   size_t real_size = H5D_CHUNK_CACHE_NBYTES_DEFAULT;
   size_t real_nelems = H5D_CHUNK_CACHE_NSLOTS_DEFAULT;
   float real_preemption = CHUNK_CACHE_PREEMPTION;

   if (size >= 0)
      real_size = ((size_t) size) * MEGABYTE;

   if (nelems >= 0)
      real_nelems = nelems;

   if (preemption >= 0)
      real_preemption = preemption / 100.;

   return NC4_HDF5_set_var_chunk_cache(ncid, varid, real_size, real_nelems,
                                       real_preemption);
}<|MERGE_RESOLUTION|>--- conflicted
+++ resolved
@@ -1146,10 +1146,7 @@
       there. */
    if (var->created)
    {
-<<<<<<< HEAD
-=======
       int v;
->>>>>>> e9aeafe0
       char *hdf5_name; /* Dataset will be renamed to this. */
       hdf5_name = use_secret_name ? var->hdf5_name: (char *)name;
 
@@ -1177,8 +1174,6 @@
       if (H5Lmove(hdf5_grp->hdf_grpid, var->hdr.name, hdf5_grp->hdf_grpid,
                   hdf5_name, H5P_DEFAULT, H5P_DEFAULT) < 0)
           return NC_EHDFERR;
-<<<<<<< HEAD
-=======
 
       /* Rename all the vars in this file with a varid greater than
        * this var. Varids are assigned based on dataset creation time,
@@ -1203,7 +1198,6 @@
                      my_var->hdr.name, H5P_DEFAULT, H5P_DEFAULT) < 0)
             return NC_EHDFERR;
       }
->>>>>>> e9aeafe0
    }
 
    /* Now change the name in our metadata. */
