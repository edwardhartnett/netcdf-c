/* Copyright 2003-2018, University Corporation for Atmospheric
 * Research. See COPYRIGHT file for copying and redistribution
 * conditions. */
/**
 * @file
 * @internal The netCDF-4 file functions.
 *
 * This file is part of netcdf-4, a netCDF-like interface for HDF5, or
 * a HDF5 backend for netCDF, depending on your point of view.
 *
 * @author Ed Hartnett
 */

#include "config.h"
#include "hdf5internal.h"

extern int nc4_vararray_add(NC_GRP_INFO_T *grp, NC_VAR_INFO_T *var);

/* From nc4mem.c */
extern int NC4_extract_file_image(NC_FILE_INFO_T* h5);

/** @internal When we have open objects at file close, should
    we log them or print to stdout. Default is to log. */
#define LOGOPEN 1

/** @internal Number of reserved attributes. These attributes are
 * hidden from the netcdf user, but exist in the HDF5 file to help
 * netcdf read the file. */
#define NRESERVED 11 /*|NC_reservedatt|*/

/** @internal List of reserved attributes. This list must be in sorted
 * order for binary search. */
static const NC_reservedatt NC_reserved[NRESERVED] = {
   {NC_ATT_CLASS, READONLYFLAG|DIMSCALEFLAG},            /*CLASS*/
   {NC_ATT_DIMENSION_LIST, READONLYFLAG|DIMSCALEFLAG},   /*DIMENSION_LIST*/
   {NC_ATT_NAME, READONLYFLAG|DIMSCALEFLAG},             /*NAME*/
   {NC_ATT_REFERENCE_LIST, READONLYFLAG|DIMSCALEFLAG},   /*REFERENCE_LIST*/
   {NC_ATT_FORMAT, READONLYFLAG},                /*_Format*/
   {ISNETCDF4ATT, READONLYFLAG|NAMEONLYFLAG}, /*_IsNetcdf4*/
   {NCPROPS, READONLYFLAG|NAMEONLYFLAG},         /*_NCProperties*/
   {NC_ATT_COORDINATES, READONLYFLAG|DIMSCALEFLAG},      /*_Netcdf4Coordinates*/
   {NC_DIMID_ATT_NAME, READONLYFLAG|DIMSCALEFLAG},       /*_Netcdf4Dimid*/
   {SUPERBLOCKATT, READONLYFLAG|NAMEONLYFLAG},/*_SuperblockVersion*/
   {NC3_STRICT_ATT_NAME, READONLYFLAG},  /*_nc3_strict*/
};

extern void reportopenobjects(int log, hid_t);

/* Forward */
static int NC4_enddef(int ncid);
static void dumpopenobjects(NC_FILE_INFO_T* h5);

/**
 * @internal Define a binary searcher for reserved attributes
 * @param name for which to search
 * @return pointer to the matchig NC_reservedatt structure.
 */
const NC_reservedatt*
NC_findreserved(const char* name)
{
   int n = NRESERVED;
   int L = 0;
   int R = (n - 1);
   for(;;) {
      if(L > R) break;
      int m = (L + R) / 2;
      const NC_reservedatt* p = &NC_reserved[m];
      int cmp = strcmp(p->name,name);
      if(cmp == 0) return p;
      if(cmp < 0)
         L = (m + 1);
      else /*cmp > 0*/
         R = (m - 1);
   }
   return NULL;
}

/**
 * @internal This function will write all changed metadata and flush
 * HDF5 file to disk.
 *
 * @param h5 Pointer to HDF5 file info struct.
 *
 * @return ::NC_NOERR No error.
 * @return ::NC_EINDEFINE Classic model file in define mode.
 * @return ::NC_EHDFERR HDF5 error.
 * @author Ed Hartnett
 */
static int
sync_netcdf4_file(NC_FILE_INFO_T *h5)
{
   NC_HDF5_FILE_INFO_T *hdf5_info;
   int retval;

   assert(h5 && h5->format_file_info);
   LOG((3, "%s", __func__));

   /* If we're in define mode, that's an error, for strict nc3 rules,
    * otherwise, end define mode. */
   if (h5->flags & NC_INDEF)
   {
      if (h5->cmode & NC_CLASSIC_MODEL)
         return NC_EINDEFINE;

      /* Turn define mode off. */
      h5->flags ^= NC_INDEF;

      /* Redef mode needs to be tracked separately for nc_abort. */
      h5->redef = NC_FALSE;
   }

#ifdef LOGGING
   /* This will print out the names, types, lens, etc of the vars and
      atts in the file, if the logging level is 2 or greater. */
   log_metadata_nc(h5->root_grp->nc4_info->controller);
#endif

   /* Write any metadata that has changed. */
   if (!(h5->cmode & NC_NOWRITE))
   {
      nc_bool_t bad_coord_order = NC_FALSE;

      /* Write any user-defined types. */
      if ((retval = nc4_rec_write_groups_types(h5->root_grp)))
         return retval;

      /* Check to see if the coordinate order is messed up. If
       * detected, propagate to all groups to consistently store
       * dimids. */
      if ((retval = nc4_detect_preserve_dimids(h5->root_grp, &bad_coord_order)))
         return retval;

      /* Write all the metadata. */
      if ((retval = nc4_rec_write_metadata(h5->root_grp, bad_coord_order)))
         return retval;
   }

   /* Tell HDF5 to flush all changes to the file. */
   hdf5_info = (NC_HDF5_FILE_INFO_T *)h5->format_file_info;
   if (H5Fflush(hdf5_info->hdfid, H5F_SCOPE_GLOBAL) < 0)
      return NC_EHDFERR;

   return NC_NOERR;
}

/**
 * @internal This function will free all allocated metadata memory,
 * and close the HDF5 file. The group that is passed in must be the
 * root group of the file.
 *
 * @param h5 Pointer to HDF5 file info struct.
 * @param abort True if this is an abort.
 * @param extractmem True if we need to extract and save final inmemory
 *
 * @return ::NC_NOERR No error.
 * @author Ed Hartnett
 */
int
nc4_close_netcdf4_file(NC_FILE_INFO_T *h5, int abort, int extractmem)
{
   NC_HDF5_FILE_INFO_T *hdf5_info;
   int retval = NC_NOERR;

   assert(h5 && h5->root_grp && h5->format_file_info);
   LOG((3, "%s: h5->path %s abort %d", __func__, h5->controller->path, abort));
   hdf5_info = (NC_HDF5_FILE_INFO_T *)h5->format_file_info;

   /* According to the docs, always end define mode on close. */
   if (h5->flags & NC_INDEF)
      h5->flags ^= NC_INDEF;

   /* Sync the file, unless we're aborting, or this is a read-only
    * file. */
   if (!h5->no_write && !abort)
      if ((retval = sync_netcdf4_file(h5)))
         goto exit;

   /* Delete all the list contents for vars, dims, and atts, in each
    * group. */
   if ((retval = nc4_rec_grp_del(h5->root_grp)))
      goto exit;

   /* Free lists of dims, groups, and types in the root group. */
   nclistfree(h5->alldims);
   nclistfree(h5->allgroups);
   nclistfree(h5->alltypes);

#ifdef USE_PARALLEL4
   /* Free the MPI Comm & Info objects, if we opened the file in
    * parallel. */
   if (h5->parallel)
   {
      if (h5->comm != MPI_COMM_NULL)
         MPI_Comm_free(&h5->comm);
      if (h5->info != MPI_INFO_NULL)
         MPI_Info_free(&h5->info);
   }
#endif

   /* Free the fileinfo struct, which holds info from the fileinfo
    * hidden attribute. */
   if (h5->fileinfo)
      free(h5->fileinfo);

   /* Check to see if this is an in-memory file and we want to get its
      final content. */
   if(extractmem) {
      /* File must be read/write */
      if(!h5->no_write) {
         retval = NC4_extract_file_image(h5);
      }
   }

   /* Close hdf file. It may not be open, since this function is also
    * called by NC_create() when a file opening is aborted. */
   if (hdf5_info->hdfid && H5Fclose(hdf5_info->hdfid) < 0)
   {
      dumpopenobjects(h5);
      BAIL(NC_EHDFERR);
   }

   /* Free the HDF5-specific info. */
   if (h5->format_file_info)
      free(h5->format_file_info);

exit:
   /* Free the nc4_info struct; above code should have reclaimed
      everything else */
<<<<<<< HEAD
   if (!retval)
=======
   if(!retval)
>>>>>>> f473c53c
      free(h5);
   return retval;
}

static void
dumpopenobjects(NC_FILE_INFO_T* h5)
{
   NC_HDF5_FILE_INFO_T *hdf5_info;
   int nobjs;

   assert(h5 && h5->format_file_info);
   hdf5_info = (NC_HDF5_FILE_INFO_T *)h5->format_file_info;

   nobjs = H5Fget_obj_count(hdf5_info->hdfid, H5F_OBJ_ALL);

   /* Apparently we can get an error even when nobjs == 0 */
   if(nobjs < 0) {
      return;
   } else if(nobjs > 0) {
      char msg[1024];
      int logit = 0;
      /* If the close doesn't work, probably there are still some HDF5
       * objects open, which means there's a bug in the library. So
       * print out some info on to help the poor programmer figure it
       * out. */
      snprintf(msg,sizeof(msg),"There are %d HDF5 objects open!", nobjs);
#ifdef LOGGING
#ifdef LOGOPEN
      LOG((0, msg));
      logit = 1;
#endif
#else
      fprintf(stdout,"%s\n",msg);
      logit = 0;
#endif
      reportopenobjects(logit,hdf5_info->hdfid);
      fflush(stderr);
   }

   return;
}

size_t nc4_chunk_cache_size = CHUNK_CACHE_SIZE;            /**< Default chunk cache size. */
size_t nc4_chunk_cache_nelems = CHUNK_CACHE_NELEMS;        /**< Default chunk cache number of elements. */
float nc4_chunk_cache_preemption = CHUNK_CACHE_PREEMPTION; /**< Default chunk cache preemption. */


/**
 * Set chunk cache size. Only affects files opened/created *after* it
 * is called.
 *
 * @param size Size in bytes to set cache.
 * @param nelems Number of elements to hold in cache.
 * @param preemption Premption stragety (between 0 and 1).
 *
 * @return ::NC_NOERR No error.
 * @return ::NC_EINVAL Bad preemption.
 * @author Ed Hartnett
 */
int
nc_set_chunk_cache(size_t size, size_t nelems, float preemption)
{
   if (preemption < 0 || preemption > 1)
      return NC_EINVAL;
   nc4_chunk_cache_size = size;
   nc4_chunk_cache_nelems = nelems;
   nc4_chunk_cache_preemption = preemption;
   return NC_NOERR;
}

/**
 * Get chunk cache size. Only affects files opened/created *after* it
 * is called.
 *
 * @param sizep Pointer that gets size in bytes to set cache.
 * @param nelemsp Pointer that gets number of elements to hold in cache.
 * @param preemptionp Pointer that gets premption stragety (between 0 and 1).
 *
 * @return ::NC_NOERR No error.
 * @author Ed Hartnett
 */
int
nc_get_chunk_cache(size_t *sizep, size_t *nelemsp, float *preemptionp)
{
   if (sizep)
      *sizep = nc4_chunk_cache_size;

   if (nelemsp)
      *nelemsp = nc4_chunk_cache_nelems;

   if (preemptionp)
      *preemptionp = nc4_chunk_cache_preemption;
   return NC_NOERR;
}

/**
 * @internal Set the chunk cache. Required for fortran to avoid size_t
 * issues.
 *
 * @param size Cache size.
 * @param nelems Number of elements.
 * @param preemption Preemption * 100.
 *
 * @return NC_NOERR No error.
 * @author Ed Hartnett
 */
int
nc_set_chunk_cache_ints(int size, int nelems, int preemption)
{
   if (size <= 0 || nelems <= 0 || preemption < 0 || preemption > 100)
      return NC_EINVAL;
   nc4_chunk_cache_size = size;
   nc4_chunk_cache_nelems = nelems;
   nc4_chunk_cache_preemption = (float)preemption / 100;
   return NC_NOERR;
}

/**
 * @internal Get the chunk cache settings. Required for fortran to
 * avoid size_t issues.
 *
 * @param sizep Pointer that gets cache size.
 * @param nelemsp Pointer that gets number of elements.
 * @param preemptionp Pointer that gets preemption * 100.
 *
 * @return NC_NOERR No error.
 * @author Ed Hartnett
 */
int
nc_get_chunk_cache_ints(int *sizep, int *nelemsp, int *preemptionp)
{
   if (sizep)
      *sizep = (int)nc4_chunk_cache_size;
   if (nelemsp)
      *nelemsp = (int)nc4_chunk_cache_nelems;
   if (preemptionp)
      *preemptionp = (int)(nc4_chunk_cache_preemption * 100);

   return NC_NOERR;
}

/**
 * @internal Unfortunately HDF only allows specification of fill value
 * only when a dataset is created. Whereas in netcdf, you first create
 * the variable and then (optionally) specify the fill value. To
 * accomplish this in HDF5 I have to delete the dataset, and recreate
 * it, with the fill value specified.
 *
 * @param ncid File and group ID.
 * @param fillmode File mode.
 * @param old_modep Pointer that gets old mode. Ignored if NULL.
 *
 * @return ::NC_NOERR No error.
 * @author Ed Hartnett
 */
int
NC4_set_fill(int ncid, int fillmode, int *old_modep)
{
   NC *nc;
   NC_FILE_INFO_T* nc4_info;

   LOG((2, "%s: ncid 0x%x fillmode %d", __func__, ncid, fillmode));

   if (!(nc = nc4_find_nc_file(ncid,&nc4_info)))
      return NC_EBADID;
   assert(nc4_info);

   /* Trying to set fill on a read-only file? You sicken me! */
   if (nc4_info->no_write)
      return NC_EPERM;

   /* Did you pass me some weird fillmode? */
   if (fillmode != NC_FILL && fillmode != NC_NOFILL)
      return NC_EINVAL;

   /* If the user wants to know, tell him what the old mode was. */
   if (old_modep)
      *old_modep = nc4_info->fill_mode;

   nc4_info->fill_mode = fillmode;


   return NC_NOERR;
}

/**
 * @internal Put the file back in redef mode. This is done
 * automatically for netcdf-4 files, if the user forgets.
 *
 * @param ncid File and group ID.
 *
 * @return ::NC_NOERR No error.
 * @author Ed Hartnett
 */
int
NC4_redef(int ncid)
{
   NC_FILE_INFO_T* nc4_info;

   LOG((1, "%s: ncid 0x%x", __func__, ncid));

   /* Find this file's metadata. */
   if (!(nc4_find_nc_file(ncid,&nc4_info)))
      return NC_EBADID;
   assert(nc4_info);

   /* If we're already in define mode, return an error. */
   if (nc4_info->flags & NC_INDEF)
      return NC_EINDEFINE;

   /* If the file is read-only, return an error. */
   if (nc4_info->no_write)
      return NC_EPERM;

   /* Set define mode. */
   nc4_info->flags |= NC_INDEF;

   /* For nc_abort, we need to remember if we're in define mode as a
      redef. */
   nc4_info->redef = NC_TRUE;

   return NC_NOERR;
}

/**
 * @internal For netcdf-4 files, this just calls nc_enddef, ignoring
 * the extra parameters.
 *
 * @param ncid File and group ID.
 * @param h_minfree Ignored for netCDF-4 files.
 * @param v_align Ignored for netCDF-4 files.
 * @param v_minfree Ignored for netCDF-4 files.
 * @param r_align Ignored for netCDF-4 files.
 *
 * @return ::NC_NOERR No error.
 * @author Ed Hartnett
 */
int
NC4__enddef(int ncid, size_t h_minfree, size_t v_align,
            size_t v_minfree, size_t r_align)
{
   if (nc4_find_nc_file(ncid,NULL) == NULL)
      return NC_EBADID;

   return NC4_enddef(ncid);
}

/**
 * @internal Take the file out of define mode. This is called
 * automatically for netcdf-4 files, if the user forgets.
 *
 * @param ncid File and group ID.
 *
 * @return ::NC_NOERR No error.
 * @return ::NC_EBADID Bad ncid.
 * @return ::NC_EBADGRPID Bad group ID.
 * @author Ed Hartnett
 */
static int NC4_enddef(int ncid)
{
   NC *nc;
   NC_FILE_INFO_T *nc4_info;
   NC_GRP_INFO_T *grp;
   int i;

   LOG((1, "%s: ncid 0x%x", __func__, ncid));

   if (!(nc = nc4_find_nc_file(ncid, &nc4_info)))
      return NC_EBADID;
   assert(nc4_info);

   /* Find info for this file and group */
   if (!(grp = nc4_rec_find_grp(nc4_info, (ncid & GRP_ID_MASK))))
      return NC_EBADGRPID;

   /* When exiting define mode, mark all variable written. */
   for (i = 0; i < ncindexsize(grp->vars); i++)
   {
      NC_VAR_INFO_T *var;
      if (!(var = (NC_VAR_INFO_T *)ncindexith(grp->vars, i)))
         continue;
      var->written_to = NC_TRUE;
   }

   return nc4_enddef_netcdf4_file(nc4_info);
}

/**
 * @internal Flushes all buffers associated with the file, after
 * writing all changed metadata. This may only be called in data mode.
 *
 * @param ncid File and group ID.
 *
 * @return ::NC_NOERR No error.
 * @author Ed Hartnett
 */
int
NC4_sync(int ncid)
{
   NC *nc;
   int retval;
   NC_FILE_INFO_T* nc4_info;

   LOG((2, "%s: ncid 0x%x", __func__, ncid));

   if (!(nc = nc4_find_nc_file(ncid,&nc4_info)))
      return NC_EBADID;
   assert(nc4_info);

   /* If we're in define mode, we can't sync. */
   if (nc4_info && nc4_info->flags & NC_INDEF)
   {
      if (nc4_info->cmode & NC_CLASSIC_MODEL)
         return NC_EINDEFINE;
      if ((retval = NC4_enddef(ncid)))
         return retval;
   }

   return sync_netcdf4_file(nc4_info);
}

/**
 * @internal From the netcdf-3 docs: The function nc_abort just closes
 * the netCDF dataset, if not in define mode. If the dataset is being
 * created and is still in define mode, the dataset is deleted. If
 * define mode was entered by a call to nc_redef, the netCDF dataset
 * is restored to its state before definition mode was entered and the
 * dataset is closed.
 *
 * @param ncid File and group ID.
 *
 * @return ::NC_NOERR No error.
 * @author Ed Hartnett
 */
int
NC4_abort(int ncid)
{
   NC *nc;
   int delete_file = 0;
   char path[NC_MAX_NAME + 1];
   int retval = NC_NOERR;
   NC_FILE_INFO_T* nc4_info;

   LOG((2, "%s: ncid 0x%x", __func__, ncid));

   /* Find metadata for this file. */
   if (!(nc = nc4_find_nc_file(ncid,&nc4_info)))
      return NC_EBADID;

   assert(nc4_info);

   /* If we're in define mode, but not redefing the file, delete it. */
   if (nc4_info->flags & NC_INDEF && !nc4_info->redef)
   {
      delete_file++;
      strncpy(path, nc->path,NC_MAX_NAME);
   }

   /* Free any resources the netcdf-4 library has for this file's
    * metadata. */
   if ((retval = nc4_close_netcdf4_file(nc4_info, 1, 0)))
      return retval;

   /* Delete the file, if we should. */
   if (delete_file)
      if (remove(path) < 0)
         return NC_ECANTREMOVE;

   return retval;
}

/**
 * @internal Close the netcdf file, writing any changes first.
 *
 * @param ncid File and group ID.
 * @param params any extra parameters in/out of close
 *
 * @return ::NC_NOERR No error.
 * @author Ed Hartnett
 */
int
NC4_close(int ncid, void* params)
{
   NC_GRP_INFO_T *grp;
   NC *nc;
   NC_FILE_INFO_T *h5;
   int retval;
   int inmemory;

   LOG((1, "%s: ncid 0x%x", __func__, ncid));

   /* Find our metadata for this file. */
   if ((retval = nc4_find_nc_grp_h5(ncid, &nc, &grp, &h5)))
      return retval;

   assert(nc && h5 && grp);

   /* This must be the root group. */
   if (grp->parent)
      return NC_EBADGRPID;

   inmemory = ((h5->cmode & NC_INMEMORY) == NC_INMEMORY);

   /* Call the nc4 close. */
   if ((retval = nc4_close_netcdf4_file(grp->nc4_info, 0, (inmemory?1:0))))
      return retval;
   if(inmemory && params != NULL) {
      NC_memio* memio = (NC_memio*)params;
      *memio = h5->mem.memio;
   }

   return NC_NOERR;
}

/**
 * @internal Learn number of dimensions, variables, global attributes,
 * and the ID of the first unlimited dimension (if any).
 *
 * @note It's possible for any of these pointers to be NULL, in which
 * case don't try to figure out that value.
 *
 * @param ncid File and group ID.
 * @param ndimsp Pointer that gets number of dimensions.
 * @param nvarsp Pointer that gets number of variables.
 * @param nattsp Pointer that gets number of global attributes.
 * @param unlimdimidp Pointer that gets first unlimited dimension ID,
 * or -1 if there are no unlimied dimensions.
 *
 * @return ::NC_NOERR No error.
 * @author Ed Hartnett
 */
int
NC4_inq(int ncid, int *ndimsp, int *nvarsp, int *nattsp, int *unlimdimidp)
{
   NC *nc;
   NC_FILE_INFO_T *h5;
   NC_GRP_INFO_T *grp;
   int retval;
   int i;

   LOG((2, "%s: ncid 0x%x", __func__, ncid));

   /* Find file metadata. */
   if ((retval = nc4_find_nc_grp_h5(ncid, &nc, &grp, &h5)))
      return retval;

   assert(h5 && grp && nc);

   /* Count the number of dims, vars, and global atts; need to iterate
    * because of possible nulls. */
   if (ndimsp)
   {
      *ndimsp = ncindexcount(grp->dim);
   }
   if (nvarsp)
   {
      *nvarsp = ncindexcount(grp->vars);
   }
   if (nattsp)
   {
      /* Do we need to read the atts? */
      if (grp->atts_not_read)
         if ((retval = nc4_read_atts(grp, NULL)))
            return retval;

      *nattsp = ncindexcount(grp->att);
   }

   if (unlimdimidp)
   {
      /* Default, no unlimited dimension */
      *unlimdimidp = -1;

      /* If there's more than one unlimited dim, which was not possible
         with netcdf-3, then only the last unlimited one will be reported
         back in xtendimp. */
      /* Note that this code is inconsistent with nc_inq_unlimid() */
      for(i=0;i<ncindexsize(grp->dim);i++) {
         NC_DIM_INFO_T* d = (NC_DIM_INFO_T*)ncindexith(grp->dim,i);
         if(d == NULL) continue;
         if(d->unlimited) {
            *unlimdimidp = d->hdr.id;
            break;
         }
      }
   }

   return NC_NOERR;
}

/**
 * @internal This function will do the enddef stuff for a netcdf-4 file.
 *
 * @param h5 Pointer to HDF5 file info struct.
 *
 * @return ::NC_NOERR No error.
 * @return ::NC_ENOTINDEFINE Not in define mode.
 * @author Ed Hartnett
 */
int
nc4_enddef_netcdf4_file(NC_FILE_INFO_T *h5)
{
   assert(h5);
   LOG((3, "%s", __func__));

   /* If we're not in define mode, return an error. */
   if (!(h5->flags & NC_INDEF))
      return NC_ENOTINDEFINE;

   /* Turn define mode off. */
   h5->flags ^= NC_INDEF;

   /* Redef mode needs to be tracked separately for nc_abort. */
   h5->redef = NC_FALSE;

   return sync_netcdf4_file(h5);
}<|MERGE_RESOLUTION|>--- conflicted
+++ resolved
@@ -226,11 +226,9 @@
 exit:
    /* Free the nc4_info struct; above code should have reclaimed
       everything else */
-<<<<<<< HEAD
+
    if (!retval)
-=======
-   if(!retval)
->>>>>>> f473c53c
+
       free(h5);
    return retval;
 }
