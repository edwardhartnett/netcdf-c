/* Copyright 2003-2018, University Corporation for Atmospheric
 * Research. See COPYRIGHT file for copying and redistribution
 * conditions. */
/**
 * @file
 * @internal The netCDF-4 file functions.
 *
 * This file is part of netcdf-4, a netCDF-like interface for HDF5, or
 * a HDF5 backend for netCDF, depending on your point of view.
 *
 * @author Ed Hartnett
 */

#include "config.h"
#include "hdf5internal.h"
#include "ncrc.h"
<<<<<<< HEAD
#include <math.h>
double dt_h5dwrite= 0.;
double dt_h5dread = 0.;
=======
#include "ncauth.h"
>>>>>>> cd39b9d2

extern int NC4_extract_file_image(NC_FILE_INFO_T* h5); /* In nc4memcb.c */

static void dumpopenobjects(NC_FILE_INFO_T* h5);

/** @internal When we have open objects at file close, should
    we log them or print to stdout. Default is to log. */
#define LOGOPEN 1

/* Forward */
static int NC4_enddef(int ncid);
static void dumpopenobjects(NC_FILE_INFO_T* h5);

/**
 * @internal Recursively determine if there is a mismatch between
 * order of coordinate creation and associated dimensions in this
 * group or any subgroups, to find out if we have to handle that
 * situation.  Also check if there are any multidimensional coordinate
 * variables defined, which require the same treatment to fix a
 * potential bug when such variables occur in subgroups.
 *
 * @param grp Pointer to group info struct.
 * @param bad_coord_orderp Pointer that gets 1 if there is a bad
 * coordinate order.
 *
 * @returns NC_NOERR No error.
 * @returns NC_EHDFERR HDF5 returned an error.
 * @author Ed Hartnett
 */
static int
detect_preserve_dimids(NC_GRP_INFO_T *grp, nc_bool_t *bad_coord_orderp)
{
    NC_VAR_INFO_T *var;
    NC_GRP_INFO_T *child_grp;
    int last_dimid = -1;
    int retval;
    int i;

    /* Iterate over variables in this group */
    for (i=0; i < ncindexsize(grp->vars); i++)
    {
        NC_HDF5_VAR_INFO_T *hdf5_var;
        var = (NC_VAR_INFO_T*)ncindexith(grp->vars,i);
        if (var == NULL) continue;
	hdf5_var = (NC_HDF5_VAR_INFO_T*)var->format_var_info;
        /* Only matters for dimension scale variables, with non-scalar dimensionality */
        if (hdf5_var->dimscale && var->ndims)
        {
            /* If the user writes coord vars in a different order then he
             * defined their dimensions, then, when the file is reopened, the
             * order of the dimids will change to match the order of the coord
             * vars. Detect if this is about to happen. */
            if (var->dimids[0] < last_dimid)
            {
                LOG((5, "%s: %s is out of order coord var", __func__, var->hdr.name));
                *bad_coord_orderp = NC_TRUE;
                return NC_NOERR;
            }
            last_dimid = var->dimids[0];

            /* If there are multidimensional coordinate variables defined, then
             * it's also necessary to preserve dimension IDs when the file is
             * reopened ... */
            if (var->ndims > 1)
            {
                LOG((5, "%s: %s is multidimensional coord var", __func__, var->hdr.name));
                *bad_coord_orderp = NC_TRUE;
                return NC_NOERR;
            }

            /* Did the user define a dimension, end define mode, reenter define
             * mode, and then define a coordinate variable for that dimension?
             * If so, dimensions will be out of order. */
            if (var->is_new_var || var->became_coord_var)
            {
                LOG((5, "%s: coord var defined after enddef/redef", __func__));
                *bad_coord_orderp = NC_TRUE;
                return NC_NOERR;
            }
        }
    }

    /* If there are any child groups, check them also for this condition. */
    for (i = 0; i < ncindexsize(grp->children); i++)
    {
        if (!(child_grp = (NC_GRP_INFO_T *)ncindexith(grp->children, i)))
            continue;
        if ((retval = detect_preserve_dimids(child_grp, bad_coord_orderp)))
            return retval;
    }
    return NC_NOERR;
}

/**
 * @internal This function will write all changed metadata and flush
 * HDF5 file to disk.
 *
 * @param h5 Pointer to HDF5 file info struct.
 *
 * @return ::NC_NOERR No error.
 * @return ::NC_EINDEFINE Classic model file in define mode.
 * @return ::NC_EHDFERR HDF5 error.
 * @author Ed Hartnett
 */
static int
sync_netcdf4_file(NC_FILE_INFO_T *h5)
{
    NC_HDF5_FILE_INFO_T *hdf5_info;
    int retval;

    assert(h5 && h5->format_file_info);
    LOG((3, "%s", __func__));

    /* If we're in define mode, that's an error, for strict nc3 rules,
     * otherwise, end define mode. */
    if (h5->flags & NC_INDEF)
    {
        if (h5->cmode & NC_CLASSIC_MODEL)
            return NC_EINDEFINE;

        /* Turn define mode off. */
        h5->flags ^= NC_INDEF;

        /* Redef mode needs to be tracked separately for nc_abort. */
        h5->redef = NC_FALSE;
    }

#ifdef LOGGING
    /* This will print out the names, types, lens, etc of the vars and
       atts in the file, if the logging level is 2 or greater. */
    log_metadata_nc(h5);
#endif

    /* Write any metadata that has changed. */
    if (!h5->no_write)
    {
        nc_bool_t bad_coord_order = NC_FALSE;

        /* Write any user-defined types. */
        if ((retval = nc4_rec_write_groups_types(h5->root_grp)))
            return retval;

        /* Check to see if the coordinate order is messed up. If
         * detected, propagate to all groups to consistently store
         * dimids. */
        if ((retval = detect_preserve_dimids(h5->root_grp, &bad_coord_order)))
            return retval;

        /* Write all the metadata. */
        if ((retval = nc4_rec_write_metadata(h5->root_grp, bad_coord_order)))
            return retval;

        /* Write out provenance*/
        if((retval = NC4_write_provenance(h5)))
            return retval;
    }

    /* Tell HDF5 to flush all changes to the file. */
    hdf5_info = (NC_HDF5_FILE_INFO_T *)h5->format_file_info;
    if (H5Fflush(hdf5_info->hdfid, H5F_SCOPE_GLOBAL) < 0)
        return NC_EHDFERR;

    return NC_NOERR;
}

/**
 * @internal This function will free all allocated metadata memory,
 * and close the HDF5 file. The group that is passed in must be the
 * root group of the file. If inmemory is used, then save
 * the final memory in mem.memio.
 *
 * @param h5 Pointer to HDF5 file info struct.
 * @param abort True if this is an abort.
 * @param memio the place to return a core image if not NULL
 *
 * @return ::NC_NOERR No error.
 * @return ::NC_EHDFERR HDF5 could not close the file.
 * @return ::NC_EINDEFINE Classic model file is in define mode.
 * @author Ed Hartnett, Dennis Heimbigner
 */
int
nc4_close_netcdf4_file(NC_FILE_INFO_T *h5, int abort, NC_memio *memio)
{
    NC_HDF5_FILE_INFO_T *hdf5_info;
    int retval;
    int rank, nprocs, i;
    double *rtimers=NULL;    /* All timers from ranks */
    double min[2];
    double max[2];
    double mean[2];

    assert(h5 && h5->root_grp && h5->format_file_info);
    LOG((3, "%s: h5->path %s abort %d", __func__, h5->controller->path, abort));

    /* Get HDF5 specific info. */
    hdf5_info = (NC_HDF5_FILE_INFO_T *)h5->format_file_info;

#ifdef USE_PARALLEL4
    /* Free the MPI Comm & Info objects, if we opened the file in
     * parallel. */
    MPI_Comm_rank(h5->comm, &rank);
    MPI_Comm_size(h5->comm, &nprocs);
    if(rank == 0)  {
        rtimers = (double *) malloc(nprocs*sizeof(double));
        mean[0] = 0.;
        min[0] = dt_h5dwrite;
        max[0] = dt_h5dwrite;
    } 
    MPI_Gather(&dt_h5dwrite, 1, MPI_DOUBLE, rtimers, 1, MPI_DOUBLE, 0, h5->comm);
    if(rank == 0) {
        for(i = 0; i < nprocs; i++) {
            if(rtimers[i] > max[0])  max[0] = rtimers[i];
            if(rtimers[i] < min[0])  min[0] = rtimers[i];
            mean[0] += rtimers[i];
        }
        mean[0] /= nprocs;
        free(rtimers);
    }
    if(rank == 0)  {
        rtimers = (double *) malloc(nprocs*sizeof(double));
        mean[1] = 0.;
        min[1] = dt_h5dread;
        max[1] = dt_h5dread;
    }

    MPI_Gather(&dt_h5dread, 1, MPI_DOUBLE, rtimers, 1, MPI_DOUBLE, 0, h5->comm);
    if(rank == 0) {
        for(i = 0; i < nprocs; i++) {
            if(rtimers[i] > max[1])  max[1] = rtimers[i];
            if(rtimers[i] < min[1])  min[1] = rtimers[i];
            mean[1] += rtimers[i];
        }
        mean[1] /= nprocs;
        printf("%s %d %d %f %f %f %f %f %f\n","#wr", rank, nprocs, mean[0], min[0], max[0], mean[1], min[1], max[1]);
        free(rtimers);
    }
    if (h5->parallel)
    {
        if (h5->comm != MPI_COMM_NULL)
            MPI_Comm_free(&h5->comm);
        if (h5->info != MPI_INFO_NULL)
            MPI_Info_free(&h5->info);
    }
#endif

    /* Free the fileinfo struct, which holds info from the fileinfo
     * hidden attribute. */
    NC4_clear_provenance(&h5->provenance);

#if defined(ENABLE_BYTERANGE) || defined(ENABLE_HDF5_ROS3) || defined(ENABLE_S3_SDK)
    /* Free the http info */
    ncurifree(hdf5_info->http.uri);
    NC_authfree(hdf5_info->http.auth);
#endif

    /* Close hdf file. It may not be open, since this function is also
     * called by NC_create() when a file opening is aborted. */
    if (hdf5_info->hdfid > 0 && H5Fclose(hdf5_info->hdfid) < 0)
    {
        dumpopenobjects(h5);
        return NC_EHDFERR;
    }
    
    /* If inmemory is used and user wants the final memory block,
       then capture and return the final memory block else free it */
    if (h5->mem.inmemory)
    {
        /* Pull out the final memory */
        (void)NC4_extract_file_image(h5);
        if (!abort && memio != NULL)
        {
            *memio = h5->mem.memio; /* capture it */
            h5->mem.memio.memory = NULL; /* avoid duplicate free */
        }
        /* If needed, reclaim extraneous memory */
        if (h5->mem.memio.memory != NULL)
        {
            /* If the original block of memory is not resizeable, then
               it belongs to the caller and we should not free it. */
            if(!h5->mem.locked)
                free(h5->mem.memio.memory);
        }
        h5->mem.memio.memory = NULL;
        h5->mem.memio.size = 0;
        NC4_image_finalize(h5->mem.udata);
    }

    /* Free the HDF5-specific info. */
    if (h5->format_file_info) {
	NC_HDF5_FILE_INFO_T* hdf5_file = (NC_HDF5_FILE_INFO_T*)h5->format_file_info;
	free(hdf5_file);
    }
    
    /* Free the NC_FILE_INFO_T struct. */
    if ((retval = nc4_nc4f_list_del(h5)))
        return retval;

    return NC_NOERR;
}

/**
 * @internal This function will recurse through an open HDF5 file and
 * release resources. All open HDF5 objects in the file will be
 * closed.
 *
 * @param h5 Pointer to HDF5 file info struct.
 * @param abort True if this is an abort.
 * @param memio the place to return a core image if not NULL
 *
 * @return ::NC_NOERR No error.
 * @return ::NC_EHDFERR HDF5 could not close the file.
 * @author Ed Hartnett
 */
int
nc4_close_hdf5_file(NC_FILE_INFO_T *h5, int abort,  NC_memio *memio)
{
    int retval;

    assert(h5 && h5->root_grp && h5->format_file_info);
    LOG((3, "%s: h5->path %s abort %d", __func__, h5->controller->path, abort));

    /* According to the docs, always end define mode on close. */
    if (h5->flags & NC_INDEF)
        h5->flags ^= NC_INDEF;

    /* Sync the file, unless we're aborting, or this is a read-only
     * file. */
    if (!h5->no_write && !abort)
        if ((retval = sync_netcdf4_file(h5)))
            return retval;

    /* Close all open HDF5 objects within the file. */
    if ((retval = nc4_rec_grp_HDF5_del(h5->root_grp)))
        return retval;

    /* Release all internal lists and metadata associated with this
     * file. All HDF5 objects have already been released. */
    if ((retval = nc4_close_netcdf4_file(h5, abort, memio)))
        return retval;

    return NC_NOERR;
}

/**
 * @internal Output a list of still-open objects in the HDF5
 * file. This is only called if the file fails to close cleanly.
 *
 * @param h5 Pointer to file info.
 *
 * @author Dennis Heimbigner
 */
static void
dumpopenobjects(NC_FILE_INFO_T* h5)
{
    NC_HDF5_FILE_INFO_T *hdf5_info;
    int nobjs;

    assert(h5 && h5->format_file_info);
    hdf5_info = (NC_HDF5_FILE_INFO_T *)h5->format_file_info;

    if(hdf5_info->hdfid <= 0)
        return; /* File was never opened */

    nobjs = H5Fget_obj_count(hdf5_info->hdfid, H5F_OBJ_ALL);

    /* Apparently we can get an error even when nobjs == 0 */
    if(nobjs < 0) {
        return;
    } else if(nobjs > 0) {
        char msg[1024];
        int logit = 0;
        /* If the close doesn't work, probably there are still some HDF5
         * objects open, which means there's a bug in the library. So
         * print out some info on to help the poor programmer figure it
         * out. */
        snprintf(msg,sizeof(msg),"There are %d HDF5 objects open!", nobjs);
#ifdef LOGGING
#ifdef LOGOPEN
        LOG((0, msg));
        logit = 1;
#endif
#else
        fprintf(stdout,"%s\n",msg);
        logit = 0;
#endif
        reportopenobjects(logit,hdf5_info->hdfid);
        fflush(stderr);
    }

    return;
}

/**
 * @internal Unfortunately HDF only allows specification of fill value
 * only when a dataset is created. Whereas in netcdf, you first create
 * the variable and then (optionally) specify the fill value. To
 * accomplish this in HDF5 I have to delete the dataset, and recreate
 * it, with the fill value specified.
 *
 * @param ncid File and group ID.
 * @param fillmode File mode.
 * @param old_modep Pointer that gets old mode. Ignored if NULL.
 *
 * @return ::NC_NOERR No error.
 * @author Ed Hartnett
 */
int
NC4_set_fill(int ncid, int fillmode, int *old_modep)
{
    NC_FILE_INFO_T *nc4_info;
    int retval;

    LOG((2, "%s: ncid 0x%x fillmode %d", __func__, ncid, fillmode));

    /* Get pointer to file info. */
    if ((retval = nc4_find_grp_h5(ncid, NULL, &nc4_info)))
        return retval;
    assert(nc4_info);

    /* Trying to set fill on a read-only file? You sicken me! */
    if (nc4_info->no_write)
        return NC_EPERM;

    /* Did you pass me some weird fillmode? */
    if (fillmode != NC_FILL && fillmode != NC_NOFILL)
        return NC_EINVAL;

    /* If the user wants to know, tell him what the old mode was. */
    if (old_modep)
        *old_modep = nc4_info->fill_mode;

    nc4_info->fill_mode = fillmode;

    return NC_NOERR;
}

/**
 * @internal Put the file back in redef mode. This is done
 * automatically for netcdf-4 files, if the user forgets.
 *
 * @param ncid File and group ID.
 *
 * @return ::NC_NOERR No error.
 * @author Ed Hartnett
 */
int
NC4_redef(int ncid)
{
    NC_FILE_INFO_T *nc4_info;
    int retval;

    LOG((1, "%s: ncid 0x%x", __func__, ncid));

    /* Find this file's metadata. */
    if ((retval = nc4_find_grp_h5(ncid, NULL, &nc4_info)))
        return retval;
    assert(nc4_info);

    /* If we're already in define mode, return an error for classic
     * files, or netCDF/HDF5 files when classic mode is in use. */
    if (nc4_info->flags & NC_INDEF)
	return (nc4_info->cmode & NC_CLASSIC_MODEL) ? NC_EINDEFINE : NC_NOERR;

    /* If the file is read-only, return an error. */
    if (nc4_info->no_write)
        return NC_EPERM;

    /* Set define mode. */
    nc4_info->flags |= NC_INDEF;

    /* For nc_abort, we need to remember if we're in define mode as a
       redef. */
    nc4_info->redef = NC_TRUE;

    return NC_NOERR;
}

/**
 * @internal For netcdf-4 files, this just calls nc_enddef, ignoring
 * the extra parameters.
 *
 * @param ncid File and group ID.
 * @param h_minfree Ignored for netCDF-4 files.
 * @param v_align Ignored for netCDF-4 files.
 * @param v_minfree Ignored for netCDF-4 files.
 * @param r_align Ignored for netCDF-4 files.
 *
 * @return ::NC_NOERR No error.
 * @author Ed Hartnett
 */
int
NC4__enddef(int ncid, size_t h_minfree, size_t v_align,
            size_t v_minfree, size_t r_align)
{
    return NC4_enddef(ncid);
}

/**
 * @internal Take the file out of define mode. This is called
 * automatically for netcdf-4 files, if the user forgets.
 *
 * @param ncid File and group ID.
 *
 * @return ::NC_NOERR No error.
 * @return ::NC_EBADID Bad ncid.
 * @return ::NC_EBADGRPID Bad group ID.
 * @author Ed Hartnett
 */
static int
NC4_enddef(int ncid)
{
    NC_FILE_INFO_T *nc4_info;
    NC_GRP_INFO_T *grp;
    NC_VAR_INFO_T *var;
    int i;
    int retval;

    LOG((1, "%s: ncid 0x%x", __func__, ncid));

    /* Find pointer to group and nc4_info. */
    if ((retval = nc4_find_grp_h5(ncid, &grp, &nc4_info)))
        return retval;

    /* When exiting define mode, mark all variable written. */
    for (i = 0; i < ncindexsize(grp->vars); i++)
    {
        var = (NC_VAR_INFO_T *)ncindexith(grp->vars, i);
        assert(var);
        var->written_to = NC_TRUE;
    }

    return nc4_enddef_netcdf4_file(nc4_info);
}

/**
 * @internal Flushes all buffers associated with the file, after
 * writing all changed metadata. This may only be called in data mode.
 *
 * @param ncid File and group ID.
 *
 * @return ::NC_NOERR No error.
 * @return ::NC_EBADID Bad ncid.
 * @return ::NC_EINDEFINE Classic model file is in define mode.
 * @author Ed Hartnett
 */
int
NC4_sync(int ncid)
{
    NC_FILE_INFO_T *nc4_info;
    int retval;

    LOG((2, "%s: ncid 0x%x", __func__, ncid));

    if ((retval = nc4_find_grp_h5(ncid, NULL, &nc4_info)))
        return retval;
    assert(nc4_info);

    /* If we're in define mode, we can't sync. */
    if (nc4_info->flags & NC_INDEF)
    {
        if (nc4_info->cmode & NC_CLASSIC_MODEL)
            return NC_EINDEFINE;
        if ((retval = NC4_enddef(ncid)))
            return retval;
    }

    return sync_netcdf4_file(nc4_info);
}

/**
 * @internal From the netcdf-3 docs: The function nc_abort just closes
 * the netCDF dataset, if not in define mode. If the dataset is being
 * created and is still in define mode, the dataset is deleted. If
 * define mode was entered by a call to nc_redef, the netCDF dataset
 * is restored to its state before definition mode was entered and the
 * dataset is closed.
 *
 * @param ncid File and group ID.
 *
 * @return ::NC_NOERR No error.
 * @author Ed Hartnett
 */
int
NC4_abort(int ncid)
{
    NC *nc;
    NC_FILE_INFO_T *nc4_info;
    int delete_file = 0;
    char path[NC_MAX_NAME + 1];
    int retval;

    LOG((2, "%s: ncid 0x%x", __func__, ncid));

    /* Find metadata for this file. */
    if ((retval = nc4_find_nc_grp_h5(ncid, &nc, NULL, &nc4_info)))
        return retval;
    assert(nc4_info);

    /* If we're in define mode, but not redefing the file, delete it. */
    if (nc4_info->flags & NC_INDEF && !nc4_info->redef)
    {
        delete_file++;
        strncpy(path, nc->path, NC_MAX_NAME);
    }

    /* Free any resources the netcdf-4 library has for this file's
     * metadata. */
    if ((retval = nc4_close_hdf5_file(nc4_info, 1, NULL)))
        return retval;

    /* Delete the file, if we should. */
    if (delete_file)
        if (remove(path) < 0)
            return NC_ECANTREMOVE;

    return NC_NOERR;
}

/**
 * @internal Close the netcdf file, writing any changes first.
 *
 * @param ncid File and group ID.
 * @param params any extra parameters in/out of close
 *
 * @return ::NC_NOERR No error.
 * @author Ed Hartnett
 */
int
NC4_close(int ncid, void* params)
{
    NC_GRP_INFO_T *grp;
    NC_FILE_INFO_T *h5;
    int retval;
    int inmemory;
    NC_memio* memio = NULL;

    LOG((1, "%s: ncid 0x%x", __func__, ncid));

    /* Find our metadata for this file. */
    if ((retval = nc4_find_grp_h5(ncid, &grp, &h5)))
        return retval;

    assert(h5 && grp);

    /* This must be the root group. */
    if (grp->parent)
        return NC_EBADGRPID;

    inmemory = ((h5->cmode & NC_INMEMORY) == NC_INMEMORY);

    if(inmemory && params != NULL) {
        memio = (NC_memio*)params;
    }

    /* Call the nc4 close. */
    if ((retval = nc4_close_hdf5_file(grp->nc4_info, 0, memio)))
        return retval;

    return NC_NOERR;
}

/**
 * @internal Learn number of dimensions, variables, global attributes,
 * and the ID of the first unlimited dimension (if any).
 *
 * @note It's possible for any of these pointers to be NULL, in which
 * case don't try to figure out that value.
 *
 * @param ncid File and group ID.
 * @param ndimsp Pointer that gets number of dimensions.
 * @param nvarsp Pointer that gets number of variables.
 * @param nattsp Pointer that gets number of global attributes.
 * @param unlimdimidp Pointer that gets first unlimited dimension ID,
 * or -1 if there are no unlimied dimensions.
 *
 * @return ::NC_NOERR No error.
 * @author Ed Hartnett
 */
int
NC4_inq(int ncid, int *ndimsp, int *nvarsp, int *nattsp, int *unlimdimidp)
{
    NC *nc;
    NC_FILE_INFO_T *h5;
    NC_GRP_INFO_T *grp;
    int retval;
    int i;

    LOG((2, "%s: ncid 0x%x", __func__, ncid));

    /* Find file metadata. */
    if ((retval = nc4_find_nc_grp_h5(ncid, &nc, &grp, &h5)))
        return retval;

    assert(h5 && grp && nc);

    /* Count the number of dims, vars, and global atts; need to iterate
     * because of possible nulls. */
    if (ndimsp)
    {
        *ndimsp = ncindexcount(grp->dim);
    }
    if (nvarsp)
    {
        *nvarsp = ncindexcount(grp->vars);
    }
    if (nattsp)
    {
        /* Do we need to read the atts? */
        if (!grp->atts_read)
            if ((retval = nc4_read_atts(grp, NULL)))
                return retval;

        *nattsp = ncindexcount(grp->att);
    }

    if (unlimdimidp)
    {
        /* Default, no unlimited dimension */
        *unlimdimidp = -1;

        /* If there's more than one unlimited dim, which was not possible
           with netcdf-3, then only the last unlimited one will be reported
           back in xtendimp. */
        /* Note that this code is inconsistent with nc_inq_unlimid() */
        for(i=0;i<ncindexsize(grp->dim);i++) {
            NC_DIM_INFO_T* d = (NC_DIM_INFO_T*)ncindexith(grp->dim,i);
            if(d == NULL) continue;
            if(d->unlimited) {
                *unlimdimidp = d->hdr.id;
                break;
            }
        }
    }

    return NC_NOERR;
}

/**
 * @internal This function will do the enddef stuff for a netcdf-4 file.
 *
 * @param h5 Pointer to HDF5 file info struct.
 *
 * @return ::NC_NOERR No error.
 * @return ::NC_ENOTINDEFINE Not in define mode.
 * @author Ed Hartnett
 */
int
nc4_enddef_netcdf4_file(NC_FILE_INFO_T *h5)
{
    assert(h5);
    LOG((3, "%s", __func__));

    /* If we're not in define mode, return an error. */
    if (!(h5->flags & NC_INDEF))
        return NC_ENOTINDEFINE;

    /* Turn define mode off. */
    h5->flags ^= NC_INDEF;

    /* Redef mode needs to be tracked separately for nc_abort. */
    h5->redef = NC_FALSE;

    return sync_netcdf4_file(h5);
}<|MERGE_RESOLUTION|>--- conflicted
+++ resolved
@@ -14,13 +14,7 @@
 #include "config.h"
 #include "hdf5internal.h"
 #include "ncrc.h"
-<<<<<<< HEAD
-#include <math.h>
-double dt_h5dwrite= 0.;
-double dt_h5dread = 0.;
-=======
 #include "ncauth.h"
->>>>>>> cd39b9d2
 
 extern int NC4_extract_file_image(NC_FILE_INFO_T* h5); /* In nc4memcb.c */
 
@@ -206,11 +200,6 @@
 {
     NC_HDF5_FILE_INFO_T *hdf5_info;
     int retval;
-    int rank, nprocs, i;
-    double *rtimers=NULL;    /* All timers from ranks */
-    double min[2];
-    double max[2];
-    double mean[2];
 
     assert(h5 && h5->root_grp && h5->format_file_info);
     LOG((3, "%s: h5->path %s abort %d", __func__, h5->controller->path, abort));
@@ -221,42 +210,6 @@
 #ifdef USE_PARALLEL4
     /* Free the MPI Comm & Info objects, if we opened the file in
      * parallel. */
-    MPI_Comm_rank(h5->comm, &rank);
-    MPI_Comm_size(h5->comm, &nprocs);
-    if(rank == 0)  {
-        rtimers = (double *) malloc(nprocs*sizeof(double));
-        mean[0] = 0.;
-        min[0] = dt_h5dwrite;
-        max[0] = dt_h5dwrite;
-    } 
-    MPI_Gather(&dt_h5dwrite, 1, MPI_DOUBLE, rtimers, 1, MPI_DOUBLE, 0, h5->comm);
-    if(rank == 0) {
-        for(i = 0; i < nprocs; i++) {
-            if(rtimers[i] > max[0])  max[0] = rtimers[i];
-            if(rtimers[i] < min[0])  min[0] = rtimers[i];
-            mean[0] += rtimers[i];
-        }
-        mean[0] /= nprocs;
-        free(rtimers);
-    }
-    if(rank == 0)  {
-        rtimers = (double *) malloc(nprocs*sizeof(double));
-        mean[1] = 0.;
-        min[1] = dt_h5dread;
-        max[1] = dt_h5dread;
-    }
-
-    MPI_Gather(&dt_h5dread, 1, MPI_DOUBLE, rtimers, 1, MPI_DOUBLE, 0, h5->comm);
-    if(rank == 0) {
-        for(i = 0; i < nprocs; i++) {
-            if(rtimers[i] > max[1])  max[1] = rtimers[i];
-            if(rtimers[i] < min[1])  min[1] = rtimers[i];
-            mean[1] += rtimers[i];
-        }
-        mean[1] /= nprocs;
-        printf("%s %d %d %f %f %f %f %f %f\n","#wr", rank, nprocs, mean[0], min[0], max[0], mean[1], min[1], max[1]);
-        free(rtimers);
-    }
     if (h5->parallel)
     {
         if (h5->comm != MPI_COMM_NULL)
@@ -283,7 +236,7 @@
         dumpopenobjects(h5);
         return NC_EHDFERR;
     }
-    
+
     /* If inmemory is used and user wants the final memory block,
        then capture and return the final memory block else free it */
     if (h5->mem.inmemory)
