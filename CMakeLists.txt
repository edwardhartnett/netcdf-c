--- conflicted
+++ resolved
@@ -1324,12 +1324,7 @@
 IF(ENABLE_S3)
   IF(NOT ENABLE_S3_INTERNAL)
     # See if aws-s3-sdk is available
-<<<<<<< HEAD
     find_package(AWSSDK REQUIRED COMPONENTS s3;transfer)
-=======
-    SET(SERVICE_COMPONENTS s3)
-    find_package(AWSSDK REQUIRED COMPONENTS ${SERVICE_COMPONENTS})
->>>>>>> b5bb7d88
     IF(AWSSDK_FOUND)
       SET(ENABLE_S3_AWS ON CACHE BOOL "S3 AWS" FORCE)
       INCLUDE_DIRECTORIES(${AWSSDK_INCLUDE_DIR})
@@ -1354,14 +1349,6 @@
   SET(ENABLE_S3_AWS OFF CACHE BOOL "S3 AWS" FORCE)
 ENDIF()
 
-<<<<<<< HEAD
-=======
-# Unless/until we get aws-sdk-cpp working for Windows, force use of internal
-#IF(ENABLE_S3 AND MSVC)
-#  SET(ENABLE_S3_INTERNAL ON CACHE BOOL "S3 Intern" FORCE)
-#ENDIF()
-
->>>>>>> b5bb7d88
 IF(ENABLE_S3)
   IF(NOT ENABLE_S3_AWS AND NOT ENABLE_S3_INTERNAL)
     message(FATAL_ERROR "S3 support library not found; please specify option -DENABLE_S3=NO")
@@ -2625,7 +2612,6 @@
 endif()
 
 if(WITH_S3_TESTING STREQUAL PUBLIC)
-<<<<<<< HEAD
 SET(ENABLE_S3_TESTING "public")
 elseif(WITH_S3_TESTING)
 SET(ENABLE_S3_TESTING "yes")
@@ -2651,18 +2637,6 @@
 
 # Copy the CTest customization file into binary directory, as required.
 CONFIGURE_FILE("${CMAKE_CURRENT_SOURCE_DIR}/CTestCustom.cmake.in" "${CMAKE_CURRENT_BINARY_DIR}/CTestCustom.cmake")
-=======
-  SET(DO_S3_TESTING "public")
-elseif(WITH_S3_TESTING)
-  SET(DO_S3_TESTING "yes")
-elseif(NOT WITH_S3_TESTING)
-  SET(DO_S3_TESTING "no")
-else()
-  SET(DO_S3_TESTING "no")
-endif()
-
-
->>>>>>> b5bb7d88
 
 # Generate file from template.
 CONFIGURE_FILE("${CMAKE_CURRENT_SOURCE_DIR}/libnetcdf.settings.in"
