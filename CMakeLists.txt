## This is a CMake file, part of Unidata's netCDF package.
# Copyright 2012-2018, see the COPYRIGHT file for more information.
#

##################################
# Set Project Properties
##################################

#Minimum required CMake Version
cmake_minimum_required(VERSION 3.12.0)
# CMake 3.12: Use libraries specified in CMAKE_REQUIRED_LIBRARIES for check include macros

#Project Name
project(netCDF
LANGUAGES C CXX
HOMEPAGE_URL "https://www.unidata.ucar.edu/software/netcdf/"
DESCRIPTION "NetCDF is a set of software libraries and machine-independent data formats that support the creation, access, and sharing of array-oriented scientific data."
)
set(PACKAGE "netCDF" CACHE STRING "")

#####
# Version Info:
#
# Release Version
# Library Version
# SO Version
#
# SO Version is computed from library version. See:
# http://www.gnu.org/software/libtool/manual/libtool.html#Libtool-versioning
#####

SET(NC_VERSION_MAJOR 4)
SET(NC_VERSION_MINOR 9)
SET(NC_VERSION_PATCH 3)
SET(NC_VERSION_NOTE "-development")
SET(netCDF_VERSION ${NC_VERSION_MAJOR}.${NC_VERSION_MINOR}.${NC_VERSION_PATCH}${NC_VERSION_NOTE})
SET(VERSION ${netCDF_VERSION})
SET(NC_VERSION ${netCDF_VERSION})
SET(PACKAGE_VERSION ${VERSION})

# These values should match those in configure.ac
SET(netCDF_LIB_VERSION 19)
SET(netCDF_SO_VERSION 19)

# Version of the dispatch table. This must match the value in
# configure.ac.
SET(NC_DISPATCH_VERSION 5)

# Get system configuration, Use it to determine osname, os release, cpu. These
# will be used when committing to CDash.
find_program(UNAME NAMES uname)
IF(UNAME)
  macro(getuname name flag)
    exec_program("${UNAME}" ARGS "${flag}" OUTPUT_VARIABLE "${name}")
  endmacro(getuname)
  getuname(osname -s)
  getuname(osrel  -r)
  getuname(cpu    -m)
  set(TMP_BUILDNAME "${osname}-${osrel}-${cpu}")
ENDIF()

# Define some Platforms
if(osname MATCHES "CYGWIN.*")
SET(ISCYGWIN yes)
endif()
if(osname MATCHES "Darwin.*")
SET(ISOSX yes)
endif()
if(MSVC)
SET(ISMSVC yes)
endif()
if(osname MATCHES "MINGW.*" OR osname MATCHES "MSYS.*")
SET(ISMINGW yes)
SET(MINGW yes)
endif()

###
# Allow for some customization of the buildname.
# This will make it easier to identify different builds,
# based on values passed from command line/shell scripts.
#
# For ctest scripts, we can use CTEST_BUILD_NAME.
###

SET(BUILDNAME_PREFIX "" CACHE STRING "")
SET(BUILDNAME_SUFFIX "" CACHE STRING "")

IF(BUILDNAME_PREFIX)
  SET(TMP_BUILDNAME "${BUILDNAME_PREFIX}-${TMP_BUILDNAME}")
ENDIF()

IF(BUILDNAME_SUFFIX)
  SET(TMP_BUILDNAME "${TMP_BUILDNAME}-${BUILDNAME_SUFFIX}")
ENDIF()

IF(NOT BUILDNAME)
  SET(BUILDNAME "${TMP_BUILDNAME}" CACHE STRING "Build name variable for CDash")
ENDIF()
###
# End BUILDNAME customization.
###

# For CMAKE_INSTALL_LIBDIR
INCLUDE(GNUInstallDirs)

IF(MSVC)
  SET(GLOBAL PROPERTY USE_FOLDERS ON)
  ADD_COMPILE_OPTIONS("/utf-8")
ENDIF()

#Add custom CMake Module
SET(CMAKE_MODULE_PATH "${CMAKE_CURRENT_SOURCE_DIR}/cmake/modules/"
  CACHE INTERNAL "Location of our custom CMake modules.")

# auto-configure style checks, other CMake modules.
INCLUDE(CheckLibraryExists)
INCLUDE(CheckIncludeFile)
INCLUDE(CheckIncludeFiles)
INCLUDE(CheckTypeSize)
INCLUDE(CheckFunctionExists)
INCLUDE(CheckCXXSourceCompiles)
INCLUDE(CheckCSourceCompiles)
INCLUDE(TestBigEndian)
INCLUDE(CheckSymbolExists)
INCLUDE(GetPrerequisites)

INCLUDE(CheckCCompilerFlag)
FIND_PACKAGE(PkgConfig QUIET)

# A check to see if the system is big endian
TEST_BIG_ENDIAN(BIGENDIAN)
IF(${BIGENDIAN})
  SET(WORDS_BIGENDIAN "1")
ENDIF(${BIGENDIAN})

# Define a function to convert various true or false values
# to either TRUE|FALSE (uppercase).
# If value is not a recognized boolean, then return NOTFOUND
#1, ON, YES, TRUE, Y, 
#0, OFF, NO, FALSE, N, IGNORE, NOTFOUND -NOTFOUND ""

SET(TRUELIST "on;yes;y;true")
SET(FALSELIST "off;no;n;false;0;ignore;notfound")
function(booleanize VALUE RETVAR)
  # force case
  STRING(TOLOWER "${VALUE}" LCVALUE)
  # Now do all the comparisons
  if(LCVALUE IN_LIST TRUELIST OR LCVALUE GREATER 0)
    SET(${RETVAR} TRUE PARENT_SCOPE)
  elseif(LCVALUE IN_LIST FALSELIST OR LCVALUE MATCHES ".*-notfound" OR LCVALUE STREQUAL "")
    SET(${RETVAR} FALSE PARENT_SCOPE)
   else()
     SET(${RETVAR} NOTFOUND PARENT_SCOPE)
  endif()
endfunction()

# A macro to check if a C linker supports a particular flag.
MACRO(CHECK_C_LINKER_FLAG M_FLAG M_RESULT)
  SET(T_REQ_FLAG "${CMAKE_REQUIRED_FLAGS}")
  SET(CMAKE_REQUIRED_FLAGS "${M_FLAG}")
  CHECK_C_SOURCE_COMPILES("int main() {return 0;}" ${M_RESULT})
  SET(CMAKE_REQUIRED_FLAGS "${T_REQ_FLAG}")
ENDMACRO()

# Enable 'dist and distcheck'.
# File adapted from http://ensc.de/cmake/FindMakeDist.cmake
FIND_PACKAGE(MakeDist)
# End 'enable dist and distcheck'

# Set the build type.
IF(NOT CMAKE_BUILD_TYPE)
  SET(CMAKE_BUILD_TYPE DEBUG CACHE STRING "Choose the type of build, options are: None, Debug, Release."
    FORCE)
ENDIF()

# Set build type uppercase
STRING(TOUPPER ${CMAKE_BUILD_TYPE} CMAKE_BUILD_TYPE)

# Determine the configure date.

IF(DEFINED ENV{SOURCE_DATE_EPOCH})
	EXECUTE_PROCESS(
	  COMMAND "date" "-u" "-d" "@$ENV{SOURCE_DATE_EPOCH}"
	  OUTPUT_VARIABLE CONFIG_DATE
	  )
ELSE()
	EXECUTE_PROCESS(
	  COMMAND date
	  OUTPUT_VARIABLE CONFIG_DATE
	  )
ENDIF()
IF(CONFIG_DATE)
	string(STRIP ${CONFIG_DATE} CONFIG_DATE)
ENDIF()
##
# Allow for extra dependencies.
##

SET(EXTRA_DEPS "")

################################
# End Project Properties
################################


################################
# Set CTest Properties
################################

ENABLE_TESTING()
INCLUDE(CTest)

# Copy the CTest customization file into binary directory, as required.
FILE(COPY ${CMAKE_CURRENT_SOURCE_DIR}/CTestCustom.cmake DESTINATION ${CMAKE_CURRENT_BINARY_DIR})

# Set Memory test program for non-MSVC based builds.
# Assume valgrind for now.
IF((NOT MSVC) AND (NOT MINGW) AND (NOT ISCYGWIN))
  SET(CTEST_MEMORYCHECK_COMMAND valgrind CACHE STRING "")
ENDIF()

# Set variable to define the build type.
INCLUDE(GenerateExportHeader)

################################
# End CTest Properties
################################


################################
# Compiler and Linker Configuration
################################

##
# Default building shared libraries.
# BUILD_SHARED_LIBS is provided by/used by
# CMake directly.
##
OPTION(BUILD_SHARED_LIBS "Configure netCDF as a shared library." ON)
IF(BUILD_SHARED_LIBS)
  SET(CMAKE_POSITION_INDEPENDENT_CODE ON)
ENDIF()

OPTION(NC_FIND_SHARED_LIBS "Find dynamically-built versions of dependent libraries" ${BUILD_SHARED_LIBS})

##
# We've had a request to allow for non-versioned shared libraries.
# This seems reasonable enough to accommodate.  See
# https://github.com/Unidata/netcdf-c/issues/228 for more info.
##
OPTION(ENABLE_SHARED_LIBRARY_VERSION "Encode the library SO version in the file name of the generated library file." ON)

# Set some default linux gcc & apple compiler options for
# debug builds.
IF(CMAKE_COMPILER_IS_GNUCC OR APPLE)
  OPTION(ENABLE_COVERAGE_TESTS "Enable compiler flags needed to perform coverage tests." OFF)
  OPTION(ENABLE_CONVERSION_WARNINGS "Enable warnings for implicit conversion from 64 to 32-bit datatypes." ON)
  OPTION(ENABLE_LARGE_FILE_TESTS "Enable large file tests." OFF)

  # Debugging flags
  SET(CMAKE_C_FLAGS_DEBUG "${CMAKE_C_FLAGS_DEBUG} -Wall")

  # Check to see if -Wl,--no-undefined is supported.
  CHECK_C_LINKER_FLAG("-Wl,--no-undefined" LIBTOOL_HAS_NO_UNDEFINED)

  IF(LIBTOOL_HAS_NO_UNDEFINED)
    SET(CMAKE_SHARED_LINKER_FLAGS_DEBUG "${CMAKE_SHARED_LINKER_FLAGS_DEBUG} -Wl,--no-undefined")
  ENDIF()
  SET(CMAKE_REQUIRED_FLAGS "${TMP_CMAKE_REQUIRED_FLAGS}")

  # Coverage tests need to have optimization turned off.
  IF(ENABLE_COVERAGE_TESTS)
    SET(CMAKE_C_FLAGS "${CMAKE_C_FLAGS} -g -O0 -fprofile-arcs -ftest-coverage")
    SET(CMAKE_EXE_LINKER_FLAGS "${CMAKE_EXE_LINKER_FLAGS} -fprofile-arcs -ftest-coverage")
    MESSAGE(STATUS "Coverage Tests: On.")
  ENDIF()

  # Warnings for 64-to-32 bit conversions.
  IF(ENABLE_CONVERSION_WARNINGS)
    CHECK_C_COMPILER_FLAG(-Wconversion CC_HAS_WCONVERSION)
    CHECK_C_COMPILER_FLAG(-Wshorten-64-to-32 CC_HAS_SHORTEN_64_32)

    IF(CC_HAS_SHORTEN_64_32)
      SET(CMAKE_C_FLAGS_DEBUG "${CMAKE_C_FLAGS_DEBUG} -Wshorten-64-to-32")
    ENDIF()
    IF(CC_HAS_WCONVERSION)
      SET(CMAKE_C_FLAGS_DEBUG "${CMAKE_C_FLAGS_DEBUG} -Wconversion")
    ENDIF()

  ENDIF(ENABLE_CONVERSION_WARNINGS)

ENDIF(CMAKE_COMPILER_IS_GNUCC OR APPLE)

# End default linux gcc & apple compiler options.

# Use relative pathnames in __FILE__ macros on MINGW:
IF(MINGW)
  CHECK_C_COMPILER_FLAG("-fmacro-prefix-map='${CMAKE_SOURCE_DIR}'=." CC_HAS_MACRO_PREFIX_MAP)
  IF(CC_HAS_MACRO_PREFIX_MAP)
    SET(CMAKE_C_FLAGS "${CMAKE_C_FLAGS} -fmacro-prefix-map='${CMAKE_SOURCE_DIR}'=.")
  ENDIF()
ENDIF()

ADD_DEFINITIONS()

# Suppress CRT Warnings.
# Only necessary for Windows
IF(MSVC)
  ADD_DEFINITIONS(-D_CRT_SECURE_NO_WARNINGS)
ENDIF()

# Support ANSI format specifiers for *printf on MINGW:
IF(MINGW)
  ADD_DEFINITIONS(-D__USE_MINGW_ANSI_STDIO=1)
ENDIF()

#####
# System inspection checks
#####
INCLUDE_DIRECTORIES(${CMAKE_CURRENT_BINARY_DIR}/include)
INCLUDE_DIRECTORIES(${CMAKE_CURRENT_SOURCE_DIR}/include)
INCLUDE_DIRECTORIES(${CMAKE_CURRENT_SOURCE_DIR}/oc2)
INCLUDE_DIRECTORIES(${CMAKE_CURRENT_SOURCE_DIR}/libsrc)
SET(CMAKE_REQUIRED_INCLUDES ${CMAKE_CURRENT_SOURCE_DIR}/libsrc)

################################
# End Compiler Configuration
################################

##
# Configuration for post-install RPath
# Adapted from http://www.cmake.org/Wiki/CMake_RPATH_handling
##
IF(NOT WIN32 AND BUILD_SHARED_LIBS)
  # use, i.e. don't skip the full RPATH for the build tree
  SET(CMAKE_SKIP_BUILD_RPATH  FALSE)

  # when building, don't use the install RPATH already
  # (but later on when installing)
  SET(CMAKE_BUILD_WITH_INSTALL_RPATH FALSE)

  if(APPLE)
    set(CMAKE_MACOSX_RPATH ON)
  endif(APPLE)

  # add the automatically determined parts of the RPATH
  # which point to directories outside the build tree to the install RPATH
  SET(CMAKE_INSTALL_RPATH_USE_LINK_PATH TRUE)

  # the RPATH to be used when installing,
  # but only if it's not a system directory
  LIST(FIND CMAKE_PLATFORM_IMPLICIT_LINK_DIRECTORIES "${CMAKE_INSTALL_PREFIX}/${CMAKE_INSTALL_LIBDIR}" isSystemDir)
  IF("${isSystemDir}" STREQUAL "-1")
    SET(CMAKE_INSTALL_RPATH "${CMAKE_INSTALL_PREFIX}/${CMAKE_INSTALL_LIBDIR}")
  ENDIF("${isSystemDir}" STREQUAL "-1")

ENDIF()

##
# End configuration for post-install RPath
##

################################
# Option checks
################################

# HDF5 cache variables.
SET(DEFAULT_CHUNK_SIZE 16777216 CACHE STRING "Default Chunk Cache Size.")
SET(DEFAULT_CHUNKS_IN_CACHE 10 CACHE STRING "Default number of chunks in cache.")
SET(CHUNK_CACHE_SIZE 16777216 CACHE STRING "Default Chunk Cache Size.")
SET(CHUNK_CACHE_NELEMS 4133 CACHE STRING "Default maximum number of elements in cache.")
SET(CHUNK_CACHE_PREEMPTION 0.75 CACHE STRING "Default file chunk cache preemption policy for HDf5 files(a number between 0 and 1, inclusive.")
SET(CHUNK_CACHE_SIZE_NCZARR 4194304 CACHE STRING "Default NCZarr Chunk Cache Size.")
SET(MAX_DEFAULT_CACHE_SIZE 67108864 CACHE STRING "Default maximum cache size.")
SET(NETCDF_LIB_NAME "" CACHE STRING "Default name of the netcdf library.")
SET(TEMP_LARGE "." CACHE STRING "Where to put large temp files if large file tests are run.")
SET(NCPROPERTIES_EXTRA "" CACHE STRING "Specify extra pairs for _NCProperties.")

IF(NOT NETCDF_LIB_NAME STREQUAL "")
  SET(MOD_NETCDF_NAME ON)
ENDIF()

# Set the appropriate compiler/architecture for universal OSX binaries.
IF(${CMAKE_SYSTEM_NAME} EQUAL "Darwin")
  SET(CMAKE_OSX_ARCHITECTURES i386;x86_64)
ENDIF(${CMAKE_SYSTEM_NAME} EQUAL "Darwin")

# Macro for replacing '/MD' with '/MT'.
# Used only on Windows, /MD tells VS to use the shared
# CRT libs, MT tells VS to use the static CRT libs.
#
# Taken From:
#   http://www.cmake.org/Wiki/CMake_FAQ#How_can_I_build_my_MSVC_application_with_a_static_runtime.3F
#
MACRO(specify_static_crt_flag)
  SET(vars
    CMAKE_C_FLAGS
    CMAKE_C_FLAGS_DEBUG
    CMAKE_C_FLAGS_RELEASE
    CMAKE_C_FLAGS_MINSIZEREL
    CMAKE_C_FLAGS_RELWITHDEBINFO
    CMAKE_CXX_FLAGS CMAKE_CXX_FLAGS_DEBUG
    CMAKE_CXX_FLAGS_RELEASE CMAKE_CXX_FLAGS_MINSIZEREL
    CMAKE_CXX_FLAGS_RELWITHDEBINFO)

  FOREACH(flag_var ${vars})
    IF(${flag_var} MATCHES "/MD")
      STRING(REGEX REPLACE "/MD" "/MT" ${flag_var} "${${flag_var}}")
    ENDIF()
  ENDFOREACH()

  FOREACH(flag_var ${vars})
    MESSAGE(STATUS " '${flag_var}': ${${flag_var}}")
  ENDFOREACH()
  MESSAGE(STATUS "")
ENDMACRO()

# Option to use Static Runtimes in MSVC
IF(MSVC)
  OPTION(NC_USE_STATIC_CRT "Use static CRT Libraries ('\\MT')." OFF)
  IF(NC_USE_STATIC_CRT)
    SET(USE_STATIC_CRT ON)
    specify_static_crt_flag()
  ENDIF()
ENDIF()

# Option to build netCDF Version 2
OPTION (ENABLE_V2_API "Build netCDF Version 2." ON)
SET(BUILD_V2 ${ENABLE_V2_API})
IF(NOT ENABLE_V2_API)
  SET(NO_NETCDF_2 ON)
ELSE(NOT ENABLE_V2_API)
  SET(USE_NETCDF_2 TRUE)
ENDIF(NOT ENABLE_V2_API)

# Option to build utilities
OPTION(BUILD_UTILITIES "Build ncgen, ncgen3, ncdump." ON)

# Option to use MMAP
OPTION(ENABLE_MMAP "Use MMAP." ON)

# Option to use examples.
OPTION(ENABLE_EXAMPLES "Build Examples" ON)

# Option to automatically build netcdf-fortran.
IF(NOT MSVC)
  OPTION(ENABLE_REMOTE_FORTRAN_BOOTSTRAP "Download and build netcdf-fortran automatically (EXPERIMENTAL)." OFF)
  IF(ENABLE_REMOTE_FORTRAN_BOOTSTRAP)
    SET(BUILD_FORTRAN ON)
  ENDIF()
  IF(BUILD_FORTRAN)
    CONFIGURE_FILE("${CMAKE_SOURCE_DIR}/postinstall.sh.in"
      "${CMAKE_BINARY_DIR}/postinstall.sh"
      @ONLY)

    ADD_CUSTOM_TARGET(build-netcdf-fortran
      COMMAND sh -c "${CMAKE_BINARY_DIR}/postinstall.sh -t cmake -a build"
      DEPENDS netcdf
      )

    ADD_CUSTOM_TARGET(install-netcdf-fortran
      COMMAND sh -c "${CMAKE_BINARY_DIR}/postinstall.sh -t cmake -a install"
      DEPENDS build-netcdf-fortran
      )

  ENDIF(BUILD_FORTRAN)
ENDIF()

###
# Allow the user to specify libraries
# to link against, similar to automakes 'LIBS' variable.
###
SET(NC_EXTRA_DEPS "" CACHE STRING "Additional libraries to link against.")
IF(NC_EXTRA_DEPS)
  STRING(REPLACE " " ";" DEPS_LIST ${NC_EXTRA_DEPS})
  FOREACH(_DEP ${DEPS_LIST})
    STRING(REGEX REPLACE "^-l" "" _LIB ${_DEP})
    FIND_LIBRARY("${_LIB}_DEP" NAMES "${_LIB}" "lib${_LIB}")
    MESSAGE(${${_LIB}_DEP})
    IF("${${_LIB}_DEP}" STREQUAL "${_LIB}_DEP-NOTFOUND")
      MESSAGE(FATAL_ERROR "Error finding ${_LIB}.")
    ELSE()
      MESSAGE(STATUS "Found ${_LIB}: ${${_LIB}_DEP}")
    ENDIF()
    SET(EXTRA_DEPS ${EXTRA_DEPS} "${${_LIB}_DEP}")
  ENDFOREACH()
  MESSAGE("Extra deps: ${EXTRA_DEPS}")
  LIST(REMOVE_DUPLICATES EXTRA_DEPS)
  SET(CMAKE_REQUIRED_LIBRARIES ${CMAKE_REQUIRED_LIBRARIES} ${EXTRA_DEPS})
ENDIF()
###
# End user-specified dependent libraries.
###

################################
# Format Option checks
################################

# We need to now treat enable-netcdf4 and enable-hdf5 as separate,
# but for back compatability, we need to treat enable-netcdf4
# as equivalent to enable-hdf5.
# We detect this using these rules:
# 1. if ENABLE_HDF5 is off then disable hdf5
# 2. if ENABLE_NETCDF4 is off then disable hdf5
# 3. else enable hdf5
OPTION(ENABLE_NETCDF_4 "Use HDF5." ON)
OPTION(ENABLE_NETCDF4 "Use HDF5." ON)
OPTION(ENABLE_HDF5 "Use HDF5." ON)
IF(NOT ENABLE_HDF5 OR NOT ENABLE_NETCDF4 OR NOT ENABLE_NETCDF_4)
  SET(ENABLE_HDF5 OFF CACHE BOOL "Use HDF5" FORCE)
ENDIF()
OPTION(ENABLE_HDF4 "Build netCDF-4 with HDF4 read capability(HDF4, HDF5 and Zlib required)." OFF)
OPTION(ENABLE_DAP "Enable DAP2 and DAP4 Client." ON)
OPTION(ENABLE_NCZARR "Enable NCZarr Client." ON)
OPTION(ENABLE_PNETCDF "Build with parallel I/O for CDF-1, 2, and 5 files using PnetCDF." OFF)
SET(ENABLE_CDF5 AUTO CACHE STRING "AUTO")
OPTION(ENABLE_CDF5 "Enable CDF5 support" ON)

# Netcdf-4 support (i.e. libsrc4) is required by more than just HDF5 (e.g. NCZarr)
# So depending on what above formats are enabled, enable netcdf-4
if(ENABLE_HDF5 OR ENABLE_HDF4 OR ENABLE_NCZARR)
  SET(ENABLE_NETCDF_4 ON CACHE BOOL "Enable netCDF-4 API" FORCE)
  SET(ENABLE_NETCDF4 ON CACHE BOOL "Enable netCDF4 Alias" FORCE)
endif()

IF(ENABLE_HDF4)
  SET(USE_HDF4 ON)
  # Check for include files, libraries.

  FIND_PATH(MFHDF_H_INCLUDE_DIR mfhdf.h)
  IF(NOT MFHDF_H_INCLUDE_DIR)
    MESSAGE(FATAL_ERROR "HDF4 Support specified, cannot find file mfhdf.h")
  ELSE()
    INCLUDE_DIRECTORIES(${MFHDF_H_INCLUDE_DIR})
  ENDIF()

  FIND_LIBRARY(HDF4_DF_LIB NAMES df libdf hdf)
  IF(NOT HDF4_DF_LIB)
    MESSAGE(FATAL_ERROR "Can't find or link to the hdf4 df library.")
  ENDIF()

  FIND_LIBRARY(HDF4_MFHDF_LIB NAMES mfhdf libmfhdf)
  IF(NOT HDF4_MFHDF_LIB)
    MESSAGE(FATAL_ERROR "Can't find or link to the hdf4 mfhdf library.")
  ENDIF()

  SET(HAVE_LIBMFHDF TRUE)

  SET(HDF4_LIBRARIES ${HDF4_DF_LIB} ${HDF4_MFHDF_LIB})
  # End include files, libraries.
  MESSAGE(STATUS "HDF4 libraries: ${HDF4_DF_LIB}, ${HDF4_MFHDF_LIB}")

  MESSAGE(STATUS "Seeking HDF4 jpeg dependency.")

  # Look for the jpeglib.h header file.
  FIND_PATH(JPEGLIB_H_INCLUDE_DIR jpeglib.h)
  IF(NOT JPEGLIB_H_INCLUDE_DIR)
    MESSAGE(FATAL_ERROR "HDF4 Support enabled but cannot find jpeglib.h")
  ELSE()
    SET(HAVE_JPEGLIB_H ON CACHE BOOL "")
    SET(HAVE_LIBJPEG TRUE)
    INCLUDE_DIRECTORIES(${JPEGLIB_H_INCLUDE_DIR})
  ENDIF()

  FIND_LIBRARY(JPEG_LIB NAMES jpeg libjpeg)
  IF(NOT JPEG_LIB)
    MESSAGE(FATAL_ERROR "HDF4 Support enabled but cannot find libjpeg")
  ENDIF()
  SET(HDF4_LIBRARIES ${JPEG_LIB} ${HDF4_LIBRARIES})
  MESSAGE(STATUS "Found JPEG libraries: ${JPEG_LIB}")

  # Option to enable HDF4 file tests.
  OPTION(ENABLE_HDF4_FILE_TESTS "Run HDF4 file tests.  This fetches sample HDF4 files from the Unidata ftp site to test with (requires curl)." ON)
  IF(ENABLE_HDF4_FILE_TESTS)
    FIND_PROGRAM(PROG_CURL NAMES curl)
    IF(PROG_CURL)
      SET(USE_HDF4_FILE_TESTS ON)
    ELSE()
      MESSAGE(STATUS "Unable to locate 'curl'.  Disabling hdf4 file tests.")
      SET(USE_HDF4_FILE_TESTS OFF)
    ENDIF()
  ENDIF()
ENDIF()

# Option to Build DLL
IF(WIN32)
  OPTION(ENABLE_DLL "Build a Windows DLL." ${BUILD_SHARED_LIBS})
  IF(ENABLE_DLL)
    SET(BUILD_DLL ON CACHE BOOL "")
    ADD_DEFINITIONS(-DDLL_NETCDF)
    ADD_DEFINITIONS(-DDLL_EXPORT)
  ENDIF()
ENDIF()
# Did the user specify a default minimum blocksize for posixio?
SET(NCIO_MINBLOCKSIZE 256 CACHE STRING "Minimum I/O Blocksize for netCDF classic and 64-bit offset format files.")

IF(ENABLE_NETCDF_4)
  SET(USE_NETCDF4 ON CACHE BOOL "")
  SET(ENABLE_NETCDF_4 ON CACHE BOOL "")
  SET(ENABLE_NETCDF4 ON CACHE BOOL "")
ELSE()
  SET(USE_HDF4_FILE_TESTS OFF)
  SET(USE_HDF4 OFF)
  SET(ENABLE_HDF4_FILE_TESTS OFF)
  SET(ENABLE_HDF4 OFF)
ENDIF()

# Option Logging, only valid for netcdf4.
OPTION(ENABLE_LOGGING "Enable Logging." OFF)
IF(NOT ENABLE_NETCDF_4)
SET(ENABLE_LOGGING OFF)
ENDIF()
IF(ENABLE_LOGGING)
  ADD_DEFINITIONS(-DLOGGING)
  ADD_DEFINITIONS(-DENABLE_SET_LOG_LEVEL)
  SET(LOGGING ON)
  SET(ENABLE_SET_LOG_LEVEL ON)
ENDIF()
OPTION(ENABLE_SET_LOG_LEVEL_FUNC "Enable definition of nc_set_log_level()." ON)
IF(ENABLE_NETCDF_4 AND NOT ENABLE_LOGGING AND ENABLE_SET_LOG_LEVEL_FUNC)
  ADD_DEFINITIONS(-DENABLE_SET_LOG_LEVEL)
  SET(ENABLE_SET_LOG_LEVEL ON)
ENDIF()

# This has multiversion capability
SET(ENABLE_MULTIFILTERS yes CACHE BOOL "")

# Option to allow for strict null file padding.
# See https://github.com/Unidata/netcdf-c/issues/657 for more information
OPTION(ENABLE_STRICT_NULL_BYTE_HEADER_PADDING "Enable strict null byte header padding." OFF)

IF(ENABLE_STRICT_NULL_BYTE_HEADER_PADDING)
  SET(USE_STRICT_NULL_BYTE_HEADER_PADDING ON CACHE BOOL "")
ENDIF(ENABLE_STRICT_NULL_BYTE_HEADER_PADDING)

# Option for building RPC
#OPTION(ENABLE_RPC "Enable RPC Client and Server." OFF)
#IF(ENABLE_RPC)
#  SET(BUILD_RPC ON CACHE BOOL "")
#ENDIF()

# Note that szip management is tricky.
# This is because we have three things to consider:
# 1. is libsz available?
# 2. is szip enabled in HDF5?
# 3. is nczarr enabled?
# We need separate flags for cases 1 and 2

##
# Option to Enable HDF5
#
# The HDF5 cmake variables differ between platform (linux/osx and Windows),
# as well as between HDF5 versions.  As a result, this section is a bit convoluted.
#
# Note that the behavior seems much more stable across HDF5 versions under linux,
# so we do not have to do as much version-based tweaking.
#
# At the end of it, we should have the following defined:
#
# * HDF5_C_LIBRARY
# * HDF5_HL_LIBRARY
# * HDF5_LIBRARIES
# * HDF5_INCLUDE_DIR
# *
##
SET(USE_HDF5 ${ENABLE_HDF5})
IF(USE_HDF5)

  ##
  # Assert HDF5 version meets minimum required version.
  ##
  SET(HDF5_VERSION_REQUIRED 1.8.10)


  ##
  # Accommodate developers who have hdf5 libraries and
  # headers on their system, but do not have a the hdf
  # .cmake files.  If this is the case, they should
  # specify HDF5_HL_LIBRARY, HDF5_LIBRARY, HDF5_INCLUDE_DIR manually.
  #
  # This script will attempt to determine the version of the HDF5 library programatically.
  ##
  IF(HDF5_C_LIBRARY AND HDF5_HL_LIBRARY AND HDF5_INCLUDE_DIR)
    SET(HDF5_LIBRARIES ${HDF5_C_LIBRARY} ${HDF5_HL_LIBRARY})
    SET(HDF5_C_LIBRARIES ${HDF5_C_LIBRARY})
    SET(HDF5_C_LIBRARY_hdf5 ${HDF5_C_LIBRARY})
    SET(HDF5_HL_LIBRARIES ${HDF5_HL_LIBRARY})
    INCLUDE_DIRECTORIES(${HDF5_INCLUDE_DIR})
    MESSAGE(STATUS "Using HDF5 C Library: ${HDF5_C_LIBRARY}")
    MESSAGE(STATUS "Using HDF5 HL LIbrary: ${HDF5_HL_LIBRARY}")
    if (EXISTS "${HDF5_INCLUDE_DIR}/H5pubconf.h")
      file(READ "${HDF5_INCLUDE_DIR}/H5pubconf.h" _hdf5_version_lines
        REGEX "#define[ \t]+H5_VERSION")
      string(REGEX REPLACE ".*H5_VERSION .*\"\(.*\)\".*" "\\1" _hdf5_version "${_hdf5_version_lines}")
      set(HDF5_VERSION "${_hdf5_version}" CACHE STRING "")
      unset(_hdf5_version)
      unset(_hdf5_version_lines)
    endif ()
    MESSAGE(STATUS "Found HDF5 libraries version ${HDF5_VERSION}")
    ###
    # If HDF5_VERSION is still empty, we have a problem.
    # Error out.
    ###
    IF("${HDF5_VERSION}" STREQUAL "")
      MESSAGE(FATAL_ERR "Unable to determine HDF5 version.  NetCDF requires at least version ${HDF5_VERSION_REQUIRED}. Please ensure that libhdf5 is installed and accessible.")
    ENDIF()

    ###
    # Now that we know HDF5_VERSION isn't empty, we can check for minimum required version,
    # and toggle various options.
    ###
    IF(${HDF5_VERSION} VERSION_LESS ${HDF5_VERSION_REQUIRED})
      MESSAGE(FATAL_ERROR "netCDF requires at least HDF5 ${HDF5_VERSION_REQUIRED}. Found ${HDF5_VERSION}.")
    ENDIF()

  ELSE(HDF5_C_LIBRARY AND HDF5_HL_LIBRARY AND HDF5_INCLUDE_DIR) # We are seeking out HDF5 with Find Package.
    ###
    # For now we assume that if we are building netcdf
    # as a shared library, we will use hdf5 as a shared
    # library. If we are building netcdf statically,
    # we will use a static library.  This can be toggled
    # by explicitly modifying NC_FIND_SHARED_LIBS.
    ##
    IF(NC_FIND_SHARED_LIBS)
      SET(NC_HDF5_LINK_TYPE "shared")
      SET(NC_HDF5_LINK_TYPE_UPPER "SHARED")
      ADD_DEFINITIONS(-DH5_BUILT_AS_DYNAMIC_LIB)
    ELSE(NC_FIND_SHARED_LIBS)
      SET(NC_HDF5_LINK_TYPE "static")
      SET(NC_HDF5_LINK_TYPE_UPPER "STATIC")
      ADD_DEFINITIONS(-DH5_BUILT_AS_STATIC_LIB)
    ENDIF(NC_FIND_SHARED_LIBS)

    #####
    # First, find the C and HL libraries.
    #
    # This has been updated to reflect what is in the hdf5
    # examples, even though the previous version of what we
    # had worked.
    #####
    IF(MSVC)
      SET(SEARCH_PACKAGE_NAME ${HDF5_PACKAGE_NAME})
      FIND_PACKAGE(HDF5 NAMES ${SEARCH_PACKAGE_NAME} COMPONENTS C HL CONFIG REQUIRED ${NC_HDF5_LINK_TYPE})
    ELSE(MSVC)
      FIND_PACKAGE(HDF5 COMPONENTS C HL REQUIRED)
    ENDIF(MSVC)

    ##
    # Next, check the HDF5 version. This will inform which
    # HDF5 variables we need to munge.
    ##

    # Some versions of HDF5 set HDF5_VERSION_STRING instead of HDF5_VERSION
    IF(HDF5_VERSION_STRING AND NOT HDF5_VERSION)
      SET(HDF5_VERSION ${HDF5_VERSION_STRING})
    ENDIF()


    ###
    # If HDF5_VERSION is undefined, attempt to determine it programatically.
    ###
    IF("${HDF5_VERSION}" STREQUAL "")
      MESSAGE(STATUS "HDF5_VERSION not detected. Attempting to determine programatically.")
      IF (EXISTS "${HDF5_INCLUDE_DIR}/H5pubconf.h")
        file(READ "${HDF5_INCLUDE_DIR}/H5pubconf.h" _hdf5_version_lines
          REGEX "#define[ \t]+H5_VERSION")
        string(REGEX REPLACE ".*H5_VERSION .*\"\(.*\)\".*" "\\1" _hdf5_version "${_hdf5_version_lines}")
        set(HDF5_VERSION "${_hdf5_version}" CACHE STRING "")
        unset(_hdf5_version)
        unset(_hdf5_version_lines)
        MESSAGE(STATUS "Found HDF5 libraries version ${HDF5_VERSION}")
      ENDIF()
    ELSE()
      SET(HDF5_VERSION ${HDF5_VERSION} CACHE STRING "")
    ENDIF()

    ###
    # If HDF5_VERSION is still empty, we have a problem.
    # Error out.
    ###
    IF("${HDF5_VERSION}" STREQUAL "")
      MESSAGE(FATAL_ERR "Unable to determine HDF5 version.  NetCDF requires at least version ${HDF5_VERSION_REQUIRED}. Please ensure that libhdf5 is installed and accessible.")
    ENDIF()

    ###
    # Now that we know HDF5_VERSION isn't empty, we can check for minimum required version,
    # and toggle various options.
    ###

    IF(${HDF5_VERSION} VERSION_LESS ${HDF5_VERSION_REQUIRED})
      MESSAGE(FATAL_ERROR "netCDF requires at least HDF5 ${HDF5_VERSION_REQUIRED}. Found ${HDF5_VERSION}.")
    ENDIF()



    ##
    # Include the HDF5 include directory.
    ##
    IF(HDF5_INCLUDE_DIRS AND NOT HDF5_INCLUDE_DIR)
      SET(HDF5_INCLUDE_DIR ${HDF5_INCLUDE_DIRS})
    ENDIF()
    MESSAGE(STATUS "Using HDF5 include dir: ${HDF5_INCLUDE_DIR}")
    INCLUDE_DIRECTORIES(${HDF5_INCLUDE_DIR})

    ###
    # This is the block where we figure out what the appropriate
    # variables are, and we ensure that we end up with
    # HDF5_C_LIBRARY, HDF5_HL_LIBRARY and HDF5_LIBRARIES.
    ###
    IF(MSVC)
      ####
      # Environmental variables in Windows when using MSVC
      # are a hot mess between versions.
      ####

      ##
      # HDF5 1.8.15 defined HDF5_LIBRARIES.
      ##
      IF(${HDF5_VERSION} VERSION_LESS "1.8.16")
        SET(HDF5_C_LIBRARY hdf5)
        SET(HDF5_C_LIBRARY_hdf5 hdf5)
      ENDIF(${HDF5_VERSION} VERSION_LESS "1.8.16")

      IF(${HDF5_VERSION} VERSION_GREATER "1.8.15")
        IF(NOT HDF5_LIBRARIES AND HDF5_C_${NC_HDF5_LINK_TYPE_UPPER}_LIBRARY AND HDF5_HL_${NC_HDF5_LINK_TYPE_UPPER}_LIBRARY)
          SET(HDF5_C_LIBRARY ${HDF5_C_${NC_HDF5_LINK_TYPE_UPPER}_LIBRARY})
          SET(HDF5_C_LIBRARY_hdf5 ${HDF5_C_${NC_HDF5_LINK_TYPE_UPPER}_LIBRARY})
          SET(HDF5_HL_LIBRARY ${HDF5_HL_${NC_HDF5_LINK_TYPE_UPPER}_LIBRARY})

      	  SET(HDF5_LIBRARIES ${HDF5_C_${NC_HDF5_LINK_TYPE_UPPER}_LIBRARY} ${HDF5_HL_${NC_HDF5_LINK_TYPE_UPPER}_LIBRARY})
        ENDIF()
      ENDIF(${HDF5_VERSION} VERSION_GREATER "1.8.15")

    ELSE(MSVC)

      # Depending on the install, either HDF5_hdf_library or
      # HDF5_C_LIBRARIES may be defined.  We must check for either.
      IF(HDF5_C_LIBRARIES AND NOT HDF5_hdf5_LIBRARY)
        SET(HDF5_hdf5_LIBRARY ${HDF5_C_LIBRARIES})
      ENDIF()

      # Some versions of FIND_PACKAGE set HDF5_C_LIBRARIES, but not HDF5_C_LIBRARY
      # We use HDF5_C_LIBRARY below, so need to make sure it is set.
      IF(HDF5_C_LIBRARIES AND NOT HDF5_C_LIBRARY)
        SET(HDF5_C_LIBRARY ${HDF5_C_LIBRARIES})
      ENDIF()

      # Same issue as above...
      IF(HDF5_HL_LIBRARIES AND NOT HDF5_HL_LIBRARY)
        SET(HDF5_HL_LIBRARY ${HDF5_HL_LIBRARIES})
      ENDIF()

    ENDIF(MSVC)
    IF(NOT HDF5_C_LIBRARY)
      SET(HDF5_C_LIBRARY hdf5)
    ENDIF()

  ENDIF(HDF5_C_LIBRARY AND HDF5_HL_LIBRARY AND HDF5_INCLUDE_DIR)

  FIND_PACKAGE(Threads)

  # There is a missing case in the above code so default it
  IF(NOT HDF5_C_LIBRARY_hdf5 OR "${HDF5_C_LIBRARY_hdf5}" STREQUAL "" )
    SET(HDF5_C_LIBRARY_hdf5 "${HDF5_C_LIBRARY}")
  ENDIF()

  FIND_PATH(HAVE_HDF5_H hdf5.h PATHS ${HDF5_INCLUDE_DIR} NO_DEFAULT_PATH)
  IF(NOT HAVE_HDF5_H)
    MESSAGE(FATAL_ERROR "Compiling a test with hdf5 failed. Either hdf5.h cannot be found, or the log messages should be checked for another reason.")
  ELSE(NOT HAVE_HDF5_H)
    INCLUDE_DIRECTORIES(${HAVE_HDF5_H})
  ENDIF(NOT HAVE_HDF5_H)

  set (CMAKE_REQUIRED_INCLUDES ${HDF5_INCLUDE_DIR})

  # Check to ensure that HDF5 was built with zlib.
  # This needs to be near the beginning since we
  # need to know whether to add "-lz" to the symbol
  # tests below.
  CHECK_C_SOURCE_COMPILES("#include <H5public.h>
   #if !H5_HAVE_ZLIB_H
   #error
   #endif
   int main() {
   int x = 1;}" HAVE_HDF5_ZLIB)
  IF(NOT HAVE_HDF5_ZLIB)
    MESSAGE(FATAL_ERROR "HDF5 was built without zlib. Rebuild HDF5 with zlib.")
  ELSE()
    # If user has specified the `ZLIB_LIBRARY`, use it; otherwise try to find...
    IF(NOT ZLIB_LIBRARY)
      find_package(ZLIB)
      IF(ZLIB_FOUND)
        SET(ZLIB_LIBRARY ${ZLIB_LIBRARIES})
      ELSE()
        MESSAGE(FATAL_ERROR "HDF5 Requires ZLIB, but cannot find libz.")
      ENDIF()
    ENDIF()
    SET(CMAKE_REQUIRED_LIBRARIES ${ZLIB_LIBRARY} ${CMAKE_REQUIRED_LIBRARIES})
    MESSAGE(STATUS "HDF5 has zlib.")
  ENDIF()

  #Check to see if H5Z_SZIP exists in HDF5_Libraries. If so, we must use szip library.
  CHECK_C_SOURCE_COMPILES("#include <H5public.h>
   #if !H5_HAVE_FILTER_SZIP
   #error
   #endif
   int main() {
   int x = 1;}" USE_HDF5_SZIP)
  IF(USE_HDF5_SZIP)
    SET(HAVE_H5Z_SZIP yes)
  ENDIF()

  ####
  # Check to see if HDF5 library is 1.10.6 or greater.
  # Used to control path name conversion
  ####
  IF(${HDF5_VERSION} VERSION_GREATER "1.10.5")
    SET(HDF5_UTF8_PATHS ON)
  ELSE()
    SET(HDF5_UTF8_PATHS OFF)
  ENDIF()

  MESSAGE("-- HDF5_UTF8_PATHS (HDF5 version 1.10.6+): ${HDF5_UTF8_PATHS}")

  # Find out if HDF5 was built with parallel support.
  # Do that by checking for the targets H5Pget_fapl_mpiposx and
  # H5Pget_fapl_mpio in ${HDF5_LIB}.

  # H5Pset_fapl_mpiposix and H5Pget_fapl_mpiposix have been removed since HDF5 1.8.12.
  # Use H5Pset_fapl_mpio and H5Pget_fapl_mpio, instead.
  # CHECK_LIBRARY_EXISTS(${HDF5_C_LIBRARY_hdf5} H5Pget_fapl_mpiposix "" HDF5_IS_PARALLEL_MPIPOSIX)

  CHECK_LIBRARY_EXISTS(${HDF5_C_LIBRARY_hdf5} H5Pget_fapl_mpio "" HDF5_IS_PARALLEL_MPIO)
  IF(HDF5_IS_PARALLEL_MPIO)
    SET(HDF5_PARALLEL ON)
  ELSE()
    SET(HDF5_PARALLEL OFF)
  ENDIF()

  #Check to see if HDF5 library has collective metadata APIs, (HDF5 >= 1.10.0)
  CHECK_LIBRARY_EXISTS(${HDF5_C_LIBRARY_hdf5} H5Pset_all_coll_metadata_ops "" HDF5_HAS_COLL_METADATA_OPS)

  IF(HDF5_PARALLEL)
	SET(HDF5_CC h5pcc)
  ELSE()
	SET(HDF5_CC h5cc)
  ENDIF()

  # Check to see if H5Dread_chunk is available
  CHECK_LIBRARY_EXISTS(${HDF5_C_LIBRARY_hdf5} H5Dread_chunk "" HAS_READCHUNKS)

  # Check to see if H5Pset_fapl_ros3 is available
  CHECK_LIBRARY_EXISTS(${HDF5_C_LIBRARY_hdf5} H5Pset_fapl_ros3 "" HAS_HDF5_ROS3)

  # Check to see if this is hdf5-1.10.3 or later.
  IF(HAS_READCHUNKS)
    SET(HDF5_SUPPORTS_PAR_FILTERS ON)
    SET(ENABLE_NCDUMPCHUNKS ON)
  ENDIF()

  # Record if ROS3 Driver is available
  IF(HAS_HDF5_ROS3)
    SET(ENABLE_HDF5_ROS3 ON)
  ENDIF()

  IF (HDF5_SUPPORTS_PAR_FILTERS)
    SET(HDF5_HAS_PAR_FILTERS TRUE CACHE BOOL "")
    SET(HAS_PAR_FILTERS yes CACHE STRING "")
  ELSE()
    SET(HDF5_HAS_PAR_FILTERS FALSE CACHE BOOL "")
    SET(HAS_PAR_FILTERS no CACHE STRING "")
  ENDIF()

  FIND_PATH(HAVE_HDF5_H hdf5.h PATHS ${HDF5_INCLUDE_DIR} NO_DEFAULT_PATH)
  IF(NOT HAVE_HDF5_H)
    MESSAGE(FATAL_ERROR "Compiling a test with hdf5 failed. Either hdf5.h cannot be found, or the log messages should be checked for another reason.")
  ELSE(NOT HAVE_HDF5_H)
    INCLUDE_DIRECTORIES(${HAVE_HDF5_H})
  ENDIF(NOT HAVE_HDF5_H)

  #option to include HDF5 High Level header file (hdf5_hl.h) in case we are not doing a make install
  INCLUDE_DIRECTORIES(${HDF5_HL_INCLUDE_DIR})

ENDIF(USE_HDF5)

# See if we have libcurl
FIND_PACKAGE(CURL)
ADD_DEFINITIONS(-DCURL_STATICLIB=1)
INCLUDE_DIRECTORIES(${CURL_INCLUDE_DIRS})

# Define a test flag for have curl library
IF(CURL_LIBRARIES OR CURL_LIBRARY)
  SET(FOUND_CURL TRUE)
ELSE()
  SET(FOUND_CURL FALSE)
ENDIF()

set (CMAKE_REQUIRED_INCLUDES ${CURL_INCLUDE_DIRS})
# Check to see if we have libcurl 7.66 or later
CHECK_C_SOURCE_COMPILES("
#include <curl/curl.h>
int main() {
#if LIBCURL_VERSION_NUM < 0x074200
      choke me;
#endif
}" HAVE_LIBCURL_766)

IF (HAVE_LIBCURL_766)
  # If libcurl version is >= 7.66, then can skip tests
  # for these symbols which were added in an earlier version
  set(HAVE_CURLOPT_USERNAME TRUE)
  set(HAVE_CURLOPT_PASSWORD TRUE)
  set(HAVE_CURLOPT_KEYPASSWD TRUE)
  set(HAVE_CURLINFO_RESPONSE_CODE TRUE)
  set(HAVE_CURLINFO_HTTP_CONNECTCODE TRUE)
  set(HAVE_CURLOPT_BUFFERSIZE TRUE)
  set(HAVE_CURLOPT_KEEPALIVE TRUE)
ELSE()
  # Check to see if CURLOPT_USERNAME is defined.
  # It is present starting version 7.19.1.
  CHECK_C_SOURCE_COMPILES("
  #include <curl/curl.h>
  int main() {int x = CURLOPT_USERNAME;}" HAVE_CURLOPT_USERNAME)

  # Check to see if CURLOPT_PASSWORD is defined.
  # It is present starting version 7.19.1.
  CHECK_C_SOURCE_COMPILES("
  #include <curl/curl.h>
  int main() {int x = CURLOPT_PASSWORD;}" HAVE_CURLOPT_PASSWORD)

  # Check to see if CURLOPT_KEYPASSWD is defined.
  # It is present starting version 7.16.4.
  CHECK_C_SOURCE_COMPILES("
  #include <curl/curl.h>
  int main() {int x = CURLOPT_KEYPASSWD;}" HAVE_CURLOPT_KEYPASSWD)

  # Check to see if CURLINFO_RESPONSE_CODE is defined.
  # It showed up in curl 7.10.7.
  CHECK_C_SOURCE_COMPILES("
  #include <curl/curl.h>
  int main() {int x = CURLINFO_RESPONSE_CODE;}" HAVE_CURLINFO_RESPONSE_CODE)

  # Check to see if CURLINFO_HTTP_CONNECTCODE is defined.
  # It showed up in curl 7.10.7.
  CHECK_C_SOURCE_COMPILES("
  #include <curl/curl.h>
  int main() {int x = CURLINFO_HTTP_CONNECTCODE;}" HAVE_CURLINFO_HTTP_CONNECTCODE)

  # Check to see if CURLOPT_BUFFERSIZE is defined.
  # It is present starting version 7.59
  CHECK_C_SOURCE_COMPILES("
  #include <curl/curl.h>
  int main() {int x = CURLOPT_BUFFERSIZE;}" HAVE_CURLOPT_BUFFERSIZE)

  # Check to see if CURLOPT_TCP_KEEPALIVE is defined.
  # It is present starting version 7.25
  CHECK_C_SOURCE_COMPILES("
  #include <curl/curl.h>
  int main() {int x = CURLOPT_TCP_KEEPALIVE;}" HAVE_CURLOPT_KEEPALIVE)
ENDIF()

IF(ENABLE_DAP)
  SET(USE_DAP ON CACHE BOOL "")
  SET(ENABLE_DAP2 ON CACHE BOOL "")

  IF(ENABLE_HDF5)
    MESSAGE(STATUS "Enabling DAP4")
    SET(ENABLE_DAP4 ON CACHE BOOL "")
  ELSE()
    MESSAGE(STATUS "Disabling DAP4")

    SET(ENABLE_DAP4 OFF CACHE BOOL "")
  ENDIF(NOT ENABLE_HDF5)

ELSE()
  SET(ENABLE_DAP2 OFF CACHE BOOL "")
  SET(ENABLE_DAP4 OFF CACHE BOOL "")
ENDIF()

# Option to support byte-range reading of remote datasets
OPTION(ENABLE_BYTERANGE "Enable byte-range access to remote datasets.." ON)

# Check for the math library so it can be explicitly linked.
IF(NOT WIN32)
  FIND_LIBRARY(HAVE_LIBM NAMES math m libm)
  IF(NOT HAVE_LIBM)
    CHECK_FUNCTION_EXISTS(exp HAVE_LIBM_FUNC)
    IF(NOT HAVE_LIBM_FUNC)
        MESSAGE(FATAL_ERROR "Unable to find the math library.")
    ELSE(NOT HAVE_LIBM_FUNC)
        SET(HAVE_LIBM "")
    ENDIF()
  ELSE(NOT HAVE_LIBM)
    MESSAGE(STATUS "Found Math library: ${HAVE_LIBM}")
  ENDIF()
ENDIF()

# Option to Enable DAP long tests, remote tests.
OPTION(ENABLE_DAP_REMOTE_TESTS "Enable DAP remote tests." ON)
OPTION(ENABLE_EXTERNAL_SERVER_TESTS "Enable external Server remote tests." OFF)
OPTION(ENABLE_DAP_LONG_TESTS "Enable DAP long tests." OFF)
SET(REMOTETESTSERVERS "remotetest.unidata.ucar.edu" CACHE STRING "test servers to use for remote test")

SET(REMOTETESTSERVERS "remotetest.unidata.ucar.edu" CACHE STRING "test servers to use for remote test")

# See if we have zlib
FIND_PACKAGE(ZLIB)

# Define a test flag for have zlib library
IF(ZLIB_FOUND)
  INCLUDE_DIRECTORIES(${ZLIB_INCLUDE_DIRS})
  SET(ENABLE_ZLIB TRUE)
ELSE()
  SET(ENABLE_ZLIB FALSE)
ENDIF()

macro(set_std_filter filter)
# Upper case the filter name
string(TOUPPER "${filter}" upfilter)
string(TOLOWER "${filter}" downfilter)
# Define a test flag for filter
IF(${filter}_FOUND)
  INCLUDE_DIRECTORIES(${${filter}_INCLUDE_DIRS})
  SET(ENABLE_${upfilter} TRUE)
  SET(HAVE_${upfilter} ON)
  SET(STD_FILTERS "${STD_FILTERS} ${downfilter}")
  MESSAGE(">>> Standard Filter: ${downfilter}")
ELSE()
  SET(ENABLE_${upfilter} FALSE)
  SET(HAVE_${upfilter} OFF)
ENDIF()
endmacro(set_std_filter)

# Locate some compressors
FIND_PACKAGE(Szip)
FIND_PACKAGE(Bz2)
FIND_PACKAGE(Blosc)
FIND_PACKAGE(Zstd)

# Accumulate standard filters
set(STD_FILTERS "deflate") # Always have deflate*/
set_std_filter(Szip)
  SET(HAVE_SZ ${Szip_FOUND})
set_std_filter(Blosc)
set_std_filter(Zstd)
IF(Bz2_FOUND)
  set_std_filter(Bz2)
ELSE()
  # The reason we use a local version is to support a more comples test case
  MESSAGE("libbz2 not found using built-in version")
  SET(HAVE_LOCAL_BZ2 ON)
  SET(HAVE_BZ2 ON)
  set(STD_FILTERS "${STD_FILTERS} bz2")
ENDIF()

# If user wants, then install selected plugins (default on)
SET(PLUGIN_INSTALL_DIR "NO" CACHE STRING "Whether and where we should install plugins; defaults to yes")

# This is ugly, but seems necessary because of CMake's boolean structure
SET(boolval FALSE)
IF(DEFINED PLUGIN_INSTALL_DIR)
  booleanize(${PLUGIN_INSTALL_DIR} boolval)
  IF(boolval)
    SET(ENABLE_PLUGIN_INSTALL YES)
    # No actual value was specified
    UNSET(PLUGIN_INSTALL_DIR CACHE)
  ELSE()
    IF(boolval STREQUAL "NOTFOUND")
      # Must be an actual value
      SET(ENABLE_PLUGIN_INSTALL YES)
    ELSE()
      SET(ENABLE_PLUGIN_INSTALL NO)
    ENDIF()
  ENDIF()
ELSE()
  SET(ENABLE_PLUGIN_INSTALL NO)
ENDIF()

# Ensure no defined plugin dir if not enabled
IF(NOT ENABLE_PLUGIN_INSTALL)
    UNSET(PLUGIN_INSTALL_DIR CACHE)
ENDIF()

IF(ENABLE_PLUGIN_INSTALL)
    IF(NOT DEFINED PLUGIN_INSTALL_DIR)
      # Default to HDF5_PLUGIN_PATH or its default directories
      IF(DEFINED ENV{HDF5_PLUGIN_PATH})
        SET(PLUGIN_INSTALL_DIR "$ENV{HDF5_PLUGIN_PATH}")
      ELSE()
        IF(ISMSVC OR ISMINGW)
	  SET(PLUGIN_INSTALL_DIR "$ENV{ALLUSERSPROFILE}\\hdf5\\lib\\plugin")
	ELSE()
	  SET(PLUGIN_INSTALL_DIR "/usr/local/hdf5/lib/plugin")
	ENDIF()
      ENDIF()
        MESSAGE("Defaulting to -DPLUGIN_INSTALL_DIR=${PLUGIN_INSTALL_DIR}")
    ENDIF()
ENDIF()

IF(ENABLE_PLUGIN_INSTALL)
  # Use the lowest priority dir in the path
  IF(NOT ISMSVC AND NOT ISMINGW)
    STRING(REPLACE ":" ";" PATH_LIST ${PLUGIN_INSTALL_DIR})
  ELSE()
    SET(PATH_LIST ${PLUGIN_INSTALL_DIR})
  ENDIF()

  # Get last element
  LIST(GET PATH_LIST -1 PLUGIN_INSTALL_DIR)
  SET(PLUGIN_INSTALL_DIR_SETTING "${PLUGIN_INSTALL_DIR}")
  MESSAGE("Final value of-DPLUGIN_INSTALL_DIR=${PLUGIN_INSTALL_DIR}")
ELSE() # No option specified
    UNSET(PLUGIN_INSTALL_DIR)
    UNSET(PLUGIN_INSTALL_DIR CACHE)
    SET(PLUGIN_INSTALL_DIR_SETTING "N.A.")
ENDIF()

# Try to enable NCZarr zip support
OPTION(ENABLE_NCZARR_ZIP "Enable NCZarr ZIP support." OFF)
IF (ENABLE_NCZARR_ZIP)
  FIND_PACKAGE(Zip REQUIRED)
  INCLUDE_DIRECTORIES(${Zip_INCLUDE_DIRS})
ENDIF ()

# libdl is always available; built-in in Windows and OSX
OPTION(ENABLE_PLUGINS "Enable dynamically loaded plugins (default on)." ON)
IF(MINGW)
    SET(ENABLE_PLUGINS OFF CACHE BOOL "Disable plugins" FORCE)
ELSE()
  IF(NOT WIN32)
    IF(HAVE_DLFCN_H)
      INCLUDE_DIRECTORIES("dlfcn.h")
    ENDIF()
  ENDIF()
ENDIF()
IF(ENABLE_PLUGINS)
  SET(USEPLUGINS yes)
ENDIF()

# Enable some developer-only tests
OPTION(ENABLE_EXTRA_TESTS "Enable Extra tests. Some may not work because of known issues. Developers only." OFF)
IF(ENABLE_EXTRA_TESTS)
  SET(EXTRA_TESTS ON)
ENDIF()

# Option to use bundled XGetopt in place of getopt(). This is mostly useful
# for MSVC builds. If not building utilities or some tests,
# getopt() isn't required at all.
IF(MSVC)
  OPTION(ENABLE_XGETOPT "Enable bundled XGetOpt instead of external getopt()." ON)
  IF(ENABLE_XGETOPT)
    SET(USE_X_GETOPT ON CACHE BOOL "")
<<<<<<< HEAD
=======
    # Copy XGetopt.c to everywhere it is needed. Avoids
    # inconsistent code
    FILE(COPY ${netCDF_SOURCE_DIR}/libsrc/XGetopt.c
         DESTINATION ${netCDF_BINARY_DIR}/ncgen3/)
    FILE(COPY ${netCDF_SOURCE_DIR}/libsrc/XGetopt.c
         DESTINATION ${netCDF_BINARY_DIR}/ncgen/)
    FILE(COPY ${netCDF_SOURCE_DIR}/libsrc/XGetopt.c
         DESTINATION ${netCDF_BINARY_DIR}/ncdump/)
    FILE(COPY ${netCDF_SOURCE_DIR}/libsrc/XGetopt.c
         DESTINATION ${netCDF_BINARY_DIR}/nczarr_test/)
    FILE(COPY ${netCDF_SOURCE_DIR}/libsrc/XGetopt.c
         DESTINATION ${netCDF_BINARY_DIR}/ncdap_test/)
    FILE(COPY ${netCDF_SOURCE_DIR}/libsrc/XGetopt.c
         DESTINATION ${netCDF_BINARY_DIR}/dap4_test/)
>>>>>>> 5b42e382
  ENDIF()
ENDIF()

SET(MATH "")
IF(NOT WIN32)

  # STDIO instead of posixio.
  OPTION(ENABLE_STDIO "If true, use stdio instead of posixio (ex. on the Cray)" OFF)
  IF(ENABLE_STDIO)
    SET(USE_STDIO ON CACHE BOOL "")
  ENDIF()

  # FFIO insteaad of PosixIO
  OPTION(ENABLE_FFIO "If true, use ffio instead of posixio" OFF)
  IF(ENABLE_FFIO)
    SET(USE_FFIO ON CACHE BOOL "")
  ENDIF()
ENDIF()

# Options for S3 Support
OPTION(ENABLE_S3 "Enable S3 support." OFF)
OPTION(ENABLE_NCZARR_S3 "Enable NCZarr S3 support; Deprecated in favor of ENABLE_S3" OFF)
OPTION(ENABLE_NCZARR_S3_TESTS "Enable NCZarr S3 tests." OFF)

# ENABLE_NCZARR_S3 is now an alias for ENABLE_S3 (but...)
if (NOT ENABLE_S3 AND ENABLE_NCZARR_S3)
  SET(ENABLE_S3 ON CACHE BOOL "NCARR S3" FORCE) # For back compatibility
ENDIF()
UNSET(ENABLE_NCZARR_S3)

IF(ENABLE_NCZARR_S3_TESTS AND NOT ENABLE_S3)
  message(FATAL_ERROR "S3 support is disabled; please specify option -DENABLE_NCZARR_S3_TESTS=NO")
  SET(ENABLE_NCZARR_S3_TESTS OFF CACHE BOOL "NCZARR S3 TESTS" FORCE)
ENDIF()

# Note we check for the library after checking for enable_s3
# because for some reason this screws up if we unconditionally test for sdk
# and it is not available. Fix someday
IF(ENABLE_S3)
  # See if aws-s3-sdk is available
  find_package(AWSSDK REQUIRED COMPONENTS s3;core)
  IF(AWSSDK_FOUND)
    SET(service s3;core)
    AWSSDK_DETERMINE_LIBS_TO_LINK(service AWS_LINK_LIBRARIES)
    SET(ENABLE_S3_SDK ON CACHE BOOL "S3 SDK" FORCE)
  ELSE()
    SET(ENABLE_S3_SDK OFF CACHE BOOL "S3 SDK" FORCE)
  ENDIF()
ELSE()
  SET(ENABLE_S3_SDK OFF CACHE BOOL "S3 SDK" FORCE)
ENDIF()

IF(NOT ENABLE_S3_SDK)
  IF(ENABLE_S3)
    message(FATAL_ERROR "S3 support library not found; please specify option -DENABLE_S3=NO")
    SET(ENABLE_S3 OFF CACHE BOOL "S3 support" FORCE)
    SET(ENABLE_NCZARR_S3_TESTS OFF CACHE BOOL "S3 tests" FORCE)
  ENDIF()
ENDIF()

IF(ENABLE_NCZARR_S3_TESTS)
  message(WARNING "**** DO NOT ENABLE_NCZARR_S3_TESTS UNLESS YOU HAVE ACCESS TO THE UNIDATA S3 BUCKET! ***")
ENDIF()

# Start disabling if curl not found
IF(NOT FOUND_CURL)
  IF(ENABLE_BYTERANGE)
    MESSAGE(FATAL_ERROR "Byte-range support specified, CURL libraries are not found.")
  ENDIF()

  IF(ENABLE_DAP2 OR ENABLE_DAP4)
    MESSAGE(WARNING "CURL libraries are not found; DAP support disabled")
    SET(ENABLE_DAP2 OFF CACHE BOOL "Use DAP2" FORCE)
    SET(ENABLE_DAP4 OFF CACHE BOOL "Use DAP4" FORCE)
  ENDIF()

  IF(ENABLE_HDF5_ROS3)
    MESSAGE(WARNING "CURL libraries are not found; ROS3 support disabled.")
    SET(ENABLE_HDF5_ROS3 OFF CACHE BOOL "Use ROS3" FORCE)
  ENDIF()

  IF(ENABLE_S3)
    MESSAGE(FATAL_ERROR "S3 support specified, but CURL libraries are not found.")
  ENDIF()
ENDIF(NOT FOUND_CURL)


OPTION(ENABLE_LIBXML2 "Link against libxml2 if it is available, use the packaged tinyxml2 parser otherwise." ON)
SET(XMLPARSER "tinyxml2 (bundled)")

# see if we have libxml2

IF(ENABLE_LIBXML2)
  find_package(LibXml2)
  IF(LibXml2_FOUND)
    SET(HAVE_LIBXML2 TRUE)
    INCLUDE_DIRECTORIES(${LIBXML2_INCLUDE_DIRS})
    SET(XMLPARSER "libxml2")
  ELSE()
    SET(HAVE_LIBXML2 FALSE)
  ENDIF()
ENDIF(ENABLE_LIBXML2)

IF(NOT ENABLE_BYTERANGE AND ENABLE_HDF5_ROS3)
    MESSAGE(WARNING "ROS3 support requires ENABLE_BYTERANGE=TRUE; disabling ROS3 support")
    SET(ENABLE_HDF5_ROS3 OFF CACHE BOOL "ROS3 support" FORCE)
ENDIF()

##
# Enable Tests
##
OPTION(ENABLE_TESTS "Enable basic tests, run with 'make test'." ON)
IF(ENABLE_TESTS)
  SET(BUILD_TESTSETS ON CACHE BOOL "")
  # Options for CTest-based tests, dashboards.
  SET(NC_CTEST_PROJECT_NAME "netcdf-c" CACHE STRING "Project Name for CTest-based testing purposes.")
  SET(NC_CTEST_DROP_SITE "cdash.unidata.ucar.edu:443" CACHE STRING "Dashboard location for CTest-based testing purposes.")
  SET(NC_CTEST_DROP_LOC_PREFIX "" CACHE STRING "Prefix for Dashboard location on remote server when using CTest-based testing.")
  SET(SUBMIT_URL "https://cdash.unidata.ucar.edu:443")
  FIND_PROGRAM(HOSTNAME_CMD NAMES hostname)
  IF(NOT WIN32)
    SET(HOSTNAME_ARG "-s")
  ENDIF()
  IF(HOSTNAME_CMD)
    EXEC_PROGRAM(${HOSTNAME_CMD} ARGS "${HOSTNAME_ARG}" OUTPUT_VARIABLE HOSTNAME)
    SET(NC_CTEST_SITE "${HOSTNAME}" CACHE STRING "Hostname of test machine.")
  ENDIF()

  IF(NC_CTEST_SITE)
    SET(SITE "${NC_CTEST_SITE}" CACHE STRING "")
  ENDIF()

  ###
  # This option dictates whether or not to turn on
  # tests which are known to fail.  This is not the
  # same thing as an 'expected failure'. Rather, these
  # are tests that will need to be fixed eventually.
  #
  # By placing them here, we can occasionally turn this
  # flag on and see if any known failures have been
  # fixed in the course of code improvement/other bug
  # fixes.
  #
  # To use this, simply add as a fencepost around tests
  # which are known to fail.
  ###

  OPTION(ENABLE_FAILING_TESTS "Run tests which are known to fail, check to see if any have been fixed." OFF)

  ###
  # Option to turn on unit testing. See
  # https://github.com/Unidata/netcdf-c/pull/1472 for more information.
  ###
  OPTION(ENABLE_UNIT_TESTS "Run Unit Tests." ON)

  ###
  # Option to turn on performance testing.
  # See https://github.com/Unidata/netcdf-c/issues/2627 for more information.
  ###
  OPTION(ENABLE_BENCHMARKS "Run benchmark Tests." OFF)


  ###
  # End known-failures.
  ###
  MARK_AS_ADVANCED(ENABLE_FAILING_TESTS)
ENDIF()

###
# Option to enable extreme numbers during testing.
###
OPTION(ENABLE_EXTREME_NUMBERS "Enable extreme numbers during testing, such as MAX_INT-1" ON)
IF(ENABLE_EXTREME_NUMBERS)
  SET(USE_EXTREME_NUMBERS ON)
ENDIF()

# Enable Large file tests
IF(ENABLE_LARGE_FILE_TESTS)
  SET(LARGE_FILE_TESTS ON)
ENDIF()

OPTION(ENABLE_METADATA_PERF_TESTS "Enable test of metadata performance." OFF)
IF(ENABLE_METADATA_PERF_TESTS)
  SET(ENABLE_METADATA_PERF ON)
ENDIF()

# Location for large file tests.
SET(TEMP_LARGE "." CACHE STRING "Location to store large file tests.")

OPTION(ENABLE_FSYNC "Enable experimental fsync code." OFF)
IF(ENABLE_FSYNC)
  SET(USE_FSYNC ON)
ENDIF()

# Temporary
OPTION (ENABLE_JNA "Enable jna bug fix code." OFF)
IF(ENABLE_JNA)
  SET(JNA ON)
ENDIF()

# Linux specific large file support flags.
# Modelled after check in CMakeLists.txt for hdf5.
OPTION(ENABLE_LARGE_FILE_SUPPORT "Enable large file support." ON)
IF(ENABLE_LARGE_FILE_SUPPORT)
  IF(MSVC)
    SET(CMAKE_EXE_LINKER_FLAGS "${CMAKE_EXE_LINKER_FLAGS} /LARGEADDRESSAWARE")
    SET(CMAKE_SHARED_LINKER_FLAGS "${CMAKE_SHARED_LINKER_FLAGS} /LARGEADDRESSAWARE")
    SET(CMAKE_MODULE_LINKER_FLAGS "${CMAKE_MODULE_LINKER_FLAGS} /LARGEADDRESSAWARE")
  ELSE()
    SET(CMAKE_C_FLAGS "${CMAKE_C_FLAGS} -D_LARGEFILE64_SOURCE -D_FILE_OFFSET_BITS=64")
  ENDIF()
ENDIF()

OPTION(ENABLE_EXAMPLE_TESTS "Run extra example tests.  Requires GNU Sed. Ignored if HDF5 is not Enabled" OFF)
IF(NOT ENABLE_HDF5 AND ENABLE_EXAMPLE_TESTS)
  SET(ENABLE_EXAMPLE_TESTS OFF)
ENDIF()

# Enable Parallel IO with netCDF-4/HDF5 files using HDF5 parallel I/O.
SET(STATUS_PARALLEL "OFF")
OPTION(ENABLE_PARALLEL4 "Build netCDF-4 with parallel IO" "${HDF5_PARALLEL}")
IF(ENABLE_PARALLEL4 AND ENABLE_HDF5)
  IF(NOT HDF5_PARALLEL)
    SET(USE_PARALLEL OFF CACHE BOOL "")
    MESSAGE(STATUS "Cannot find HDF5 library built with parallel support. Disabling parallel build.")
  ELSE()
    FIND_PACKAGE(MPI REQUIRED)
    SET(HDF5_PARALLEL ON CACHE BOOL "")
    SET(USE_PARALLEL ON CACHE BOOL "")
    SET(USE_PARALLEL4 ON CACHE BOOL "")
    SET(STATUS_PARALLEL "ON")
    configure_file("${netCDF_SOURCE_DIR}/nc_test4/run_par_test.sh.in"
      "${netCDF_BINARY_DIR}/tmp/run_par_test.sh" @ONLY NEWLINE_STYLE LF)
    FILE(COPY "${netCDF_BINARY_DIR}/tmp/run_par_test.sh"
      DESTINATION ${netCDF_BINARY_DIR}/nc_test4
      FILE_PERMISSIONS OWNER_READ OWNER_WRITE OWNER_EXECUTE GROUP_READ GROUP_EXECUTE WORLD_READ WORLD_EXECUTE)
    configure_file("${netCDF_SOURCE_DIR}/h5_test/run_par_tests.sh.in"
      "${netCDF_BINARY_DIR}/tmp/run_par_tests.sh" @ONLY NEWLINE_STYLE LF)
    FILE(COPY "${netCDF_BINARY_DIR}/tmp/run_par_tests.sh"
      DESTINATION ${netCDF_BINARY_DIR}/h5_test
      FILE_PERMISSIONS OWNER_READ OWNER_WRITE OWNER_EXECUTE GROUP_READ GROUP_EXECUTE WORLD_READ WORLD_EXECUTE)
  ENDIF()
ENDIF()

# Options to enable parallel IO for classic formats with PnetCDF library.
SET(STATUS_PNETCDF "OFF")
IF(ENABLE_PNETCDF)
  # Check for ncmpi_create in libpnetcdf, define USE_PNETCDF
  # Does the user want to turn on PnetCDF read ability?
  SET(USE_PNETCDF ON CACHE BOOL "")
  FIND_LIBRARY(PNETCDF NAMES pnetcdf)
  FIND_PATH(PNETCDF_INCLUDE_DIR pnetcdf.h)
  IF(NOT PNETCDF)
    MESSAGE(STATUS "Cannot find PnetCDF library. Disabling PnetCDF support.")
    SET(USE_PNETCDF OFF CACHE BOOL "")
  ELSE(NOT PNETCDF)
    SET(USE_PARALLEL ON CACHE BOOL "")

    # Check PnetCDF version. Must be >= 1.6.0
    set(pnetcdf_h "${PNETCDF_INCLUDE_DIR}/pnetcdf.h" )
    message(STATUS "PnetCDF include file ${pnetcdf_h} will be searched for version")
    file(STRINGS "${pnetcdf_h}" pnetcdf_major_string REGEX "^#define PNETCDF_VERSION_MAJOR")
    string(REGEX REPLACE "[^0-9]" "" pnetcdf_major "${pnetcdf_major_string}")
    file(STRINGS "${pnetcdf_h}" pnetcdf_minor_string REGEX "^#define PNETCDF_VERSION_MINOR")
    string(REGEX REPLACE "[^0-9]" "" pnetcdf_minor "${pnetcdf_minor_string}")
    file(STRINGS "${pnetcdf_h}" pnetcdf_sub_string REGEX "^#define PNETCDF_VERSION_SUB")
    string(REGEX REPLACE "[^0-9]" "" pnetcdf_sub "${pnetcdf_sub_string}")
    set(pnetcdf_version "${pnetcdf_major}.${pnetcdf_minor}.${pnetcdf_sub}")
    message(STATUS "Found PnetCDF version ${pnetcdf_version}")

    if(${pnetcdf_version} VERSION_GREATER "1.6.0")
      SET(STATUS_PNETCDF "ON")
      INCLUDE_DIRECTORIES(${PNETCDF_INCLUDE_DIR})
      SET(HAVE_LIBPNETCDF ON)
      # PnetCDF => parallel
      SET(STATUS_PARALLEL ON)
      SET(USE_PARALLEL ON)
      MESSAGE(STATUS "Using PnetCDF Library: ${PNETCDF}")
    ELSE()
      MESSAGE(WARNING "ENABLE_PNETCDF requires version 1.6.1 or later; found version ${pnetcdf_version}. PnetCDF is disabled")
    ENDIF()

  ### 
  # Generate pnetcdf test.  
  ###
  CONFIGURE_FILE("${netCDF_SOURCE_DIR}/nc_test/run_pnetcdf_tests.sh.in"
    "${netCDF_BINARY_DIR}/nc_test/run_pnetcdf_tests.sh")
  ENDIF(NOT PNETCDF)
ENDIF()

# Options to enable use of fill values for elements causing NC_ERANGE
SET(ENABLE_ERANGE_FILL AUTO CACHE STRING "AUTO")
OPTION(ENABLE_ERANGE_FILL "Enable use of fill value when out-of-range type conversion causes NC_ERANGE error." OFF)
IF(ENABLE_ERANGE_FILL) # enable or auto
   STRING(TOUPPER ${ENABLE_ERANGE_FILL} ENABLE_ERANGE_FILL)
   IF(ENABLE_ERANGE_FILL AND NOT ENABLE_ERANGE_FILL STREQUAL "AUTO")
      # explicitly enabled
      SET(ENABLE_ERANGE_FILL ON)
   ELSE()
      IF(NOT ENABLE_ERANGE_FILL STREQUAL "AUTO")
         SET(ENABLE_ERANGE_FILL OFF)
      ENDIF()
   ENDIF()
ENDIF(ENABLE_ERANGE_FILL)
# Now ENABLE_ERANGE_FILL is either AUTO, ON, or OFF

# More relaxed coordinate check is now mandatory for all builds.
SET(ENABLE_ZERO_LENGTH_COORD_BOUND ON)

# check and conform with PnetCDF settings on ERANGE_FILL and RELAX_COORD_BOUND
IF(STATUS_PNETCDF)
  file(STRINGS "${pnetcdf_h}" enable_erange_fill_pnetcdf REGEX "^#define PNETCDF_ERANGE_FILL")
  string(REGEX REPLACE "[^0-9]" "" erange_fill_pnetcdf "${enable_erange_fill_pnetcdf}")
  IF("x${erange_fill_pnetcdf}" STREQUAL "x1")
     SET(erange_fill_pnetcdf "ON")
  ELSE()
     SET(erange_fill_pnetcdf "OFF")
  ENDIF()
  IF(ENABLE_ERANGE_FILL STREQUAL "AUTO") # not set on command line
     SET(ENABLE_ERANGE_FILL "${erange_fill_pnetcdf}")
  ELSE()
     # user explicitly set this option on command line
     IF(NOT ENABLE_ERANGE_FILL STREQUAL "${erange_fill_pnetcdf}")
        IF(ENABLE_ERANGE_FILL)
           MESSAGE(FATAL_ERROR "Enabling erange-fill conflicts with PnetCDF setting")
        ELSE()
           MESSAGE(FATAL_ERROR "Disabling erange-fill conflicts with PnetCDF setting")
        ENDIF()
     ENDIF()
  ENDIF()

  file(STRINGS "${pnetcdf_h}" relax_coord_bound_pnetcdf REGEX "^#define PNETCDF_RELAX_COORD_BOUND")
  string(REGEX REPLACE "[^0-9]" "" relax_coord_bound "${relax_coord_bound_pnetcdf}")
  IF("x${relax_coord_bound}" STREQUAL "x1")
     SET(relax_coord_bound_pnetcdf "ON")
  ELSE()
     SET(relax_coord_bound_pnetcdf "OFF")
  ENDIF()
  # pnetcdf must have relaxed coord bounds to build with netCDF-4
  IF(NOT ENABLE_ZERO_LENGTH_COORD_BOUND STREQUAL "${relax_coord_bound_pnetcdf}")
     MESSAGE(FATAL_ERROR "Pnetcdf must be built with relax-coord-bound enabled")
  ENDIF()
ENDIF()

IF(ENABLE_ERANGE_FILL)
  MESSAGE(STATUS "Enabling use of fill value when NC_ERANGE")
  SET(M4FLAGS "-DERANGE_FILL" CACHE STRING "")
ENDIF()

IF(ENABLE_ZERO_LENGTH_COORD_BOUND)
  MESSAGE(STATUS "Enabling a more relaxed check for NC_EINVALCOORDS")
  ADD_DEFINITIONS(-DRELAX_COORD_BOUND)
ENDIF()

# Enable Parallel Tests.
OPTION(ENABLE_PARALLEL_TESTS "Enable Parallel IO Tests. Requires HDF5/NetCDF4 with parallel I/O Support." "${HDF5_PARALLEL}")
IF(ENABLE_PARALLEL_TESTS AND USE_PARALLEL)
  SET(TEST_PARALLEL ON CACHE BOOL "")
  IF(USE_NETCDF4)
    SET(TEST_PARALLEL4 ON CACHE BOOL "")
  ENDIF()
ENDIF()

IF (ENABLE_PARALLEL_TESTS AND NOT USE_PARALLEL)
  MESSAGE(FATAL_ERROR "Parallel tests requested, but no parallel HDF5 installation detected.")
ENDIF()

# Enable special filter test; experimental when using cmake.
OPTION(ENABLE_FILTER_TESTING "Enable filter testing. Ignored if shared libraries or netCDF4 are not enabled" yes)

IF(ENABLE_FILTER_TESTING)
  if(NOT ENABLE_HDF5 AND NOT ENABLE_NCZARR)
    MESSAGE(WARNING "ENABLE_FILTER_TESTING requires HDF5 and/or NCZarr. Disabling.")
    SET(ENABLE_FILTER_TESTING OFF CACHE BOOL "Enable Filter Testing" FORCE)
  ENDIF()
ENDIF()

IF(NOT BUILD_SHARED_LIBS)
  MESSAGE(WARNING "ENABLE_FILTER_TESTING requires shared libraries. Disabling.")
  SET(ENABLE_FILTER_TESTING OFF)
ENDIF()

OPTION(ENABLE_NCZARR_FILTERS "Enable NCZarr filters" yes)
OPTION(ENABLE_NCZARR_FILTERS_TESTING "Enable NCZarr filter testing." yes)

# Constraints
IF (NOT ENABLE_PLUGINS)
  MESSAGE(WARNING "ENABLE_FILTER_TESTING requires shared libraries. Disabling.")
  SET(ENABLE_NCZARR_FILTERS OFF CACHE BOOL "Enable NCZarr Filters." FORCE)
ENDIF()

IF (NOT ENABLE_NCZARR)
  MESSAGE(WARNING "ENABLE_NCZARR==NO => ENABLE_NCZARR_FILTERS==NO AND ENABLE_NCZARR_FILTER_TESTING==NO")
  SET(ENABLE_NCZARR_FILTERS OFF CACHE BOOL "Disable NCZARR_FILTERS" FORCE)
ENDIF()

IF (NOT ENABLE_NCZARR_FILTERS)
    SET(ENABLE_NCZARR_FILTER_TESTING OFF CACHE BOOL "Enable NCZarr Filter Testing" FORCE)
ENDIF()

SET(ENABLE_CLIENTSIDE_FILTERS OFF)

# Determine whether or not to generate documentation.
OPTION(ENABLE_DOXYGEN "Enable generation of doxygen-based documentation." OFF)
IF(ENABLE_DOXYGEN)
  FIND_PACKAGE(Doxygen REQUIRED)
  # Offer the option to build internal documentation.
  OPTION(ENABLE_INTERNAL_DOCS "Build internal documentation. This is of interest to developers only." OFF)
  IF(ENABLE_INTERNAL_DOCS)
    SET(BUILD_INTERNAL_DOCS yes CACHE STRING "")
  ELSE()
    SET(BUILD_INTERNAL_DOCS no CACHE STRING "")
  ENDIF()

  ###
  #
  # If we are building release documentation, we need to set some
  # variables that will be used in the Doxygen.in template.
  ###
  OPTION(ENABLE_DOXYGEN_BUILD_RELEASE_DOCS "Build release documentation.  This is of interest only to the netCDF developers." OFF)
  IF(ENABLE_DOXYGEN_BUILD_RELEASE_DOCS)
    SET(DOXYGEN_CSS_FILE "${CMAKE_SOURCE_DIR}/docs/release.css" CACHE STRING "")
    SET(DOXYGEN_HEADER_FILE "${CMAKE_SOURCE_DIR}/docs/release_header.html" CACHE STRING "")
    SET(DOXYGEN_SEARCHENGINE "NO" CACHE STRING "")
    SET(ENABLE_DOXYGEN_SERVER_BASED_SEARCH NO CACHE STRING "")
  ELSE()
    SET(DOXYGEN_CSS_FILE "" CACHE STRING "")
    SET(DOXYGEN_HEADER_FILE "" CACHE STRING "")
    SET(DOXYGEN_SEARCHENGINE "YES" CACHE STRING "")

    # If not using release document configuration,
    # provide an option for server-based search.
    OPTION(ENABLE_DOXYGEN_SERVER_SIDE_SEARCH "Configure Doxygen with server-based search." OFF)
    IF(ENABLE_DOXYGEN_SERVER_SIDE_SEARCH)
      SET(DOXYGEN_SERVER_BASED_SEARCH "YES" CACHE STRING "")
    ELSE()
      SET(DOXYGEN_SERVER_BASED_SEARCH "NO" CACHE STRING "")
    ENDIF(ENABLE_DOXYGEN_SERVER_SIDE_SEARCH)


  ENDIF(ENABLE_DOXYGEN_BUILD_RELEASE_DOCS)
  # Option to turn on the TODO list in the doxygen-generated documentation.
  OPTION(DOXYGEN_ENABLE_TASKS "Turn on test, todo, bug lists in documentation. This is of interest to developers only." OFF)
  IF(DOXYGEN_ENABLE_TASKS)
    SET(SHOW_DOXYGEN_TAG_LIST YES CACHE STRING "")
  ELSE(DOXYGEN_ENABLE_TASKS)
    SET(SHOW_DOXYGEN_TODO_LIST NO CACHE STRING "")
  ENDIF(DOXYGEN_ENABLE_TASKS)

  OPTION(ENABLE_DOXYGEN_PDF_OUTPUT "[EXPERIMENTAL] Turn on PDF output for Doxygen-generated documentation." OFF)

  IF(ENABLE_DOXYGEN_PDF_OUTPUT)
    SET(NC_ENABLE_DOXYGEN_PDF_OUTPUT "YES" CACHE STRING "")
  ELSE()
    SET(NC_ENABLE_DOXYGEN_PDF_OUTPUT "NO" CACHE STRING "")
  ENDIF()

  FIND_PROGRAM(NC_DOT NAMES dot)
  # Specify whether or not 'dot' was found on the system path.
  IF(NC_DOT)
    SET(HAVE_DOT YES CACHE STRING "")
  ELSE(NC_DOT)
    SET(HAVE_DOT NO CACHE STRING "")
  ENDIF(NC_DOT)
ENDIF()

# Always enable DISKLESS
OPTION(ENABLE_DISKLESS "Enable in-memory files" ON)

# Always enable quantization.
OPTION(ENABLE_QUANTIZE "Enable variable quantization" ON)

# By default, MSVC has a stack size of 1000000.
# Allow a user to override this.
IF(MSVC)
  SET(NC_MSVC_STACK_SIZE 40000000 CACHE STRING "Default stack size for MSVC-based projects.")
  # By default, CMake sets the stack to 1000000.
  # Remove this limitation.
  # See here for more details:
  # http://www.cmake.org/pipermail/cmake/2009-April/028710.html
  SET(CMAKE_EXE_LINKER_FLAGS "${CMAKE_EXE_LINKER_FLAGS} /STACK:${NC_MSVC_STACK_SIZE}")
  SET(CMAKE_SHARED_LINKER_FLAGS "${CMAKE_SHARED_LINKER_FLAGS} /STACK:${NC_MSVC_STACK_SIZE}")
  SET(CMAKE_MODULE_LINKER_FLAGS "${CMAKE_MODULE_LINKER_FLAGS} /STACK:${NC_MSVC_STACK_SIZE}")
ENDIF()

# Set some of the options as advanced.
MARK_AS_ADVANCED(ENABLE_INTERNAL_DOCS VALGRIND_TESTS ENABLE_COVERAGE_TESTS )
MARK_AS_ADVANCED(ENABLE_DAP_REMOTE_TESTS ENABLE_DAP_LONG_TESTS USE_REMOTE_CDASH ENABLE_EXTERNAL_SERVER_TESTS)
MARK_AS_ADVANCED(ENABLE_DOXYGEN_BUILD_RELEASE_DOCS DOXYGEN_ENABLE_TASKS ENABLE_DOXYGEN_SERVER_SIDE_SEARCH)
MARK_AS_ADVANCED(ENABLE_SHARED_LIBRARY_VERSION)

################################
# Option checks
################################

# Library include checks
CHECK_INCLUDE_FILE("math.h"      HAVE_MATH_H)
CHECK_INCLUDE_FILE("unistd.h"  HAVE_UNISTD_H)
# Solve a compatibility issue in ncgen/, which checks
# for NO_UNISTD_H
IF(NOT HAVE_UNISTD_H)
  SET(YY_NO_UNISTD_H TRUE)
ENDIF()

CHECK_INCLUDE_FILE("alloca.h"  HAVE_ALLOCA_H)
CHECK_INCLUDE_FILE("malloc.h"    HAVE_MALLOC_H)
CHECK_INCLUDE_FILE("fcntl.h"   HAVE_FCNTL_H)
CHECK_INCLUDE_FILE("getopt.h"  HAVE_GETOPT_H)
CHECK_INCLUDE_FILE("locale.h"  HAVE_LOCALE_H)
CHECK_INCLUDE_FILE("stdint.h"  HAVE_STDINT_H)
CHECK_INCLUDE_FILE("stdio.h"   HAVE_STDIO_H)
IF(MSVC)
CHECK_INCLUDE_FILE("io.h"      HAVE_IO_H)
ENDIF(MSVC)
CHECK_INCLUDE_FILE("stdlib.h"  HAVE_STDLIB_H)
CHECK_INCLUDE_FILE("stdarg.h"    HAVE_STDARG_H)
CHECK_INCLUDE_FILE("strings.h"   HAVE_STRINGS_H)
CHECK_INCLUDE_FILE("signal.h"    HAVE_SIGNAL_H)
CHECK_INCLUDE_FILE("sys/param.h" HAVE_SYS_PARAM_H)
CHECK_INCLUDE_FILE("sys/stat.h"  HAVE_SYS_STAT_H)
CHECK_INCLUDE_FILE("sys/time.h"  HAVE_SYS_TIME_H)
CHECK_INCLUDE_FILE("sys/types.h" HAVE_SYS_TYPES_H)
CHECK_INCLUDE_FILE("sys/mman.h"  HAVE_SYS_MMAN_H)
CHECK_INCLUDE_FILE("sys/resource.h" HAVE_SYS_RESOURCE_H)
CHECK_INCLUDE_FILE("fcntl.h"  HAVE_FCNTL_H)
CHECK_INCLUDE_FILE("inttypes.h"  HAVE_INTTYPES_H)
CHECK_INCLUDE_FILE("pstdint.h"  HAVE_PSTDINT_H)
CHECK_INCLUDE_FILE("endian.h" HAVE_ENDIAN_H)
CHECK_INCLUDE_FILE("BaseTsd.h"  HAVE_BASETSD_H)
CHECK_INCLUDE_FILE("stddef.h"   HAVE_STDDEF_H)
CHECK_INCLUDE_FILE("string.h"  HAVE_STRING_H)
CHECK_INCLUDE_FILE("winsock2.h" HAVE_WINSOCK2_H)
CHECK_INCLUDE_FILE("ftw.h"  HAVE_FTW_H)
CHECK_INCLUDE_FILE("libgen.h" HAVE_LIBGEN_H)
CHECK_INCLUDE_FILE("execinfo.h" HAVE_EXECINFO_H)
CHECK_INCLUDE_FILE("dirent.h" HAVE_DIRENT_H)
CHECK_INCLUDE_FILE("time.h" HAVE_TIME_H)
CHECK_INCLUDE_FILE("dlfcn.h" HAVE_DLFCN_H)

# Symbol Exists
CHECK_SYMBOL_EXISTS(isfinite "math.h" HAVE_DECL_ISFINITE)
CHECK_SYMBOL_EXISTS(isnan "math.h" HAVE_DECL_ISNAN)
CHECK_SYMBOL_EXISTS(isinf "math.h" HAVE_DECL_ISINF)
CHECK_SYMBOL_EXISTS(st_blksize "sys/stat.h" HAVE_STRUCT_STAT_ST_BLKSIZE)
CHECK_SYMBOL_EXISTS(alloca "alloca.h" HAVE_ALLOCA)
CHECK_SYMBOL_EXISTS(snprintf "stdio.h" HAVE_SNPRINTF)

# Type checks
# Aliases for automake consistency
SET(SIZEOF_VOIDSTAR ${CMAKE_SIZEOF_VOID_P})
SET(SIZEOF_VOIDP ${SIZEOF_VOIDSTAR})
CHECK_TYPE_SIZE("char"      SIZEOF_CHAR)
CHECK_TYPE_SIZE("double"    SIZEOF_DOUBLE)
CHECK_TYPE_SIZE("float"     SIZEOF_FLOAT)
CHECK_TYPE_SIZE("int"       SIZEOF_INT)
CHECK_TYPE_SIZE("uint"      SIZEOF_UINT)
IF(SIZEOF_UINT)
  SET(HAVE_UINT TRUE)
ENDIF(SIZEOF_UINT)

CHECK_TYPE_SIZE("schar"      SIZEOF_SCHAR)
IF(SIZEOF_SCHAR)
  SET(HAVE_SCHAR TRUE)
ENDIF(SIZEOF_SCHAR)

CHECK_TYPE_SIZE("long"      SIZEOF_LONG)
CHECK_TYPE_SIZE("long long" SIZEOF_LONG_LONG)
IF(SIZEOF_LONG_LONG)
  SET(HAVE_LONG_LONG_INT TRUE)
ENDIF(SIZEOF_LONG_LONG)

CHECK_TYPE_SIZE("unsigned long long" SIZEOF_UNSIGNED_LONG_LONG)

CHECK_TYPE_SIZE("off_t"     SIZEOF_OFF_T)
CHECK_TYPE_SIZE("off64_t"   SIZEOF_OFF64_T)
CHECK_TYPE_SIZE("short"     SIZEOF_SHORT)
CHECK_TYPE_SIZE("ushort"    SIZEOF_USHORT)
IF(SIZEOF_USHORT)
  SET(HAVE_USHORT TRUE)
ENDIF(SIZEOF_USHORT)

CHECK_TYPE_SIZE("_Bool"     SIZEOF__BOOL)

CHECK_TYPE_SIZE("size_t"    SIZEOF_SIZE_T)

# Check whether to turn on or off CDF5 support.
IF(SIZEOF_SIZE_T EQUAL 4)
   IF(ENABLE_CDF5) # enable or auto
      STRING(TOUPPER ${ENABLE_CDF5} ENABLE_CDF5)
      IF(ENABLE_CDF5 AND NOT ENABLE_CDF5 STREQUAL "AUTO") # explicitly enabled
         MESSAGE(FATAL_ERROR "Unable to support CDF5 feature because size_t is less than 8 bytes")
      ENDIF(ENABLE_CDF5 AND NOT ENABLE_CDF5 STREQUAL "AUTO")
      SET(ENABLE_CDF5 OFF) # cannot support CDF5
      SET(USE_CDF5 OFF CACHE BOOL "") # cannot support CDF5
   ENDIF(ENABLE_CDF5)
ELSE(SIZEOF_SIZE_T EQUAL 4)
   IF(ENABLE_CDF5) # explicitly set by user or not set
      SET(USE_CDF5 ON CACHE BOOL "")
   ELSE(ENABLE_CDF5) # explicitly disabled by user
      SET(USE_CDF5 OFF CACHE BOOL "")
   ENDIF(ENABLE_CDF5)
ENDIF(SIZEOF_SIZE_T EQUAL 4)

CHECK_TYPE_SIZE("ssize_t"   SIZEOF_SSIZE_T)
IF(SIZEOF_SSIZE_T)
  SET(HAVE_SSIZE_T TRUE)
ENDIF(SIZEOF_SSIZE_T)
CHECK_TYPE_SIZE("ptrdiff_t" SIZEOF_PTRDIFF_T)
IF(SIZEOF_PTRDIFF_T)
  SET(HAVE_PTRDIFF_T TRUE)
ENDIF(SIZEOF_PTRDIFF_T)
CHECK_TYPE_SIZE("uintptr_t" SIZEOF_UINTPTR_T)
IF(SIZEOF_UINTPTR_T)
  SET(HAVE_UINTPTR_T TRUE)
ENDIF(SIZEOF_UINTPTR_T)

# __int64 is used on Windows for large file support.
CHECK_TYPE_SIZE("__int64"   SIZEOF___INT_64)
CHECK_TYPE_SIZE("int64_t"   SIZEOF_INT64_T)
CHECK_TYPE_SIZE("uint64"  SIZEOF_UINT64)
CHECK_TYPE_SIZE("unsigned char"      SIZEOF_UCHAR)
CHECK_TYPE_SIZE("unsigned short int" SIZEOF_UNSIGNED_SHORT_INT)
CHECK_TYPE_SIZE("unsigned int"       SIZEOF_UNSIGNED_INT)
CHECK_TYPE_SIZE("long long"          SIZEOF_LONGLONG)
CHECK_TYPE_SIZE("unsigned long long" SIZEOF_ULONGLONG)

CHECK_TYPE_SIZE("uint64_t"  SIZEOF_UINT64_T)
IF(SIZEOF_UINT64_T)
  SET(HAVE_UINT64_T TRUE)
ENDIF(SIZEOF_UINT64_T)

# On windows systems, we redefine off_t as __int64
# to enable LFS. This is true on 32 and 64 bit system.s
# We must redefine SIZEOF_OFF_T to match.
IF(MSVC AND SIZEOF___INT_64)
  SET(SIZEOF_OFF_T  ${SIZEOF___INT_64})
ENDIF()

# Check for various functions.
CHECK_FUNCTION_EXISTS(fsync HAVE_FSYNC)
CHECK_FUNCTION_EXISTS(strlcat   HAVE_STRLCAT)
CHECK_FUNCTION_EXISTS(strdup  HAVE_STRDUP)
CHECK_FUNCTION_EXISTS(strndup HAVE_STRNDUP)
CHECK_FUNCTION_EXISTS(strtoll HAVE_STRTOLL)
CHECK_FUNCTION_EXISTS(strcasecmp  HAVE_STRCASECMP)
CHECK_FUNCTION_EXISTS(strtoull  HAVE_STRTOULL)
CHECK_FUNCTION_EXISTS(mkstemp HAVE_MKSTEMP)
CHECK_FUNCTION_EXISTS(mktemp HAVE_MKTEMP)
CHECK_FUNCTION_EXISTS(random HAVE_RANDOM)
CHECK_FUNCTION_EXISTS(gettimeofday  HAVE_GETTIMEOFDAY)
CHECK_FUNCTION_EXISTS(MPI_Comm_f2c  HAVE_MPI_COMM_F2C)
CHECK_FUNCTION_EXISTS(MPI_Info_f2c  HAVE_MPI_INFO_F2C)
CHECK_FUNCTION_EXISTS(memmove HAVE_MEMMOVE)
CHECK_FUNCTION_EXISTS(getpagesize HAVE_GETPAGESIZE)
CHECK_FUNCTION_EXISTS(sysconf HAVE_SYSCONF)
CHECK_FUNCTION_EXISTS(getrlimit HAVE_GETRLIMIT)
CHECK_FUNCTION_EXISTS(_filelengthi64 HAVE_FILE_LENGTH_I64)
CHECK_FUNCTION_EXISTS(mmap HAVE_MMAP)
CHECK_FUNCTION_EXISTS(mremap HAVE_MREMAP)
CHECK_FUNCTION_EXISTS(fileno HAVE_FILENO)

CHECK_FUNCTION_EXISTS(clock_gettime  HAVE_CLOCK_GETTIME)
CHECK_SYMBOL_EXISTS("struct timespec" "time.h" HAVE_STRUCT_TIMESPEC)
CHECK_FUNCTION_EXISTS(atexit HAVE_ATEXIT)

# Control invoking nc_finalize at exit
OPTION(ENABLE_ATEXIT_FINALIZE "Invoke nc_finalize at exit." ON)
IF(NOT HAVE_ATEXIT)
IF(ENABLE_ATEXIT_FINALIZE AND NOT HAVE_ATEXIT)
  SET(ENABLE_ATEXIT_FINALIZE OFF CACHE BOOL "Enable ATEXIT" FORCE)
  MESSAGE(WARNING "ENABLE_ATEXIT_FINALIZE set but atexit() function not defined")
ENDIF()
ENDIF()

# Check to see if MAP_ANONYMOUS is defined.
IF(MSVC)
MESSAGE(WARNING "mmap not supported under visual studio: disabling MMAP support.")
SET(ENABLE_MMAP OFF)
ELSE()
CHECK_C_SOURCE_COMPILES("
#include <sys/mman.h>
int main() {int x = MAP_ANONYMOUS;}" HAVE_MAPANON)
IF(NOT HAVE_MMAP OR NOT HAVE_MAPANON)
  MESSAGE(WARNING "mmap or MAP_ANONYMOUS not found: disabling MMAP support.")
  SET(ENABLE_MMAP OFF)
ENDIF()
ENDIF()

IF(ENABLE_MMAP)
  # Aliases
  SET(BUILD_MMAP ON)
  SET(USE_MMAP ON)
ENDIF(ENABLE_MMAP)

#CHECK_FUNCTION_EXISTS(alloca HAVE_ALLOCA)

# Used in the `configure_file` calls below
SET(ISCMAKE "yes")
IF(MSVC)
SET(ISMSVC yes CACHE BOOL "" FORCE)
SET(REGEDIT yes CACHE BOOL "" FORCE)
# Get windows major version and build number
EXECUTE_PROCESS(COMMAND "systeminfo" OUTPUT_VARIABLE WININFO)
IF(WININFO STREQUAL "")
  SET(WVM 0)
  SET(WVB 0)
ELSE()
  STRING(REGEX MATCH "\nOS Version:[ \t]+[0-9.]+" WINVERLINE "${WININFO}")
  STRING(REGEX REPLACE "[^0-9]*([0-9]+)[.]([0-9])+[.]([0-9]+)" "\\1" WVM "${WINVERLINE}")
  STRING(REGEX REPLACE "[^0-9]*([0-9]+)[.]([0-9])+[.]([0-9]+)" "\\3" WVB "${WINVERLINE}")
ENDIF()
SET(WINVERMAJOR ${WVM} CACHE STRING "" FORCE)
SET(WINVERBUILD ${WVB} CACHE STRING "" FORCE)
ENDIF()

#####
# End system inspection checks.
#####

################################
# Define Utility Macros
################################

# Macro to append files to the EXTRA_DIST files.
# Note: can only be used in subdirectories because of the use of PARENT_SCOPE
SET(EXTRA_DIST "")
MACRO(ADD_EXTRA_DIST files)
  FOREACH(F ${files})
    SET(EXTRA_DIST ${EXTRA_DIST} ${CMAKE_CURRENT_SOURCE_DIR}/${F})
    SET(EXTRA_DIST ${EXTRA_DIST} PARENT_SCOPE)
  ENDFOREACH()
ENDMACRO()

# A basic script used to convert m4 files
FIND_PROGRAM(NC_M4 NAMES m4 m4.exe)
IF(NC_M4)
  MESSAGE(STATUS "Found m4: ${NC_M4}")
  SET(HAVE_M4 TRUE)
ELSE()
  MESSAGE(STATUS "m4 not found.")
  SET(HAVE_M4 FALSE)
ENDIF()

MACRO(GEN_m4 filename)

  set(fallbackdest "${CMAKE_CURRENT_SOURCE_DIR}/${filename}.c")
  set(dest "${CMAKE_CURRENT_BINARY_DIR}/${filename}.c")

  # If m4 isn't present, and the generated file doesn't exist,
  # it cannot be generated and an error should be thrown.
  IF(NOT HAVE_M4)
    IF(NOT EXISTS ${fallbackdest})
      MESSAGE(FATAL_ERROR "m4 is required to generate ${filename}.c. Please install m4 so that it is on the PATH and try again.")
    ELSE()
      SET(dest ${fallbackdest})
    ENDIF()
  ELSE()
    ADD_CUSTOM_COMMAND(
      OUTPUT ${dest}
      COMMAND ${NC_M4}
      ARGS ${M4FLAGS} ${CMAKE_CURRENT_SOURCE_DIR}/${filename}.m4 > ${dest}
      VERBATIM
      )

  ENDIF()
ENDMACRO(GEN_m4)

# Binary tests, but ones which depend on value of 'TEMP_LARGE' being defined.
MACRO(add_bin_env_temp_large_test prefix F)
  ADD_EXECUTABLE(${prefix}_${F} ${F}.c)
  TARGET_LINK_LIBRARIES(${prefix}_${F} netcdf)
  IF(MSVC)
    SET_TARGET_PROPERTIES(${prefix}_${F}
      PROPERTIES LINK_FLAGS_DEBUG " /NODEFAULTLIB:MSVCRT"
      )
  ENDIF()

  ADD_TEST(${prefix}_${F} bash "-c" "TEMP_LARGE=${CMAKE_SOURCE_DIR} ${CMAKE_CURRENT_BINARY_DIR}/${prefix}_${F}")
  IF(MSVC)
    SET_PROPERTY(TARGET ${prefix}_${F} PROPERTY FOLDER "tests")
    SET_TARGET_PROPERTIES(${prefix}_${F} PROPERTIES RUNTIME_OUTPUT_DIRECTORY
      ${CMAKE_CURRENT_BINARY_DIR})
    SET_TARGET_PROPERTIES(${prefix}_${F} PROPERTIES RUNTIME_OUTPUT_DIRECTORY_DEBUG
      ${CMAKE_CURRENT_BINARY_DIR})
    SET_TARGET_PROPERTIES(${prefix}_${F} PROPERTIES RUNTIME_OUTPUT_DIRECTORY_RELEASE
      ${CMAKE_CURRENT_BINARY_DIR})
   SET_TARGET_PROPERTIES(${prefix}_${F} PROPERTIES RUNTIME_OUTPUT_DIRECTORY_RELWITHDEBINFO
      ${CMAKE_CURRENT_BINARY_DIR})
  ENDIF()
ENDMACRO()


# Tests which are binary, but depend on a particular environmental variable.
MACRO(add_bin_env_test prefix F)
  ADD_EXECUTABLE(${prefix}_${F} ${F}.c)
  TARGET_LINK_LIBRARIES(${prefix}_${F} netcdf)
  IF(MSVC)
    SET_TARGET_PROPERTIES(${prefix}_${F}
      PROPERTIES LINK_FLAGS_DEBUG " /NODEFAULTLIB:MSVCRT"
      )
  ENDIF()

  ADD_TEST(${prefix}_${F} bash "-c" "TOPSRCDIR=${CMAKE_CURRENT_SOURCE_DIR} ${CMAKE_CURRENT_BINARY_DIR}/${prefix}_${F}")
  IF(MSVC)
    SET_PROPERTY(TARGET ${prefix}_${F} PROPERTY FOLDER "tests")
  ENDIF()
ENDMACRO()

# Build a binary used by a script, but don't make a test out of it.
MACRO(build_bin_test F)
  if(EXISTS "${CMAKE_CURRENT_SOURCE_DIR}/${F}.c")
    ADD_EXECUTABLE(${F} "${CMAKE_CURRENT_SOURCE_DIR}/${F}.c" ${ARGN})
  else()
    # File should have been copied to the binary directory
    ADD_EXECUTABLE(${F} "${CMAKE_CURRENT_BINARY_DIR}/${F}.c" ${ARGN})
  endif()
  TARGET_LINK_LIBRARIES(${F} netcdf ${ALL_TLL_LIBS})
  IF(MSVC)
    SET_TARGET_PROPERTIES(${F}
      PROPERTIES LINK_FLAGS_DEBUG " /NODEFAULTLIB:MSVCRT"
      )
    SET_TARGET_PROPERTIES(${F} PROPERTIES RUNTIME_OUTPUT_DIRECTORY
      ${CMAKE_CURRENT_BINARY_DIR})
    SET_TARGET_PROPERTIES(${F} PROPERTIES RUNTIME_OUTPUT_DIRECTORY_DEBUG
      ${CMAKE_CURRENT_BINARY_DIR})
    SET_TARGET_PROPERTIES(${F} PROPERTIES RUNTIME_OUTPUT_DIRECTORY_RELEASE
      ${CMAKE_CURRENT_BINARY_DIR})
  ENDIF()
ENDMACRO()

# Binary tests which are used by a script looking for a specific name.
MACRO(add_bin_test_no_prefix F)
  build_bin_test(${F} ${ARGN})
  ADD_TEST(${F} ${EXECUTABLE_OUTPUT_PATH}/${F})
  IF(MSVC)
    SET_PROPERTY(TEST ${F} PROPERTY FOLDER "tests/")
    SET_TARGET_PROPERTIES(${F} PROPERTIES RUNTIME_OUTPUT_DIRECTORY
      ${CMAKE_CURRENT_BINARY_DIR})
    SET_TARGET_PROPERTIES(${F} PROPERTIES RUNTIME_OUTPUT_DIRECTORY_DEBUG
      ${CMAKE_CURRENT_BINARY_DIR})
    SET_TARGET_PROPERTIES(${F} PROPERTIES RUNTIME_OUTPUT_DIRECTORY_RELEASE
      ${CMAKE_CURRENT_BINARY_DIR})
  ENDIF()
ENDMACRO()

# Binary tests which are used by a script looking for a specific name.
MACRO(build_bin_test_no_prefix F)
  build_bin_test(${F})
  IF(MSVC)
    #SET_PROPERTY(TEST ${F} PROPERTY FOLDER "tests/")
    SET_TARGET_PROPERTIES(${F} PROPERTIES RUNTIME_OUTPUT_DIRECTORY
      ${CMAKE_CURRENT_BINARY_DIR})
    SET_TARGET_PROPERTIES(${F} PROPERTIES RUNTIME_OUTPUT_DIRECTORY_DEBUG
      ${CMAKE_CURRENT_BINARY_DIR})
    SET_TARGET_PROPERTIES(${F} PROPERTIES RUNTIME_OUTPUT_DIRECTORY_RELEASE
      ${CMAKE_CURRENT_BINARY_DIR})
  ENDIF()
ENDMACRO()

MACRO(add_bin_test prefix F)
  ADD_EXECUTABLE(${prefix}_${F} ${F}.c ${ARGN})
  TARGET_LINK_LIBRARIES(${prefix}_${F}
    ${ALL_TLL_LIBS}
    netcdf
    )
  IF(MSVC)
    SET_TARGET_PROPERTIES(${prefix}_${F}
      PROPERTIES LINK_FLAGS_DEBUG " /NODEFAULTLIB:MSVCRT"
      )
  ENDIF()
  ADD_TEST(${prefix}_${F}
           ${EXECUTABLE_OUTPUT_PATH}/${prefix}_${F}
           )
  IF(MSVC)
    SET_PROPERTY(TEST ${prefix}_${F} PROPERTY FOLDER "tests/")
    SET_TARGET_PROPERTIES(${prefix}_${F} PROPERTIES RUNTIME_OUTPUT_DIRECTORY
      ${CMAKE_CURRENT_BINARY_DIR})
    SET_TARGET_PROPERTIES(${prefix}_${F} PROPERTIES RUNTIME_OUTPUT_DIRECTORY_DEBUG
      ${CMAKE_CURRENT_BINARY_DIR})
    SET_TARGET_PROPERTIES(${prefix}_${F} PROPERTIES RUNTIME_OUTPUT_DIRECTORY_RELEASE
      ${CMAKE_CURRENT_BINARY_DIR})
  ENDIF()
ENDMACRO()

# A cmake script to print out information at the end of the configuration step.
MACRO(print_conf_summary)
  MESSAGE("")
  MESSAGE("")
  MESSAGE("Configuration Summary:")
  MESSAGE("")
  MESSAGE(STATUS "Building Shared Libraries:     ${BUILD_SHARED_LIBS}")
  MESSAGE(STATUS "Building netCDF-4:             ${ENABLE_NETCDF_4}")
  MESSAGE(STATUS "Building DAP2 Support:         ${ENABLE_DAP2}")
  MESSAGE(STATUS "Building DAP4 Support:         ${ENABLE_DAP4}")
  MESSAGE(STATUS "Building Byte-range Support:   ${ENABLE_BYTERANGE}")
  MESSAGE(STATUS "Building Utilities:            ${BUILD_UTILITIES}")
  IF(CMAKE_PREFIX_PATH)
    MESSAGE(STATUS "CMake Prefix Path:             ${CMAKE_PREFIX_PATH}")
  ENDIF()
  MESSAGE("")

  IF(${STATUS_PNETCDF} OR ${STATUS_PARALLEL})
    MESSAGE("Building Parallel NetCDF")
    MESSAGE(STATUS "Using PnetCDF:       ${STATUS_PNETCDF}")
    MESSAGE(STATUS "Using Parallel IO:   ${STATUS_PARALLEL}")
    MESSAGE("")
  ENDIF()

  MESSAGE("Tests Enabled:              ${ENABLE_TESTS}")
  IF(ENABLE_TESTS)
    MESSAGE(STATUS "DAP Remote Tests:  ${ENABLE_DAP_REMOTE_TESTS}")
    MESSAGE(STATUS "Extra Tests:       ${ENABLE_EXTRA_TESTS}")
    MESSAGE(STATUS "Coverage Tests:    ${ENABLE_COVERAGE_TESTS}")
    MESSAGE(STATUS "Parallel Tests:    ${ENABLE_PARALLEL_TESTS}")
    MESSAGE(STATUS "Large File Tests:  ${ENABLE_LARGE_FILE_TESTS}")
    MESSAGE(STATUS "Extreme Numbers:   ${ENABLE_EXTREME_NUMBERS}")
    MESSAGE(STATUS "Unit Tests:        ${ENABLE_UNIT_TESTS}")
  ENDIF()

  MESSAGE("")
  MESSAGE("Compiler:")
  MESSAGE("")
  MESSAGE(STATUS "Build Type:           ${CMAKE_BUILD_TYPE}")
  MESSAGE(STATUS "CMAKE_C_COMPILER:     ${CMAKE_C_COMPILER}")
  MESSAGE(STATUS "CMAKE_C_FLAGS:        ${CMAKE_C_FLAGS}")
  IF("${CMAKE_BUILD_TYPE}" STREQUAL "DEBUG")
    MESSAGE(STATUS "CMAKE_C_FLAGS_DEBUG:  ${CMAKE_C_FLAGS_DEBUG}")
  ENDIF()
  IF("${CMAKE_BUILD_TYPE}" STREQUAL "RELEASE")
    MESSAGE(STATUS "CMAKE_C_FLAGS_RELEASE:   ${CMAKE_C_FLAGS_RELEASE}")
  ENDIF()

  MESSAGE(STATUS "Linking against:      ${ALL_TLL_LIBS}")

  MESSAGE("")
ENDMACRO()
##
# Shell script Macro
##
# Determine if 'bash' is on the system.
##

OPTION(ENABLE_BASH_SCRIPT_TESTING "Detection is typically automatic, but this option can be used to force enable/disable bash-script based tests." ON)

IF(ENABLE_BASH_SCRIPT_TESTING)
  FIND_PROGRAM(HAVE_BASH bash)
  IF(HAVE_BASH)
    STRING(COMPARE EQUAL "${HAVE_BASH}" "C:/Windows/System32/bash.exe" IS_BASH_EXE)
    IF(NOT IS_BASH_EXE)
      MESSAGE(STATUS "Found bash: ${HAVE_BASH}")
    ELSE()
      MESSAGE(STATUS "Ignoring ${HAVE_BASH}")
      SET(HAVE_BASH "")
    ENDIF()
  ELSE()
    MESSAGE(STATUS "Bash shell not found; disabling shell script tests.")
  ENDIF()
ELSE(ENABLE_BASH_SCRIPT_TESTING)
  SET(HAVE_BASH "")
ENDIF(ENABLE_BASH_SCRIPT_TESTING)

MACRO(add_sh_test prefix F)
  IF(HAVE_BASH)
    ADD_TEST(${prefix}_${F} bash "-c" "export srcdir=${CMAKE_CURRENT_SOURCE_DIR};export TOPSRCDIR=${CMAKE_SOURCE_DIR};${CMAKE_CURRENT_BINARY_DIR}/${F}.sh ${F}.sh ${ARGN}")
  ENDIF()
ENDMACRO()



# A function used to create autotools-style 'yes/no' definitions.
# If a variable is set, it 'yes' is returned. Otherwise, 'no' is
# returned.
#
# Also creates a version of the ret_val prepended with 'NC',
# when feature is true, which is used to generate netcdf_meta.h.
FUNCTION(is_enabled feature ret_val)
  IF(${feature})
    SET(${ret_val} "yes" PARENT_SCOPE)
    SET("NC_${ret_val}" 1 PARENT_SCOPE)
  ELSE()
    SET(${ret_val} "no" PARENT_SCOPE)
    SET("NC_${ret_val}" 0 PARENT_SCOPE)
  ENDIF(${feature})
ENDFUNCTION()

# A function used to create autotools-style 'yes/no' definitions.
# If a variable is set, it 'yes' is returned. Otherwise, 'no' is
# returned.
#
# Also creates a version of the ret_val prepended with 'NC',
# when feature is true, which is used to generate netcdf_meta.h.
FUNCTION(is_disabled feature ret_val)
  IF(${feature})
    SET(${ret_val} "no" PARENT_SCOPE)
  ELSE()
    SET(${ret_val} "yes" PARENT_SCOPE)
    SET("NC_${ret_val}" 1 PARENT_SCOPE)
  ENDIF(${feature})
ENDFUNCTION()

################################
# End Macro Definitions
################################

# Create config.h file.
configure_file("${netCDF_SOURCE_DIR}/config.h.cmake.in"
  "${netCDF_BINARY_DIR}/config.h")
ADD_DEFINITIONS(-DHAVE_CONFIG_H)
INCLUDE_DIRECTORIES(${netCDF_BINARY_DIR})
# End autotools-style checs for config.h

#####
# Set core names of the libraries.
#####
SET(netCDF_LIB_CORENAME  "netcdf")

#####
# Set the true names of all the libraries, if customized by external project
#####
# Recurse into other subdirectories.
add_subdirectory("include")
add_subdirectory(libdispatch)
add_subdirectory(libsrc)

IF(USE_PNETCDF)
  add_subdirectory(libsrcp)
ENDIF(USE_PNETCDF)

IF(USE_NETCDF4)
  add_subdirectory(libsrc4)
ENDIF()

IF(USE_HDF5)
  add_subdirectory(libhdf5)
ENDIF(USE_HDF5)

IF(USE_HDF4)
  add_subdirectory(libhdf4)
  add_subdirectory(hdf4_test)
ENDIF(USE_HDF4)

IF(ENABLE_DAP2)
  ADD_SUBDIRECTORY(oc2)
  ADD_SUBDIRECTORY(libdap2)
ENDIF()

IF(ENABLE_DAP4)
  ADD_SUBDIRECTORY(libdap4)
  ADD_SUBDIRECTORY(libncxml)
ENDIF()

IF(ENABLE_PLUGINS)
  ADD_SUBDIRECTORY(libncpoco)
ENDIF()

IF(ENABLE_NCZARR)
  ADD_SUBDIRECTORY(libnczarr)
  FILE(COPY ${netCDF_SOURCE_DIR}/unit_test/timer_utils.h
       DESTINATION ${netCDF_BINARY_DIR}/nczarr_test/)
  FILE(COPY ${netCDF_SOURCE_DIR}/unit_test/timer_utils.c
       DESTINATION ${netCDF_BINARY_DIR}/nczarr_test/)
  FILE(COPY ${netCDF_SOURCE_DIR}/nc_test4/test_filter.c
       DESTINATION ${netCDF_BINARY_DIR}/nczarr_test/)
  FILE(COPY ${netCDF_SOURCE_DIR}/nc_test4/test_filter_misc.c
       DESTINATION ${netCDF_BINARY_DIR}/nczarr_test/)
  FILE(COPY ${netCDF_SOURCE_DIR}/nc_test4/test_filter_repeat.c
       DESTINATION ${netCDF_BINARY_DIR}/nczarr_test/)
  FILE(COPY ${netCDF_SOURCE_DIR}/nc_test4/test_filter_order.c
       DESTINATION ${netCDF_BINARY_DIR}/nczarr_test/)
  FILE(COPY ${netCDF_SOURCE_DIR}/nc_test4/tst_multifilter.c
       DESTINATION ${netCDF_BINARY_DIR}/nczarr_test/)
ENDIF()

add_subdirectory(liblib)

IF(ENABLE_PLUGINS)
  add_subdirectory(plugins)
ENDIF()

# For tests and utilities, we are no longer
# exporting symbols but rather importing them.
IF(BUILD_DLL)
  REMOVE_DEFINITIONS(-DDLL_EXPORT)
ENDIF()

# Enable Utilities.
IF(BUILD_UTILITIES)
  INCLUDE_DIRECTORIES(ncdump)
  ADD_SUBDIRECTORY(ncgen)
  ADD_SUBDIRECTORY(ncgen3)
  ADD_SUBDIRECTORY(ncdump)
ENDIF()

# Enable tests
IF(ENABLE_TESTS)
  IF(ENABLE_V2_API)
    ADD_SUBDIRECTORY(nctest)
  ENDIF()
  ADD_SUBDIRECTORY(nc_test)
  IF(USE_HDF5)
    INCLUDE_DIRECTORIES(h5_test)
    ADD_SUBDIRECTORY(nc_test4)
    ADD_SUBDIRECTORY(h5_test)
  ENDIF()
  IF(ENABLE_DAP2)
    ADD_SUBDIRECTORY(ncdap_test)
  ENDIF()
  IF(ENABLE_DAP4)
    ADD_SUBDIRECTORY(dap4_test)
  ENDIF()
  IF(ENABLE_EXAMPLES)
    ADD_SUBDIRECTORY(examples)
  ENDIF()
  IF(ENABLE_BENCHMARKS)
    ADD_SUBDIRECTORY(nc_perf)
  ENDIF(ENABLE_BENCHMARKS)
  IF(ENABLE_UNIT_TESTS)
    ADD_SUBDIRECTORY(unit_test)
  ENDIF(ENABLE_UNIT_TESTS)
  IF(ENABLE_NCZARR)
    ADD_SUBDIRECTORY(nczarr_test)
  ENDIF()
ENDIF()

# Code to generate an export header
#GENERATE_EXPORT_HEADER(netcdf
# BASE_NAME netcdf
# EXPORT_MACRO_NAME netcdf_EXPORT
# EXPORT_FILE_NAME netcdf_Export.h
# STATIC_DEFINE netcdf_BUILT_AS_STATIC
#)

#####
# Build doxygen documentation, if need be.
#####
ADD_SUBDIRECTORY(docs)

##
# Brute force, grab all of the dlls from the dependency directory,
# install them in the binary dir. Grab all of the .libs, put them
# in the libdir.
##
IF(MSVC)
  FILE(GLOB COPY_FILES ${CMAKE_PREFIX_PATH}/lib/*.lib)
  INSTALL(FILES ${COPY_FILES}
  DESTINATION ${CMAKE_INSTALL_LIBDIR}
  COMPONENT dependencies)

  FILE(GLOB COPY_FILES ${CMAKE_PREFIX_PATH}/bin/*.dll)
  STRING(REGEX REPLACE "msv[.*].dll" "" COPY_FILES "${COPY_FILES}")
  INSTALL(FILES ${COPY_FILES}
  DESTINATION ${CMAKE_INSTALL_BINDIR}
  COMPONENT dependencies)

ENDIF()

# Subdirectory CMakeLists.txt files should specify their own
# 'install' files.
# Including 'CPack' kicks everything off.
INCLUDE(InstallRequiredSystemLibraries)
CONFIGURE_FILE(
  ${CMAKE_CURRENT_SOURCE_DIR}/FixBundle.cmake.in
  ${CMAKE_CURRENT_BINARY_DIR}/FixBundle.cmake
  @ONLY
  )

###
# Create pkgconfig files.
###

IF(NOT DEFINED CMAKE_INSTALL_LIBDIR)
  SET(CMAKE_INSTALL_LIBDIR lib)
ENDIF(NOT DEFINED CMAKE_INSTALL_LIBDIR)

# Set
SET(prefix ${CMAKE_INSTALL_PREFIX})
SET(exec_prefix ${CMAKE_INSTALL_PREFIX})
SET(libdir ${CMAKE_INSTALL_PREFIX}/${CMAKE_INSTALL_LIBDIR})
SET(includedir ${CMAKE_INSTALL_PREFIX}/${CMAKE_INSTALL_INCLUDEDIR})
SET(CC ${CMAKE_C_COMPILER})

# Process all dependency libraries and create a string
# used when parsing netcdf.pc.in

SET(NC_LIBS "")

FOREACH(_LIB ${ALL_TLL_LIBS})
  GET_FILENAME_COMPONENT(_LIB_NAME ${_LIB} NAME_WE)
  STRING(REGEX REPLACE "^lib" "" _NAME ${_LIB_NAME})
  LIST(APPEND NC_LIBS "-l${_NAME}")
  GET_FILENAME_COMPONENT(_LIB_DIR ${_LIB} PATH)
  LIST(APPEND LINKFLAGS "-L${_LIB_DIR}")
ENDFOREACH()

#SET(NC_LIBS "-lnetcdf ${NC_LIBS}")
IF(NC_LIBS)
  STRING(REPLACE ";" " " NC_LIBS "${NC_LIBS}")
  STRING(REPLACE "-lhdf5::hdf5-shared" "-lhdf5" NC_LIBS ${NC_LIBS})
  STRING(REPLACE "-lhdf5::hdf5_hl-shared" "-lhdf5_hl" NC_LIBS ${NC_LIBS})
  STRING(REPLACE "-lhdf5::hdf5-static" "-lhdf5" NC_LIBS ${NC_LIBS})
  STRING(REPLACE "-lhdf5::hdf5_hl-static" "-lhdf5_hl" NC_LIBS ${NC_LIBS})
ENDIF()

STRING(REPLACE ";" " " LINKFLAGS "${LINKFLAGS}")

LIST(REMOVE_DUPLICATES NC_LIBS)
LIST(REMOVE_DUPLICATES LINKFLAGS)

SET(LIBS ${NC_LIBS})
SET(NC_LIBS "-lnetcdf")

configure_file(
  ${netCDF_SOURCE_DIR}/netcdf.pc.in
  ${netCDF_BINARY_DIR}/netcdf.pc @ONLY)


IF(NOT IS_DIRECTORY ${netCDF_BINARY_DIR}/tmp)
  FILE(MAKE_DIRECTORY ${netCDF_BINARY_DIR}/tmp)
ENDIF()

configure_file("${netCDF_SOURCE_DIR}/nc-config.cmake.in"
  "${netCDF_BINARY_DIR}/tmp/nc-config" @ONLY
  NEWLINE_STYLE LF)
FILE(COPY "${netCDF_BINARY_DIR}/tmp/nc-config"
  DESTINATION ${netCDF_BINARY_DIR}/
  FILE_PERMISSIONS OWNER_READ OWNER_WRITE OWNER_EXECUTE GROUP_READ GROUP_EXECUTE WORLD_READ WORLD_EXECUTE)

INSTALL(FILES ${netCDF_BINARY_DIR}/netcdf.pc
  DESTINATION ${CMAKE_INSTALL_LIBDIR}/pkgconfig
  COMPONENT utilities)

INSTALL(PROGRAMS ${netCDF_BINARY_DIR}/nc-config
  DESTINATION ${CMAKE_INSTALL_BINDIR}
  COMPONENT utilities)

###
# End pkgconfig, nc-config file creation.
###

##
# Print the configuration summary
##
print_conf_summary()

# Enable Makedist files.
ADD_MAKEDIST()
ENABLE_MAKEDIST(README.md COPYRIGHT RELEASE_NOTES.md INSTALL INSTALL.cmake test_prog.c lib_flags.am cmake CMakeLists.txt COMPILE.cmake.txt config.h.cmake.in cmake_uninstall.cmake.in netcdf-config-version.cmake.in netcdf-config.cmake.in FixBundle.cmake.in nc-config.cmake.in configure configure.ac install-sh config.h.in config.sub CTestConfig.cmake.in)

#####
# Configure and print the libnetcdf.settings file.
#####

# Set variables to mirror those used by autoconf.
# This way we don't need to maintain two separate template
# files.
SET(host_cpu "${cpu}")
SET(host_vendor "${osname}")
SET(host_os "${osrel}")
SET(abs_top_builddir "${CMAKE_CURRENT_BINARY_DIR}")
SET(abs_top_srcdir "${CMAKE_CURRENT_SOURCE_DIR}")

SET(CC_VERSION "${CMAKE_C_COMPILER}")

# Build *FLAGS for libnetcdf.settings.
SET(CFLAGS "${CMAKE_C_FLAGS} ${CMAKE_C_FLAGS_${CMAKE_BUILD_TYPE}}")
SET(CPPFLAGS "${CMAKE_CPP_FLAGS} ${CMAKE_CPP_FLAGS_${CMAKE_BUILD_TYPE}}")
SET(LDFLAGS "${CMAKE_SHARED_LINKER_FLAGS} ${CMAKE_SHARED_LINKER_FLAGS_${CMAKE_BUILD_TYPE}}")

is_disabled(BUILD_SHARED_LIBS enable_static)
is_enabled(BUILD_SHARED_LIBS enable_shared)

is_enabled(ENABLE_V2_API HAS_NC2)
is_enabled(ENABLE_NETCDF_4 HAS_NC4)
is_enabled(ENABLE_HDF4 HAS_HDF4)
is_enabled(USE_HDF5 HAS_HDF5)
is_enabled(OFF HAS_BENCHMARKS)
is_enabled(STATUS_PNETCDF HAS_PNETCDF)
is_enabled(STATUS_PARALLEL HAS_PARALLEL)
is_enabled(ENABLE_PARALLEL4 HAS_PARALLEL4)
is_enabled(ENABLE_DAP HAS_DAP)
is_enabled(ENABLE_DAP2 HAS_DAP2)
is_enabled(ENABLE_DAP4 HAS_DAP4)
is_enabled(ENABLE_BYTERANGE HAS_BYTERANGE)
is_enabled(ENABLE_DISKLESS HAS_DISKLESS)
is_enabled(USE_MMAP HAS_MMAP)
is_enabled(JNA HAS_JNA)
is_enabled(ENABLE_ZERO_LENGTH_COORD_BOUND RELAX_COORD_BOUND)
is_enabled(USE_CDF5 HAS_CDF5)
is_enabled(ENABLE_ERANGE_FILL HAS_ERANGE_FILL)
is_enabled(HDF5_HAS_PAR_FILTERS HAS_PAR_FILTERS)
is_enabled(ENABLE_S3 HAS_S3)
is_enabled(ENABLE_S3_SDK HAS_S3_SDK)
is_enabled(ENABLE_NCZARR HAS_NCZARR)
is_enabled(ENABLE_NCZARR_S3_TESTS DO_NCZARR_S3_TESTS)
is_enabled(ENABLE_NCZARR_ZIP HAS_NCZARR_ZIP)
is_enabled(ENABLE_MULTIFILTERS HAS_MULTIFILTERS)
is_enabled(ENABLE_NCZARR_ZIP DO_NCZARR_ZIP_TESTS)
is_enabled(ENABLE_QUANTIZE HAS_QUANTIZE)
is_enabled(ENABLE_LOGGING HAS_LOGGING)
is_enabled(ENABLE_FILTER_TESTING DO_FILTER_TESTS)
is_enabled(HAVE_SZ HAS_SZIP)
is_enabled(HAVE_SZ HAS_SZLIB_WRITE)
is_enabled(HAVE_ZSTD HAS_ZSTD)
is_enabled(HAVE_BLOSC HAS_BLOSC)
is_enabled(HAVE_BZ2 HAS_BZ2)


# Generate file from template.
CONFIGURE_FILE("${CMAKE_CURRENT_SOURCE_DIR}/libnetcdf.settings.in"
  "${CMAKE_CURRENT_BINARY_DIR}/libnetcdf.settings"
  @ONLY)

# Read in settings file, print out.
# Avoid using system-specific calls so that this
# might also work on Windows.
FILE(READ "${CMAKE_CURRENT_BINARY_DIR}/libnetcdf.settings"
  LIBNETCDF_SETTINGS)
MESSAGE(STATUS ${LIBNETCDF_SETTINGS})

# Install libnetcdf.settings file into same location
# as the libraries.
INSTALL(FILES "${netCDF_BINARY_DIR}/libnetcdf.settings"
  DESTINATION "${CMAKE_INSTALL_LIBDIR}"
  COMPONENT libraries)

#####
# End libnetcdf.settings section.
#####

#####
# Create 'netcdf_meta.h' include file.
#####
configure_file(
  ${netCDF_SOURCE_DIR}/include/netcdf_meta.h.in
  ${netCDF_BINARY_DIR}/include/netcdf_meta.h @ONLY)

#####
# Create 'netcdf_dispatch.h' include file.
#####
configure_file(
  ${netCDF_SOURCE_DIR}/include/netcdf_dispatch.h.in
  ${netCDF_BINARY_DIR}/include/netcdf_dispatch.h @ONLY NEWLINE_STYLE LF)

####
# Build test_common.sh
#####
SET(EXTRA_DIST ${EXTRA_DIST} ${CMAKE_CURRENT_SOURCE_DIR}/test_common.in)
SET(TOPSRCDIR "${CMAKE_CURRENT_SOURCE_DIR}")
SET(TOPBUILDDIR "${CMAKE_CURRENT_BINARY_DIR}")
configure_file(${CMAKE_CURRENT_SOURCE_DIR}/test_common.in ${CMAKE_CURRENT_BINARY_DIR}/test_common.sh @ONLY NEWLINE_STYLE LF)

#####
# Build and copy nc_test4/findplugin.sh to various places
#####
configure_file(${CMAKE_CURRENT_SOURCE_DIR}/nc_test4/findplugin.in ${CMAKE_CURRENT_BINARY_DIR}/nc_test4/findplugin.sh @ONLY NEWLINE_STYLE LF)
configure_file(${CMAKE_CURRENT_SOURCE_DIR}/nc_test4/findplugin.in ${CMAKE_CURRENT_BINARY_DIR}/nczarr_test/findplugin.sh @ONLY NEWLINE_STYLE LF)
configure_file(${CMAKE_CURRENT_SOURCE_DIR}/nc_test4/findplugin.in ${CMAKE_CURRENT_BINARY_DIR}/plugins/findplugin.sh @ONLY NEWLINE_STYLE LF)
configure_file(${CMAKE_CURRENT_SOURCE_DIR}/nc_test4/findplugin.in ${CMAKE_CURRENT_BINARY_DIR}/examples/C/findplugin.sh @ONLY NEWLINE_STYLE LF)

IF(ENABLE_BENCHMARKS)
  IF(ENABLE_PARALLEL4)
    CONFIGURE_FILE(${CMAKE_CURRENT_SOURCE_DIR}/nc_perf/run_par_bm_test.sh.in ${CMAKE_CURRENT_BINARY_DIR}/nc_perf/run_par_bm_test.sh @ONLY NEWLINE_STYLE LF)
    CONFIGURE_FILE(${CMAKE_CURRENT_SOURCE_DIR}/nc_perf/run_gfs_test.sh.in ${CMAKE_CURRENT_BINARY_DIR}/nc_perf/run_gfs_test.sh @ONLY NEWLINE_STYLE LF)
  ENDIF(ENABLE_PARALLEL4)
ENDIF(ENABLE_BENCHMARKS)

IF(ENABLE_TESTS)
    #####
    # Build ncdap_test|dap4_test/findtestserver[4].c
    #####
    configure_file(${CMAKE_CURRENT_SOURCE_DIR}/ncdap_test/findtestserver.c.in ${CMAKE_CURRENT_BINARY_DIR}/ncdap_test/findtestserver.c @ONLY NEWLINE_STYLE LF)
    configure_file(${CMAKE_CURRENT_SOURCE_DIR}/ncdap_test/findtestserver.c.in ${CMAKE_CURRENT_BINARY_DIR}/dap4_test/findtestserver4.c @ONLY NEWLINE_STYLE LF)

    #####
    # Build dap4_test/pingurl4.c
    #####
    configure_file(${CMAKE_CURRENT_SOURCE_DIR}/ncdap_test/pingurl.c ${CMAKE_CURRENT_BINARY_DIR}/dap4_test/pingurl4.c @ONLY NEWLINE_STYLE LF)
ENDIF()

if(DEFINED ENV{LIB_FUZZING_ENGINE})
  add_subdirectory(fuzz)
endif(DEFINED ENV{LIB_FUZZING_ENGINE})

####
# Export files
####

# Create CMake package configuration files. With these, other packages using
# cmake should be able to find netcdf using find_package and find_library.
# The EXPORT call is paired with one in liblib.
set(ConfigPackageLocation ${CMAKE_INSTALL_LIBDIR}/cmake/netCDF)

install(EXPORT netCDFTargets
  DESTINATION ${ConfigPackageLocation}
  COMPONENT headers
  NAMESPACE netCDF::
  )

include(CMakePackageConfigHelpers)
CONFIGURE_PACKAGE_CONFIG_FILE(
  "${CMAKE_CURRENT_SOURCE_DIR}/netCDFConfig.cmake.in"
  "${CMAKE_CURRENT_BINARY_DIR}/netCDFConfig.cmake"
  INSTALL_DESTINATION "${ConfigPackageLocation}"
  NO_CHECK_REQUIRED_COMPONENTS_MACRO
  PATH_VARS
  CMAKE_INSTALL_PREFIX
  CMAKE_INSTALL_INCLUDEDIR
  CMAKE_INSTALL_LIBDIR
  )

INSTALL(
  FILES "${CMAKE_CURRENT_BINARY_DIR}/netCDFConfig.cmake"
  DESTINATION "${ConfigPackageLocation}"
  COMPONENT headers
  )

add_library(netCDF::netcdf ALIAS netcdf)
target_include_directories(netcdf
    PUBLIC
        $<BUILD_INTERFACE:${CMAKE_CURRENT_SOURCE_DIR}/include>
        $<INSTALL_INTERFACE:${CMAKE_INSTALL_INCLUDEDIR}>
)

# Create export configuration
write_basic_package_version_file(
  "${CMAKE_CURRENT_BINARY_DIR}/netCDF/netCDFConfigVersion.cmake"
  VERSION ${netCDF_VERSION}
  COMPATIBILITY SameMajorVersion
  )

install(
  FILES
  "${CMAKE_CURRENT_BINARY_DIR}/netCDF/netCDFConfigVersion.cmake"
  DESTINATION ${ConfigPackageLocation}
  COMPONENT headers
  )

####
# End export files
####

# CPack inclusion must come last.
# INCLUDE(CPack)
INCLUDE(CMakeInstallation.cmake)<|MERGE_RESOLUTION|>--- conflicted
+++ resolved
@@ -1068,7 +1068,6 @@
     SET(ENABLE_DAP4 ON CACHE BOOL "")
   ELSE()
     MESSAGE(STATUS "Disabling DAP4")
-
     SET(ENABLE_DAP4 OFF CACHE BOOL "")
   ENDIF(NOT ENABLE_HDF5)
 
@@ -1250,23 +1249,6 @@
   OPTION(ENABLE_XGETOPT "Enable bundled XGetOpt instead of external getopt()." ON)
   IF(ENABLE_XGETOPT)
     SET(USE_X_GETOPT ON CACHE BOOL "")
-<<<<<<< HEAD
-=======
-    # Copy XGetopt.c to everywhere it is needed. Avoids
-    # inconsistent code
-    FILE(COPY ${netCDF_SOURCE_DIR}/libsrc/XGetopt.c
-         DESTINATION ${netCDF_BINARY_DIR}/ncgen3/)
-    FILE(COPY ${netCDF_SOURCE_DIR}/libsrc/XGetopt.c
-         DESTINATION ${netCDF_BINARY_DIR}/ncgen/)
-    FILE(COPY ${netCDF_SOURCE_DIR}/libsrc/XGetopt.c
-         DESTINATION ${netCDF_BINARY_DIR}/ncdump/)
-    FILE(COPY ${netCDF_SOURCE_DIR}/libsrc/XGetopt.c
-         DESTINATION ${netCDF_BINARY_DIR}/nczarr_test/)
-    FILE(COPY ${netCDF_SOURCE_DIR}/libsrc/XGetopt.c
-         DESTINATION ${netCDF_BINARY_DIR}/ncdap_test/)
-    FILE(COPY ${netCDF_SOURCE_DIR}/libsrc/XGetopt.c
-         DESTINATION ${netCDF_BINARY_DIR}/dap4_test/)
->>>>>>> 5b42e382
   ENDIF()
 ENDIF()
 
