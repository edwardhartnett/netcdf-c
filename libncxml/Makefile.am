--- conflicted
+++ resolved
@@ -29,42 +29,15 @@
 
 EXTRA_DIST = CMakeLists.txt license.txt
 
-<<<<<<< HEAD
 # Download the tinyxml2 source
+# Requires some editing to fix some compile problems under Cygwin
 REPO = https://github.com/leethomason/tinyxml2.git
 tinyxml2::
 	rm -fr ./tinyxml2 ./license.txt
 	git clone --depth=1 ${REPO}
-=======
-# Construct ezxml from latest sources
-REPO = https://downloads.sourceforge.net/project/ezxml/
-EZXML = ezxml-0.8.6.tar.gz
-makelib::
-	echo "WARNING DO NOT RUN THIS since the patches are not in the tar file"
-	exit 1
-	rm -fr ./ezxml.[ch] ./license.txt ./ezxml ./ezxml.c.? ./ezxml.h.?
-	tar -zxf ${EZXML}
-	cat ezxml/ezxml.h > ./ezxml.h
-	sed -i.1 -e '/ezxml_parse_fd/d' ezxml.h
-	sed -i.2 -e '/ezxml_parse_file/d' ezxml.h
-	sed -i.3 -e '/ezxml_parse_fp/d' ezxml.h
-	echo "#define EZXML_NOMMAP 1" > ./ezxml.c
-	cat ezxml/ezxml.c >> ./ezxml.c
-	sed -i.1 -e '/<unistd.h>/d' ezxml.c
-	sed -i.2 -e '/ezxml_parse_fp(FILE/i#if 0' ./ezxml.c
-	sed -i.3 -e '/ezxml_ampencode(const/i#endif //0' ./ezxml.c
-	sed -i.4 -e 's|//\(.*\)|/*\1*/|' ezxml.h
-	sed -i.5 -e 's|//\(.*\)|/*\1*/|' ezxml.c
-	cp ezxml/license.txt .
-	rm -fr ezxml
-
-# Define path to the xml github dir; this value assumes it is in a parallel directory to netcdf-c (YMMV)
-TINYREPO = https://github.com/leethomason/tinyxml2.git
-tinyxml2::
-	rm -fr ./tinyxml2 ./license.txt
-	git clone --depth=1 ${TINYREPO}
->>>>>>> 8b328d12
+	cat tinyxml2/LICENSE.txt > ./license.txt
 	cat tinyxml2/tinyxml2.h > ./tinyxml2.h
-	cat tinyxml2/tinyxml2.cpp > ./tinyxml2.cpp
-	cat tinyxml2/LICENSE.txt > ./license.txt
-	+	cat tinyxml2/tinyxml2.cpp \
+	    | sed -e 's|defined(__unix__)|defined(__unix__) \&\& \!defined(__CYGWIN__)|' \
+	    > ./tinyxml2.cpp
+	rm -fr tinyxml2