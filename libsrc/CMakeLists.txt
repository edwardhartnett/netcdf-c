--- conflicted
+++ resolved
@@ -7,15 +7,10 @@
 # Process these files with m4.
 SET(m4_SOURCES attr ncx putget)
 foreach (f ${m4_SOURCES})
-<<<<<<< HEAD
-  GEN_m4(${f} dest)
-  LIST(APPEND libsrc_SOURCES ${dest})
-=======
     GEN_m4(${f})
     IF(NOT EXISTS ${f}.c)
       MESSAGE(FATAL_ERROR "m4 is required to generate ${f}.c. Please install m4 on the PATH and try again.")
     ENDIF()
->>>>>>> 31712192
 endforeach(f)
 
 LIST(APPEND libsrc_SOURCES pstdint.h ncio.h ncx.h)
