--- conflicted
+++ resolved
@@ -30,12 +30,6 @@
 if USE_FFIO
 libnetcdf3_la_SOURCES += ffio.c
 else !USE_FFIO
-<<<<<<< HEAD
-=======
-if USE_STDIO
-libnetcdf3_la_SOURCES += ncstdio.c
-else !USE_STDIO
->>>>>>> 39ccdc5e
 libnetcdf3_la_SOURCES += posixio.c
 endif !USE_FFIO
 
