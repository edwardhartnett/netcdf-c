--- conflicted
+++ resolved
@@ -23,11 +23,7 @@
 
 # Given a netcdf4 file, dump the actual chunk contents.
 # Used to validate nczarr chunking code.
-<<<<<<< HEAD
 if USE_HDF5
-=======
-if ENABLE_NCDUMPCHUNKS
->>>>>>> dc51d436
 noinst_PROGRAMS = ncdumpchunks
 ncdumpchunks_SOURCES = ncdumpchunks.c
 endif
@@ -75,7 +71,7 @@
 	flex -Pncg -8 ncgen.l
 	sed -e s/lex.ncg.c/ncgenl.c/g <lex.ncg.c >ncgenl.c
 	bison -pncg -t -d ncgen.y
-	rm -f ncgeny.c ncgeny.h 
+	rm -f ncgeny.c ncgeny.h
 	sed -e s/ncgen.tab.c/ncgeny.c/g -e s/ncgen.tab.h/ncgeny.h/g <ncgen.tab.c >ncgeny.c
 	sed -e s/ncgen.tab.c/ncgeny.c/g -e s/ncgen.tab.h/ncgeny.h/g <ncgen.tab.h >ncgeny.h
 	rm -f lex.ncg.c ncgen.tab.h ncgen.tab.c