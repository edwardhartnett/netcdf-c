--- conflicted
+++ resolved
@@ -1,8 +1,8 @@
-/* A Bison parser, made by GNU Bison 3.0.2.  */
+/* A Bison parser, made by GNU Bison 3.0.4.  */
 
 /* Bison interface for Yacc-like parsers in C
 
-   Copyright (C) 1984, 1989-1990, 2000-2013 Free Software Foundation, Inc.
+   Copyright (C) 1984, 1989-1990, 2000-2015 Free Software Foundation, Inc.
 
    This program is free software: you can redistribute it and/or modify
    it under the terms of the GNU General Public License as published by
@@ -43,7 +43,6 @@
 /* Token type.  */
 #ifndef YYTOKENTYPE
 # define YYTOKENTYPE
-<<<<<<< HEAD
   enum yytokentype
   {
     NC_UNLIMITED_K = 258,
@@ -93,135 +92,20 @@
     _ENDIANNESS = 302,
     _NOFILL = 303,
     _FLETCHER32 = 304,
-    _COMPRESSION = 305,
-    DATASETID = 306
+    _NCPROPS = 305,
+    _ISNETCDF4 = 306,
+    _SUPERBLOCK = 307,
+    _COMPRESSION = 308,
+    DATASETID = 309
   };
 #endif
-=======
-   /* Put the tokens into the symbol table, so that GDB and other debuggers
-      know about them.  */
-   enum yytokentype {
-     NC_UNLIMITED_K = 258,
-     CHAR_K = 259,
-     BYTE_K = 260,
-     SHORT_K = 261,
-     INT_K = 262,
-     FLOAT_K = 263,
-     DOUBLE_K = 264,
-     UBYTE_K = 265,
-     USHORT_K = 266,
-     UINT_K = 267,
-     INT64_K = 268,
-     UINT64_K = 269,
-     IDENT = 270,
-     TERMSTRING = 271,
-     CHAR_CONST = 272,
-     BYTE_CONST = 273,
-     SHORT_CONST = 274,
-     INT_CONST = 275,
-     INT64_CONST = 276,
-     UBYTE_CONST = 277,
-     USHORT_CONST = 278,
-     UINT_CONST = 279,
-     UINT64_CONST = 280,
-     FLOAT_CONST = 281,
-     DOUBLE_CONST = 282,
-     DIMENSIONS = 283,
-     VARIABLES = 284,
-     NETCDF = 285,
-     DATA = 286,
-     TYPES = 287,
-     COMPOUND = 288,
-     ENUM = 289,
-     OPAQUE = 290,
-     OPAQUESTRING = 291,
-     GROUP = 292,
-     PATH = 293,
-     FILLMARKER = 294,
-     NIL = 295,
-     _FILLVALUE = 296,
-     _FORMAT = 297,
-     _STORAGE = 298,
-     _CHUNKSIZES = 299,
-     _DEFLATELEVEL = 300,
-     _SHUFFLE = 301,
-     _ENDIANNESS = 302,
-     _NOFILL = 303,
-     _FLETCHER32 = 304,
-     _NCPROPS = 305,
-     _ISNETCDF4 = 306,
-     _SUPERBLOCK = 307,
-     DATASETID = 308
-   };
-#endif
-/* Tokens.  */
-#define NC_UNLIMITED_K 258
-#define CHAR_K 259
-#define BYTE_K 260
-#define SHORT_K 261
-#define INT_K 262
-#define FLOAT_K 263
-#define DOUBLE_K 264
-#define UBYTE_K 265
-#define USHORT_K 266
-#define UINT_K 267
-#define INT64_K 268
-#define UINT64_K 269
-#define IDENT 270
-#define TERMSTRING 271
-#define CHAR_CONST 272
-#define BYTE_CONST 273
-#define SHORT_CONST 274
-#define INT_CONST 275
-#define INT64_CONST 276
-#define UBYTE_CONST 277
-#define USHORT_CONST 278
-#define UINT_CONST 279
-#define UINT64_CONST 280
-#define FLOAT_CONST 281
-#define DOUBLE_CONST 282
-#define DIMENSIONS 283
-#define VARIABLES 284
-#define NETCDF 285
-#define DATA 286
-#define TYPES 287
-#define COMPOUND 288
-#define ENUM 289
-#define OPAQUE 290
-#define OPAQUESTRING 291
-#define GROUP 292
-#define PATH 293
-#define FILLMARKER 294
-#define NIL 295
-#define _FILLVALUE 296
-#define _FORMAT 297
-#define _STORAGE 298
-#define _CHUNKSIZES 299
-#define _DEFLATELEVEL 300
-#define _SHUFFLE 301
-#define _ENDIANNESS 302
-#define _NOFILL 303
-#define _FLETCHER32 304
-#define _NCPROPS 305
-#define _ISNETCDF4 306
-#define _SUPERBLOCK 307
-#define DATASETID 308
-
-
-
->>>>>>> d23991d2
 
 /* Value type.  */
 #if ! defined YYSTYPE && ! defined YYSTYPE_IS_DECLARED
-<<<<<<< HEAD
-typedef union YYSTYPE YYSTYPE;
+
 union YYSTYPE
-=======
-typedef union YYSTYPE
-#line 136 "ncgen.y"
->>>>>>> d23991d2
 {
-#line 132 "ncgen.y" /* yacc.c:1909  */
+#line 135 "ncgen.y" /* yacc.c:1909  */
 
 Symbol* sym;
 unsigned long  size; /* allow for zero size to indicate e.g. UNLIMITED*/
@@ -229,18 +113,11 @@
 int            nctype; /* for tracking attribute list type*/
 Datalist*      datalist;
 NCConstant       constant;
-<<<<<<< HEAD
 
-#line 115 "ncgeny.h" /* yacc.c:1909  */
+#line 118 "ncgeny.h" /* yacc.c:1909  */
 };
-=======
-}
-/* Line 1529 of yacc.c.  */
-#line 164 "ncgen.tab.h"
-	YYSTYPE;
-# define yystype YYSTYPE /* obsolescent; will be withdrawn */
-# define YYSTYPE_IS_DECLARED 1
->>>>>>> d23991d2
+
+typedef union YYSTYPE YYSTYPE;
 # define YYSTYPE_IS_TRIVIAL 1
 # define YYSTYPE_IS_DECLARED 1
 #endif
