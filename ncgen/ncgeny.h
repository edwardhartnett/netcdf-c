/* A Bison parser, made by GNU Bison 3.0.4.  */

/* Bison interface for Yacc-like parsers in C

   Copyright (C) 1984, 1989-1990, 2000-2015 Free Software Foundation, Inc.

   This program is free software: you can redistribute it and/or modify
   it under the terms of the GNU General Public License as published by
   the Free Software Foundation, either version 3 of the License, or
   (at your option) any later version.

   This program is distributed in the hope that it will be useful,
   but WITHOUT ANY WARRANTY; without even the implied warranty of
   MERCHANTABILITY or FITNESS FOR A PARTICULAR PURPOSE.  See the
   GNU General Public License for more details.

   You should have received a copy of the GNU General Public License
   along with this program.  If not, see <http://www.gnu.org/licenses/>.  */

/* As a special exception, you may create a larger work that contains
   part or all of the Bison parser skeleton and distribute that work
   under terms of your choice, so long as that work isn't itself a
   parser generator using the skeleton or a modified version thereof
   as a parser skeleton.  Alternatively, if you modify or redistribute
   the parser skeleton itself, you may (at your option) remove this
   special exception, which will cause the skeleton and the resulting
   Bison output files to be licensed under the GNU General Public
   License without this special exception.

   This special exception was added by the Free Software Foundation in
   version 2.2 of Bison.  */

#ifndef YY_NCG_NCGEN_TAB_H_INCLUDED
# define YY_NCG_NCGEN_TAB_H_INCLUDED
/* Debug traces.  */
#ifndef YYDEBUG
# define YYDEBUG 1
#endif
#if YYDEBUG
extern int ncgdebug;
#endif

/* Token type.  */
#ifndef YYTOKENTYPE
# define YYTOKENTYPE
  enum yytokentype
  {
    NC_UNLIMITED_K = 258,
    CHAR_K = 259,
    BYTE_K = 260,
    SHORT_K = 261,
    INT_K = 262,
    FLOAT_K = 263,
    DOUBLE_K = 264,
    UBYTE_K = 265,
    USHORT_K = 266,
    UINT_K = 267,
    INT64_K = 268,
    UINT64_K = 269,
    STRING_K = 270,
    IDENT = 271,
    TERMSTRING = 272,
    CHAR_CONST = 273,
    BYTE_CONST = 274,
    SHORT_CONST = 275,
    INT_CONST = 276,
    INT64_CONST = 277,
    UBYTE_CONST = 278,
    USHORT_CONST = 279,
    UINT_CONST = 280,
    UINT64_CONST = 281,
    FLOAT_CONST = 282,
    DOUBLE_CONST = 283,
    DIMENSIONS = 284,
    VARIABLES = 285,
    NETCDF = 286,
    DATA = 287,
    TYPES = 288,
    COMPOUND = 289,
    ENUM = 290,
    OPAQUE_ = 291,
    OPAQUESTRING = 292,
    GROUP = 293,
    PATH = 294,
    FILLMARKER = 295,
    NIL = 296,
    _FILLVALUE = 297,
    _FORMAT = 298,
    _STORAGE = 299,
    _CHUNKSIZES = 300,
    _DEFLATELEVEL = 301,
    _SHUFFLE = 302,
    _ENDIANNESS = 303,
    _NOFILL = 304,
    _FLETCHER32 = 305,
    _NCPROPS = 306,
    _ISNETCDF4 = 307,
    _SUPERBLOCK = 308,
    _FILTER = 309,
    DATASETID = 310
  };
#endif

/* Value type.  */
#if ! defined YYSTYPE && ! defined YYSTYPE_IS_DECLARED

union YYSTYPE
{
<<<<<<< HEAD
#line 142 "ncgen.y" /* yacc.c:1909  */
=======
#line 145 "ncgen.y" /* yacc.c:1909  */
>>>>>>> 5e705e85

Symbol* sym;
unsigned long  size; /* allow for zero size to indicate e.g. UNLIMITED*/
long           mark; /* track indices into the sequence*/
int            nctype; /* for tracking attribute list type*/
Datalist*      datalist;
NCConstant     constant;

#line 119 "ncgeny.h" /* yacc.c:1909  */
};

typedef union YYSTYPE YYSTYPE;
# define YYSTYPE_IS_TRIVIAL 1
# define YYSTYPE_IS_DECLARED 1
#endif


extern YYSTYPE ncglval;

int ncgparse (void);

#endif /* !YY_NCG_NCGEN_TAB_H_INCLUDED  */<|MERGE_RESOLUTION|>--- conflicted
+++ resolved
@@ -106,11 +106,7 @@
 
 union YYSTYPE
 {
-<<<<<<< HEAD
-#line 142 "ncgen.y" /* yacc.c:1909  */
-=======
-#line 145 "ncgen.y" /* yacc.c:1909  */
->>>>>>> 5e705e85
+#line 147 "ncgen.y" /* yacc.c:1909  */
 
 Symbol* sym;
 unsigned long  size; /* allow for zero size to indicate e.g. UNLIMITED*/
