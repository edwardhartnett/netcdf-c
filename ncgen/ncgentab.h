<<<<<<< HEAD
/* A Bison parser, made by GNU Bison 2.4.2.  */
=======
/* A Bison parser, made by GNU Bison 2.7.  */
>>>>>>> c20baac2

/* Skeleton interface for Bison's Yacc-like parsers in C
   
      Copyright (C) 1984, 1989-1990, 2000-2006, 2009-2010 Free Software
   Foundation, Inc.
   
   This program is free software: you can redistribute it and/or modify
   it under the terms of the GNU General Public License as published by
   the Free Software Foundation, either version 3 of the License, or
   (at your option) any later version.
   
   This program is distributed in the hope that it will be useful,
   but WITHOUT ANY WARRANTY; without even the implied warranty of
   MERCHANTABILITY or FITNESS FOR A PARTICULAR PURPOSE.  See the
   GNU General Public License for more details.
   
   You should have received a copy of the GNU General Public License
   along with this program.  If not, see <http://www.gnu.org/licenses/>.  */

/* As a special exception, you may create a larger work that contains
   part or all of the Bison parser skeleton and distribute that work
   under terms of your choice, so long as that work isn't itself a
   parser generator using the skeleton or a modified version thereof
   as a parser skeleton.  Alternatively, if you modify or redistribute
   the parser skeleton itself, you may (at your option) remove this
   special exception, which will cause the skeleton and the resulting
   Bison output files to be licensed under the GNU General Public
   License without this special exception.
   
   This special exception was added by the Free Software Foundation in
   version 2.2 of Bison.  */


/* Tokens.  */
#ifndef YYTOKENTYPE
# define YYTOKENTYPE
   /* Put the tokens into the symbol table, so that GDB and other debuggers
      know about them.  */
   enum yytokentype {
     NC_UNLIMITED_K = 258,
     CHAR_K = 259,
     BYTE_K = 260,
     SHORT_K = 261,
     INT_K = 262,
     FLOAT_K = 263,
     DOUBLE_K = 264,
     UBYTE_K = 265,
     USHORT_K = 266,
     UINT_K = 267,
     INT64_K = 268,
     UINT64_K = 269,
     IDENT = 270,
     TERMSTRING = 271,
     CHAR_CONST = 272,
     BYTE_CONST = 273,
     SHORT_CONST = 274,
     INT_CONST = 275,
     INT64_CONST = 276,
     UBYTE_CONST = 277,
     USHORT_CONST = 278,
     UINT_CONST = 279,
     UINT64_CONST = 280,
     FLOAT_CONST = 281,
     DOUBLE_CONST = 282,
     DIMENSIONS = 283,
     VARIABLES = 284,
     NETCDF = 285,
     DATA = 286,
     TYPES = 287,
     COMPOUND = 288,
     ENUM = 289,
     OPAQUE = 290,
     OPAQUESTRING = 291,
     GROUP = 292,
     PATH = 293,
     FILLMARKER = 294,
     _FILLVALUE = 295,
     _FORMAT = 296,
     _STORAGE = 297,
     _CHUNKSIZES = 298,
     _DEFLATELEVEL = 299,
     _SHUFFLE = 300,
     _ENDIANNESS = 301,
     _NOFILL = 302,
     _FLETCHER32 = 303,
     DATASETID = 304
   };
#endif



#if ! defined YYSTYPE && ! defined YYSTYPE_IS_DECLARED
typedef union YYSTYPE
{
<<<<<<< HEAD

/* Line 1685 of yacc.c  */
=======
/* Line 2058 of yacc.c  */
>>>>>>> c20baac2
#line 131 "ncgen.y"

Symbol* sym;
unsigned long  size; /* allow for zero size to indicate e.g. UNLIMITED*/
long           mark; /* track indices into the sequence*/
int            nctype; /* for tracking attribute list type*/
Datalist*      datalist;
Constant       constant;


<<<<<<< HEAD

/* Line 1685 of yacc.c  */
#line 111 "ncgen.tab.h"
=======
/* Line 2058 of yacc.c  */
#line 116 "ncgen.tab.h"
>>>>>>> c20baac2
} YYSTYPE;
# define YYSTYPE_IS_TRIVIAL 1
# define yystype YYSTYPE /* obsolescent; will be withdrawn */
# define YYSTYPE_IS_DECLARED 1
#endif

extern YYSTYPE ncglval;

<|MERGE_RESOLUTION|>--- conflicted
+++ resolved
@@ -1,13 +1,8 @@
-<<<<<<< HEAD
-/* A Bison parser, made by GNU Bison 2.4.2.  */
-=======
 /* A Bison parser, made by GNU Bison 2.7.  */
->>>>>>> c20baac2
 
-/* Skeleton interface for Bison's Yacc-like parsers in C
+/* Bison interface for Yacc-like parsers in C
    
-      Copyright (C) 1984, 1989-1990, 2000-2006, 2009-2010 Free Software
-   Foundation, Inc.
+      Copyright (C) 1984, 1989-1990, 2000-2012 Free Software Foundation, Inc.
    
    This program is free software: you can redistribute it and/or modify
    it under the terms of the GNU General Public License as published by
@@ -35,6 +30,15 @@
    This special exception was added by the Free Software Foundation in
    version 2.2 of Bison.  */
 
+#ifndef YY_NCG_NCGEN_TAB_H_INCLUDED
+# define YY_NCG_NCGEN_TAB_H_INCLUDED
+/* Enabling traces.  */
+#ifndef YYDEBUG
+# define YYDEBUG 1
+#endif
+#if YYDEBUG
+extern int ncgdebug;
+#endif
 
 /* Tokens.  */
 #ifndef YYTOKENTYPE
@@ -93,16 +97,10 @@
 #endif
 
 
-
 #if ! defined YYSTYPE && ! defined YYSTYPE_IS_DECLARED
 typedef union YYSTYPE
 {
-<<<<<<< HEAD
-
-/* Line 1685 of yacc.c  */
-=======
 /* Line 2058 of yacc.c  */
->>>>>>> c20baac2
 #line 131 "ncgen.y"
 
 Symbol* sym;
@@ -113,14 +111,8 @@
 Constant       constant;
 
 
-<<<<<<< HEAD
-
-/* Line 1685 of yacc.c  */
-#line 111 "ncgen.tab.h"
-=======
 /* Line 2058 of yacc.c  */
 #line 116 "ncgen.tab.h"
->>>>>>> c20baac2
 } YYSTYPE;
 # define YYSTYPE_IS_TRIVIAL 1
 # define yystype YYSTYPE /* obsolescent; will be withdrawn */
@@ -129,3 +121,18 @@
 
 extern YYSTYPE ncglval;
 
+#ifdef YYPARSE_PARAM
+#if defined __STDC__ || defined __cplusplus
+int ncgparse (void *YYPARSE_PARAM);
+#else
+int ncgparse ();
+#endif
+#else /* ! YYPARSE_PARAM */
+#if defined __STDC__ || defined __cplusplus
+int ncgparse (void);
+#else
+int ncgparse ();
+#endif
+#endif /* ! YYPARSE_PARAM */
+
+#endif /* !YY_NCG_NCGEN_TAB_H_INCLUDED  */