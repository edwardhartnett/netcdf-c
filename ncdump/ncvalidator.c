/*
Wei-keng Liao's (wkliao@eecs.northwestern.edu)
netcdf-3 validator program
(https://github.com/Parallel-NetCDF/PnetCDF/blob/master/src/utils/ncvalidator/ncvalidator.c)
*/

/*
Copyright (c) 2003 Northwestern University and Argonne National Laboratory
All rights reserved.

Portions of this software were developed by the Unidata Program at the
University Corporation for Atmospheric Research.

Access and use of this software shall impose the following obligations and
understandings on the user. The user is granted the right, without any
fee or
cost, to use, copy, modify, alter, enhance and distribute this
software, and
any derivative works thereof, and its supporting documentation for any
purpose
whatsoever, provided that this entire notice appears in all copies of the
software, derivative works and supporting documentation. Further,
Northwestern
University and Argonne National Laboratory request that the user credit
Northwestern University and Argonne National Laboratory in any
publications
that result from the use of this software or in any product that
includes this
software. The names Northwestern University and Argonne National
Laboratory,
however, may not be used in any advertising or publicity to endorse or
promote
any products or commercial entity unless specific written permission is
obtained from Northwestern University and Argonne National Laboratory.
The user
also understands that Northwestern University and Argonne National
Laboratory
are not obligated to provide the user with any support, consulting,
training or
assistance of any kind with regard to the use, operation and
performance of
this software nor to provide the user with any updates, revisions, new
versions
or "bug fixes."

THIS SOFTWARE IS PROVIDED BY NORTHWESTERN UNIVERSITY AND ARGONNE NATIONAL
LABORATORY "AS IS" AND ANY EXPRESS OR IMPLIED WARRANTIES, INCLUDING,
BUT NOT
LIMITED TO, THE IMPLIED WARRANTIES OF MERCHANTABILITY AND FITNESS FOR A
PARTICULAR PURPOSE ARE DISCLAIMED. IN NO EVENT SHALL NORTHWESTERN
UNIVERSITY
AND ARGONNE NATIONAL LABORATORY BE LIABLE FOR ANY SPECIAL, INDIRECT OR
CONSEQUENTIAL DAMAGES OR ANY DAMAGES WHATSOEVER RESULTING FROM LOSS OF
USE,
DATA OR PROFITS, WHETHER IN AN ACTION OF CONTRACT, NEGLIGENCE OR OTHER
TORTIOUS
ACTION, ARISING OUT OF OR IN CONNECTION WITH THE ACCESS, USE OR
PERFORMANCE OF
THIS SOFTWARE.
*/

#include "config.h"
#include <stdio.h>
#include <stdlib.h>
#include <sys/types.h>  /* open() */
#include <sys/stat.h>   /* open() */
#include <fcntl.h>      /* open() */
#include <string.h>     /* strcpy(), strncpy() */
#include <inttypes.h>   /* check for Endianness, uint32_t*/
#include <assert.h>
#include <errno.h>
#ifdef HAVE_UNISTD_H
#include <unistd.h>     /* read() getopt() */
#endif

#ifdef _MSC_VER
<<<<<<< HEAD
=======
#include <io.h>
#define snprintf _snprintf
>>>>>>> dc51d436
#include "XGetopt.h"
#define snprintf _snprintf
#endif

#define X_ALIGN         4
#define X_INT_MAX       2147483647
#define X_UINT_MAX      4294967295U
#define X_INT64_MAX     9223372036854775807LL

#ifndef EXIT_FAILURE
#ifndef vms
#define EXIT_SUCCESS 0
#define EXIT_FAILURE 1
#else
/* In OpenVMS, success is indicated by odd values and failure by even values. */
#define EXIT_SUCCESS 1
#define EXIT_FAILURE 0
#endif
#endif

static int verbose, trace;
static int repair;
static const char nada[4] = {0, 0, 0, 0};

#ifndef MAX
#define MAX(mm,nn) (((mm) > (nn)) ? (mm) : (nn))
#endif
#ifndef MIN
#define MIN(mm,nn) (((mm) < (nn)) ? (mm) : (nn))
#endif

/* useful for aligning memory */
#define _RNDUP(x, unit) ((((x) + (unit) - 1) / (unit)) * (unit))

#define ERR_ADDR (((size_t) gbp->pos - (size_t) gbp->base) + gbp->offset - gbp->size)

#define IS_RECVAR(vp) ((vp)->shape != NULL ? (*(vp)->shape == NC_UNLIMITED) : 0 )

#ifdef PNETCDF_DEBUG
#define DEBUG_RETURN_ERROR(err) {                               \
    if (verbose) printf("\t(Error %s at line %d in file %s)\n", \
                 #err,__LINE__,__FILE__);                       \
    return err;                                                 \
}
#define DEBUG_ASSIGN_ERROR(status, err) {                       \
    if (verbose) printf("\t(Error %s at line %d in file %s)\n", \
                 #err,__LINE__,__FILE__);                       \
    status = err;                                               \
}
#else
#define DEBUG_RETURN_ERROR(err) return err;
#define DEBUG_ASSIGN_ERROR(status, err) { status = err; }
#endif

#define NC_UNLIMITED    0L
#define NC_ARRAY_GROWBY 64

#define NC_MAX_INT      2147483647
#define NC_MAX_DIMS     NC_MAX_INT
#define NC_MAX_ATTRS    NC_MAX_INT
#define NC_MAX_VARS     NC_MAX_INT
#define NC_MAX_VAR_DIMS NC_MAX_INT  /* max per-variable dimensions */

#define NC_NAT          0       /**< Not A Type */
#define NC_BYTE         1       /**< signed 1 byte integer */
#define NC_CHAR         2       /**< ISO/ASCII character */
#define NC_SHORT        3       /**< signed 2 byte integer */
#define NC_INT          4       /**< signed 4 byte integer */
#define NC_LONG         NC_INT
#define NC_FLOAT        5       /**< single precision floating point number */
#define NC_DOUBLE       6       /**< double precision floating point number */
#define NC_UBYTE        7       /**< unsigned 1 byte int */
#define NC_USHORT       8       /**< unsigned 2-byte int */
#define NC_UINT         9       /**< unsigned 4-byte int */
#define NC_INT64        10      /**< signed 8-byte int */
#define NC_UINT64       11      /**< unsigned 8-byte int */

typedef int nc_type;

#define MIN_NC_XSZ 32
#define NC_DEFAULT_CHUNKSIZE 1048576

typedef enum {
    NC_INVALID     = -1,  /* invalid */
    NC_UNSPECIFIED =  0,  /* ABSENT */
    NC_DIMENSION   = 10,  /* \x00 \x00 \x00 \x0A */
    NC_VARIABLE    = 11,  /* \x00 \x00 \x00 \x0B */
    NC_ATTRIBUTE   = 12   /* \x00 \x00 \x00 \x0C */
} NC_tag;

typedef struct {
    char      *name;
    size_t     name_len;
    long long  size;
} NC_dim;

typedef struct NC_dimarray {
    int      ndefined;     /* number of defined dimensions */
    int      unlimited_id; /* ID of unlimited dimension */
    NC_dim **value;
} NC_dimarray;

typedef struct {
    long long  xsz;      /* amount of space at xvalue (4-byte aligned) */
    char      *name;     /* name of the attributes */
    size_t     name_len;
    nc_type    xtype;    /* the discriminant */
    long long  nelems;   /* number of attribute elements */
    void      *xvalue;   /* the actual data, in external representation */
} NC_attr;

typedef struct NC_attrarray {
    int       ndefined;  /* number of defined attributes */
    NC_attr **value;
} NC_attrarray;

typedef struct {
    int           xsz;    /* byte size of 1 array element */
    long long    *shape;  /* dim->size of each dim */
    long long    *dsizes; /* the right to left product of shape */
    char         *name;   /* name of the variable */
    size_t        name_len;
    int           ndims;  /* number of dimensions */
    int          *dimids; /* array of dimension IDs */
    NC_attrarray  attrs;  /* attribute array */
    nc_type       xtype;  /* variable's data type */
    long long     len;    /* this is the "vsize" defined in header format, the
                             total size in bytes of the array variable.
                             For record variable, this is the record size */
    long long     begin;  /* starting file offset of this variable */
} NC_var;

typedef struct NC_vararray {
    int      ndefined;    /* number of defined variables */
    int      num_rec_vars;/* number of defined record variables */
    NC_var **value;
} NC_vararray;

typedef struct NC {
    int           format;
    char         *path;
    long long     xsz;      /* external size of this header, <= var[0].begin */
    long long     begin_var;/* file offset of the first (non-record) var */
    long long     begin_rec;/* file offset of the first 'record' */

    long long     recsize;  /* length of 'record': sum of single record sizes
                               of all the record variables */
    long long     numrecs;  /* number of 'records' allocated */
    NC_dimarray   dims;     /* dimensions defined */
    NC_attrarray  attrs;    /* global attributes defined */
    NC_vararray   vars;     /* variables defined */
} NC;

typedef struct bufferinfo {
    int        is_little_endian;
    int        fd;
    off_t      offset;   /* current read/write offset in the file */
    int        version;  /* 1, 2, and 5 for CDF-1, 2, and 5 respectively */
    void      *base;     /* beginning of read/write buffer */
    void      *pos;      /* current position in buffer */
    size_t     size;     /* size of the buffer */
} bufferinfo;

#define NC_NOERR        0       /**< No Error */
#define NC_EMAXDIMS     (-41)   /**< NC_MAX_DIMS or NC_MAX_VAR_DIMS exceeds */
#define NC_EMAXATTS     (-44)   /**< NC_MAX_ATTRS exceeded */
#define NC_EBADTYPE     (-45)   /**< Not a netcdf data type */
#define NC_EBADDIM      (-46)   /**< Invalid dimension id or name */
#define NC_EUNLIMPOS    (-47)   /**< NC_UNLIMITED in the wrong index */
#define NC_EMAXVARS     (-48)
#define NC_ENOTNC       (-51)   /**< Not a netcdf file (file format violates CDF specification) */
#define NC_EUNLIMIT     (-54)   /**< NC_UNLIMITED size already in use */
#define NC_ENOMEM       (-61)   /**< Memory allocation (malloc) failure */
#define NC_EVARSIZE     (-62)   /**< One or more variable sizes violate format constraints */
#define NC_EFILE        (-204)  /**< Unknown error in file operation */
#define NC_ENOTSUPPORT  (-214)  /**< Feature is not yet supported */
#define NC_ENULLPAD     (-134)  /**< Header Bytes not Null-Byte padded */

/*
 * "magic number" at beginning of file: 0x43444601 (big Endian)
 */
static const char ncmagic[] = {'C', 'D', 'F', 0x01};

#define ABSENT 0

#define SWAP4B(a) ( ((a) << 24) | \
                   (((a) <<  8) & 0x00ff0000) | \
                   (((a) >>  8) & 0x0000ff00) | \
                   (((a) >> 24) & 0x000000ff) )

#define SWAP8B(a) ( (((a) & 0x00000000000000FFULL) << 56) | \
                    (((a) & 0x000000000000FF00ULL) << 40) | \
                    (((a) & 0x0000000000FF0000ULL) << 24) | \
                    (((a) & 0x00000000FF000000ULL) <<  8) | \
                    (((a) & 0x000000FF00000000ULL) >>  8) | \
                    (((a) & 0x0000FF0000000000ULL) >> 24) | \
                    (((a) & 0x00FF000000000000ULL) >> 40) | \
                    (((a) & 0xFF00000000000000ULL) >> 56) )

static int check_little_endian(void)
{
    /* return 0 for big endian, 1 for little endian. */
    volatile uint32_t i=0x01234567;
    return (*((uint8_t*)(&i))) == 0x67;
}

static void
swap4b(void *val)
{
    uint32_t *op = (uint32_t*)val;
    *op = SWAP4B(*op);
}

static void
swap8b(unsigned long long *val)
{
    uint64_t *op = (uint64_t*)val;
    *op = SWAP8B(*op);
}

static unsigned long long
get_uint64(bufferinfo *gbp)
{
    /* retrieve a 64bit unsigned integer and return it as unsigned long long */
    unsigned long long tmp;
    memcpy(&tmp, gbp->pos, 8);
    if (gbp->is_little_endian) swap8b(&tmp);
    gbp->pos = (char*)gbp->pos + 8;  /* advance gbp->pos 8 bytes */
    return tmp;
}

static unsigned int
get_uint32(bufferinfo *gbp)
{
    /* retrieve a 32bit unsigned integer and return it as unsigned int */
    unsigned int tmp;
    memcpy(&tmp, gbp->pos, 4);
    if (gbp->is_little_endian) swap4b(&tmp);
    gbp->pos = (char*)gbp->pos + 4;  /* advance gbp->pos 4 bytes */
    return tmp;
}

static void
free_NC_dim(NC_dim *dimp)
{
    if (dimp == NULL) return;
    free(dimp->name);
    free(dimp);
}

static void
free_NC_dimarray(NC_dimarray *ncap)
{
    int i;

    assert(ncap != NULL);
    if (ncap->value == NULL) return;

    for (i=0; i<ncap->ndefined; i++)
        if (ncap->value[i] != NULL)
            free_NC_dim(ncap->value[i]);

    free(ncap->value);
    ncap->value    = NULL;
    ncap->ndefined = 0;
}

static void
free_NC_attr(NC_attr *attrp)
{
    if (attrp == NULL) return;
    free(attrp->name);
    if (attrp->xvalue != NULL) free(attrp->xvalue);
    free(attrp);
}

static void
free_NC_attrarray(NC_attrarray *ncap)
{
    int i;

    assert(ncap != NULL);
    if (ncap->value == NULL) return;

    for (i=0; i<ncap->ndefined; i++)
        free_NC_attr(ncap->value[i]);

    free(ncap->value);
    ncap->value    = NULL;
    ncap->ndefined = 0;
}

static void
free_NC_var(NC_var *varp)
{
    if (varp == NULL) return;
    free_NC_attrarray(&varp->attrs);
    free(varp->name);
    free(varp->shape);
    free(varp->dsizes);
    free(varp->dimids);
    free(varp);
}

static void
free_NC_vararray(NC_vararray *ncap)
{
    int i;

    assert(ncap != NULL);
    if (ncap->value == NULL) return;

    for (i=0; i<ncap->ndefined; i++) {
        if (ncap->value[i] != NULL)
            free_NC_var(ncap->value[i]);
    }

    free(ncap->value);
    ncap->value    = NULL;
    ncap->ndefined = 0;
}

/*
 * To compute how much space will the xdr'd header take
 */

/*----< hdr_len_NC_name() >--------------------------------------------------*/
static long long
hdr_len_NC_name(size_t nchars,
                int    sizeof_t)     /* NON_NEG */
{
    /* netCDF file format:
     * name       = nelems  namestring
     * nelems     = NON_NEG
     * namestring = ID1 [IDN ...] padding
     * ID1        = alphanumeric | '_'
     * IDN        = alphanumeric | special1 | special2
     * padding    = <0, 1, 2, or 3 bytes to next 4-byte boundary>
     * NON_NEG    = <non-negative INT> |  // CDF-1 and CDF-2
     *              <non-negative INT64>  // CDF-5
     */
    long long sz = sizeof_t; /* nelems */

    if (nchars != 0)  /* namestring */
        sz += _RNDUP(nchars, X_ALIGN);

    return sz;
}

/*----< hdr_len_NC_dim() >---------------------------------------------------*/
static long long
hdr_len_NC_dim(const NC_dim *dimp,
               int           sizeof_t)     /* NON_NEG */
{
    /* netCDF file format:
     *  ...
     * dim        = name  dim_length
     * dim_length = NON_NEG
     * NON_NEG    = <non-negative INT> |  // CDF-1 and CDF-2
     *              <non-negative INT64>  // CDF-5
     */
    long long sz;

    assert(dimp != NULL);

    sz = hdr_len_NC_name(dimp->name_len, sizeof_t); /* name */
    sz += sizeof_t;                                 /* dim_length */

    return sz;
}

/*----< hdr_len_NC_dimarray() >----------------------------------------------*/
static long long
hdr_len_NC_dimarray(const NC_dimarray *ncap,
                    int                sizeof_t)     /* NON_NEG */
{
    /* netCDF file format:
     *  ...
     * dim_list     = ABSENT | NC_DIMENSION  nelems  [dim ...]
     * ABSENT       = ZERO  ZERO |  // list is not present for CDF-1 and 2
     *                ZERO  ZERO64  // for CDF-5
     * ZERO         = \x00 \x00 \x00 \x00                      // 32-bit zero
     * ZERO64       = \x00 \x00 \x00 \x00 \x00 \x00 \x00 \x00  // 64-bit zero
     * NC_DIMENSION = \x00 \x00 \x00 \x0A         // tag for list of dimensions
     * nelems       = NON_NEG       // number of elements in following sequence
     * NON_NEG      = <non-negative INT> |        // CDF-1 and CDF-2
     *                <non-negative INT64>        // CDF-5
     */
    int i;
    long long xlen;

    xlen = 4;           /* NC_DIMENSION */
    xlen += sizeof_t;   /* nelems */

    if (ncap == NULL) /* ABSENT: no dimension is defined */
        return xlen;

    /* [dim ...] */
    for (i=0; i<ncap->ndefined; i++)
        xlen += hdr_len_NC_dim(ncap->value[i], sizeof_t);

    return xlen;
}

/*----< hdr_len_NC_attr() >--------------------------------------------------*/
static long long
hdr_len_NC_attr(const NC_attr *attrp,
                int            sizeof_t)     /* NON_NEG */
{
    /* netCDF file format:
     *  ...
     * attr    = name  nc_type  nelems  [values ...]
     * nc_type = NC_BYTE | NC_CHAR | NC_SHORT | ...
     * nelems  = NON_NEG       // number of elements in following sequence
     * values  = bytes | chars | shorts | ints | floats | doubles
     * bytes   = [BYTE ...]  padding
     * chars   = [CHAR ...]  padding
     * shorts  = [SHORT ...]  padding
     * ints    = [INT ...]
     * floats  = [FLOAT ...]
     * doubles = [DOUBLE ...]
     * padding = <0, 1, 2, or 3 bytes to next 4-byte boundary>
     * NON_NEG = <non-negative INT> |  // CDF-1 and CDF-2
     *           <non-negative INT64>  // CDF-5
     */
    long long sz;

    assert(attrp != NULL);

    sz  = hdr_len_NC_name(attrp->name_len, sizeof_t); /* name */
    sz += 4;                                          /* nc_type */
    sz += sizeof_t;                                   /* nelems */
    sz += attrp->xsz;                                 /* [values ...] */

    return sz;
}

/*----< hdr_len_NC_attrarray() >---------------------------------------------*/
static long long
hdr_len_NC_attrarray(const NC_attrarray *ncap,
                     int                 sizeof_t)     /* NON_NEG */
{
    /* netCDF file format:
     *  ...
     * att_list     = ABSENT | NC_ATTRIBUTE  nelems  [attr ...]
     * ABSENT       = ZERO  ZERO |  // list is not present for CDF-1 and 2
     *                ZERO  ZERO64  // for CDF-5
     * ZERO         = \x00 \x00 \x00 \x00                      // 32-bit zero
     * ZERO64       = \x00 \x00 \x00 \x00 \x00 \x00 \x00 \x00  // 64-bit zero
     * NC_ATTRIBUTE = \x00 \x00 \x00 \x0C         // tag for list of attributes
     * nelems       = NON_NEG       // number of elements in following sequence
     * NON_NEG      = <non-negative INT> |        // CDF-1 and CDF-2
     *                <non-negative INT64>        // CDF-5
     */
    int i;
    long long xlen;

    xlen = 4;          /* NC_ATTRIBUTE */
    xlen += sizeof_t;  /* nelems */

    if (ncap == NULL) /* ABSENT: no attribute is defined */
        return xlen;

    for (i=0; i<ncap->ndefined; i++) /* [attr ...] */
        xlen += hdr_len_NC_attr(ncap->value[i], sizeof_t);

    return xlen;
}

/*----< hdr_len_NC_var() >---------------------------------------------------*/
static long long
hdr_len_NC_var(const NC_var *varp,
               int           sizeof_off_t, /* OFFSET */
               int           sizeof_t)     /* NON_NEG */
{
    /* netCDF file format:
     * netcdf_file = header data
     * header      = magic numrecs dim_list gatt_list var_list
     *  ...
     * var         = name nelems [dimid ...] vatt_list nc_type vsize begin
     * nelems      = NON_NEG
     * dimid       = NON_NEG
     * vatt_list   = att_list
     * nc_type     = NC_BYTE | NC_CHAR | NC_SHORT | ...
     * vsize       = NON_NEG
     * begin       = OFFSET        // Variable start location.
     * OFFSET      = <non-negative INT> |  // CDF-1
     *               <non-negative INT64>  // CDF-2 and CDF-5
     * NON_NEG     = <non-negative INT> |  // CDF-1 and CDF-2
     *               <non-negative INT64>  // CDF-5
     */
    long long sz;

    assert(varp != NULL);

    /* for CDF-1, sizeof_off_t == 4 && sizeof_t == 4
     * for CDF-2, sizeof_off_t == 8 && sizeof_t == 4
     * for CDF-5, sizeof_off_t == 8 && sizeof_t == 8
     */
    sz = hdr_len_NC_name(varp->name_len, sizeof_t);     /* name */
    sz += sizeof_t;                                     /* nelems */
    sz += ((long long)sizeof_t) * varp->ndims;          /* [dimid ...] */
    sz += hdr_len_NC_attrarray(&varp->attrs, sizeof_t); /* vatt_list */
    sz += 4;                                            /* nc_type */
    sz += sizeof_t;                                     /* vsize */
    sz += sizeof_off_t;                                 /* begin */

    return sz;
}

/*----< hdr_len_NC_vararray() >----------------------------------------------*/
static long long
hdr_len_NC_vararray(const NC_vararray *ncap,
                    int                sizeof_t,     /* NON_NEG */
                    int                sizeof_off_t) /* OFFSET */
{
    /* netCDF file format:
     * netcdf_file = header  data
     * header      = magic  numrecs  dim_list  gatt_list  var_list
     *  ...
     * var_list    = ABSENT | NC_VARIABLE   nelems  [var ...]
     * ABSENT      = ZERO  ZERO |  // list is not present for CDF-1 and 2
     *               ZERO  ZERO64  // for CDF-5
     * ZERO        = \x00 \x00 \x00 \x00                      // 32-bit zero
     * ZERO64      = \x00 \x00 \x00 \x00 \x00 \x00 \x00 \x00  // 64-bit zero
     * NC_VARIABLE = \x00 \x00 \x00 \x0B         // tag for list of variables
     * nelems      = NON_NEG       // number of elements in following sequence
     * NON_NEG     = <non-negative INT> |        // CDF-1 and CDF-2
     *               <non-negative INT64>        // CDF-5
     */
    int i;
    long long xlen;

    xlen = 4;           /* NC_VARIABLE */
    xlen += sizeof_t;   /* nelems */

    if (ncap == NULL) /* ABSENT: no variable is defined */
        return xlen;

    /* for CDF-1, sizeof_off_t == 4 && sizeof_t == 4
     * for CDF-2, sizeof_off_t == 8 && sizeof_t == 4
     * for CDF-5, sizeof_off_t == 8 && sizeof_t == 8
     */
    for (i=0; i<ncap->ndefined; i++)  /* [var ...] */
        xlen += hdr_len_NC_var(ncap->value[i], sizeof_off_t, sizeof_t);

    return xlen;
}

/*----< hdr_len_NC() >-------------------------------------------------------*/
static long long
hdr_len_NC(const NC *ncp)
{
    /* netCDF file format:
     * netcdf_file = header  data
     * header      = magic  numrecs  dim_list  gatt_list  var_list
     *  ...
     * numrecs     = NON_NEG | STREAMING   // length of record dimension
     * NON_NEG     = <non-negative INT> |  // CDF-1 and CDF-2
     *               <non-negative INT64>  // CDF-5
     */

    int sizeof_t, sizeof_off_t;
    long long xlen;

    assert(ncp != NULL);

    if (ncp->format == 5) {        /* CDF-5 */
        sizeof_t     = 8; /* 8-byte integer for all integers */
        sizeof_off_t = 8; /* 8-byte integer for var begin */
    }
    else if (ncp->format == 2) { /* CDF-2 */
        sizeof_t     = 4; /* 4-byte integer in CDF-1 */
        sizeof_off_t = 8; /* 8-byte integer for var begin */
    }
    else { /* CDF-1 */
        sizeof_t     = 4; /* 4-byte integer in CDF-1 */
        sizeof_off_t = 4; /* 4-byte integer in CDF-1 */
    }

    xlen  = sizeof(ncmagic);                                           /* magic */
    xlen += sizeof_t;                                                  /* numrecs */
    xlen += hdr_len_NC_dimarray(&ncp->dims,   sizeof_t);               /* dim_list */
    xlen += hdr_len_NC_attrarray(&ncp->attrs, sizeof_t);               /* gatt_list */
    xlen += hdr_len_NC_vararray(&ncp->vars,   sizeof_t, sizeof_off_t); /* var_list */

    return xlen; /* return the header size (not yet aligned) */
}

/*----< ncmpio_xlen_nc_type() >----------------------------------------------*/
/* return the length of external NC data type */
static int
xlen_nc_type(nc_type xtype) {
    switch(xtype) {
        case NC_BYTE:
        case NC_CHAR:
        case NC_UBYTE:  return 1;
        case NC_SHORT:
        case NC_USHORT: return 2;
        case NC_INT:
        case NC_UINT:
        case NC_FLOAT:  return 4;
        case NC_DOUBLE:
        case NC_INT64:
        case NC_UINT64: return 8;
        default: DEBUG_RETURN_ERROR(NC_EBADTYPE)
    }
}

static NC_dim *
elem_NC_dimarray(const NC_dimarray *ncap,
                 int                dimid)
{
    /* returns the dimension ID defined earlier */
    assert(ncap != NULL);

    if (dimid < 0 || ncap->ndefined == 0 || dimid >= ncap->ndefined)
        return NULL;

    assert(ncap->value != NULL);

    return ncap->value[dimid];
}

static int
var_shape64(NC_var            *varp,
            const NC_dimarray *dims,
            const char        *loc)
{
    int i;
    long long product = 1;

    /* set the size of 1 element */
    varp->xsz = xlen_nc_type(varp->xtype);

    if (varp->ndims == 0) goto out;

    /*
     * use the user supplied dimension indices to determine the shape
     */
    for (i=0; i<varp->ndims; i++) {
        const NC_dim *dimp;

        if (varp->dimids[i] < 0) {
            if (verbose) printf("Error:\n");
            if (verbose) printf("\t%s: dimension ID [%d] invalid (%d)\n",loc,i,varp->dimids[i]);
            DEBUG_RETURN_ERROR(NC_EBADDIM);
        }

        if (varp->dimids[i] >= ((dims != NULL) ? dims->ndefined : 1)) {
            if (verbose) printf("Error:\n");
            if (verbose) printf("\t%s: dimension ID [%d] (%d) larger than defined (%d)\n",loc,i,varp->dimids[i], ((dims != NULL) ? dims->ndefined : 1));
            DEBUG_RETURN_ERROR(NC_EBADDIM);
        }

        /* get the pointer to the dim object */
        dimp = elem_NC_dimarray(dims, varp->dimids[i]);
        varp->shape[i] = dimp->size;

        /* check for record variable, only the highest dimension can
         * be unlimited */
        if (varp->shape[i] == NC_UNLIMITED && i != 0) {
            if (verbose) printf("Error:\n");
            if (verbose) printf("\t%s: dimension ID [%d] is NC_UNLIMITED in the wrong index\n",loc,i);
            DEBUG_RETURN_ERROR(NC_EUNLIMPOS);
        }
    }

    /*
     * compute the dsizes, the right to left product of shape
     */
    product = 1;
    if (varp->ndims == 1) {
        if (varp->shape[0] == NC_UNLIMITED)
            varp->dsizes[0] = 1;
        else {
            varp->dsizes[0] = varp->shape[0];
            product = varp->shape[0];
        }
    }
    else { /* varp->ndims > 1 */
        varp->dsizes[varp->ndims-1] = varp->shape[varp->ndims-1];
        product = varp->shape[varp->ndims-1];
        for (i=varp->ndims-2; i>=0; i--) {
            if (varp->shape[i] != NC_UNLIMITED)
                product *= varp->shape[i];
            varp->dsizes[i] = product;
        }
    }

out :
    /*
     * For CDF-1 and CDF-2 formats, the total number of array elements
     * cannot exceed 2^32, unless this variable is the last fixed-size
     * variable, there is no record variable, and the file starting
     * offset of this variable is less than 2GiB.
     * We will check this in ncmpi_enddef() which calls ncmpii_NC_enddef()
     * which calls ncmpii_NC_check_vlens()
    if (ncp->format != 5 && product >= X_UINT_MAX)
        DEBUG_RETURN_ERROR(NC_EVARSIZE);
     */

    /*
     * align variable size to 4 byte boundary, required by all netcdf file
     * formats
     */
    varp->len = product * varp->xsz;
    if (varp->len % 4 > 0)
        varp->len += 4 - varp->len % 4; /* round up */

    return NC_NOERR;
}

/* calculate the following
 *   ncp->begin_var           first variable's offset, file header extent
 *   ncp->begin_rec           first record variable's offset
 *   ncp->recsize             sum of all single record size of all variables
 *   ncp->vars.value[*]->len  individual variable size (record size)
 */
static int
compute_var_shape(NC *ncp)
{
    int i, j, err;
    char xloc[1024];
    NC_var *first_var = NULL;       /* first "non-record" var */
    NC_var *first_rec = NULL;       /* first "record" var */

    if (ncp->vars.ndefined == 0) return NC_NOERR;

    ncp->begin_var = ncp->xsz;
    ncp->begin_rec = ncp->xsz;
    ncp->recsize   = 0;

    for (i=0; i<ncp->vars.ndefined; i++) {
        sprintf(xloc,"var %s:",ncp->vars.value[i]->name);
        /* check if dimids are valid */
        for (j=0; j<ncp->vars.value[i]->ndims; j++) {
            if (ncp->vars.value[i]->dimids[j] < 0) {
                if (verbose) printf("Error:\n");
                if (verbose) printf("\t%s: dimension ID [%d] invalid (%d)\n",xloc,i,ncp->vars.value[i]->dimids[i]);
                DEBUG_RETURN_ERROR(NC_EBADDIM) /* dimid is not defined */
            }
            else if (ncp->vars.value[i]->dimids[j] >= ncp->dims.ndefined) {
                if (verbose) printf("Error:\n");
                if (verbose) printf("\t%s: dimension ID [%d] (%d) larger than defined (%d)\n",xloc,i,ncp->vars.value[i]->dimids[i], ncp->dims.ndefined);
                DEBUG_RETURN_ERROR(NC_EBADDIM);
            }
        }
        /* ncp->vars.value[i]->len will be recomputed from dimensions in
         * var_shape64() */
        err = var_shape64(ncp->vars.value[i], &ncp->dims, xloc);
        if (err != NC_NOERR) return err;

        if (IS_RECVAR(ncp->vars.value[i])) {
            if (first_rec == NULL) first_rec = ncp->vars.value[i];
            ncp->recsize += ncp->vars.value[i]->len;
        }
        else { /* fixed-size variable */
            if (first_var == NULL) first_var = ncp->vars.value[i];
            ncp->begin_rec = ncp->vars.value[i]->begin
                           + ncp->vars.value[i]->len;
        }
    }

    if (first_rec != NULL) {
        if (ncp->begin_rec > first_rec->begin) {
            if (verbose) printf("Error:\n");
            if (verbose) printf("\tbegin of record section (%lld) greater than the begin of first record (%lld)\n",ncp->begin_rec, first_rec->begin);
            DEBUG_RETURN_ERROR(NC_ENOTNC) /* not a netCDF file or corrupted */
        }

        ncp->begin_rec = first_rec->begin;
        /*
         * for special case of exactly one record variable, pack value
         */
        if (ncp->recsize == first_rec->len)
            ncp->recsize = *first_rec->dsizes * first_rec->xsz;
    }

    if (first_var != NULL)
        ncp->begin_var = first_var->begin;
    else
        ncp->begin_var = ncp->begin_rec;

    if (ncp->begin_var <= 0) {
        if (verbose) printf("Error:\n");
        if (verbose) printf("\tbegin of variable section (%lld) is negative\n",ncp->begin_var);
        DEBUG_RETURN_ERROR(NC_ENOTNC) /* not a netCDF file or corrupted */
    }
    else if (ncp->xsz > ncp->begin_var) {
        if (verbose) printf("Error:\n");
        if (verbose) printf("\tfile header size (%lld) is larger than the begin of data section (%lld)\n",ncp->xsz, ncp->begin_var);
        DEBUG_RETURN_ERROR(NC_ENOTNC) /* not a netCDF file or corrupted */
    }
    else if (ncp->begin_rec <= 0) {
        if (verbose) printf("Error:\n");
        if (verbose) printf("\tbegin of record section (%lld) is zero or negative\n",ncp->begin_rec);
        DEBUG_RETURN_ERROR(NC_ENOTNC) /* not a netCDF file or corrupted */
    }
    else if (ncp->begin_var > ncp->begin_rec) {
        if (verbose) printf("Error:\n");
        if (verbose) printf("\tbegin of data section (%lld) is larger than record section (%lld)\n",ncp->begin_var, ncp->begin_rec);
        DEBUG_RETURN_ERROR(NC_ENOTNC) /* not a netCDF file or corrupted */
    }

    return NC_NOERR;
}

/*
 * repair file contents
 */
static int
val_repair(int fd, off_t offset, size_t len, void *buf)
{
    ssize_t nn;

    if (-1 == lseek(fd, offset, SEEK_SET)) {
        if (verbose)
            printf("Error at line %d: lseek %s\n",__LINE__,strerror(errno));
        return -1;
    }
    nn = write(fd, buf, len);
    if (nn == -1) {
        if (verbose)
            printf("Error at line %d: write %s\n",__LINE__,strerror(errno));
        return -1;
    }
    if (nn != len) {
        if (verbose)
            printf("Error at line %d: writing %zd bytes but only %zd written\n",
                   __LINE__,len, nn);
        return -1;
    }

    return NC_NOERR;
}

/*
 * Fetch the next header chunk.
 */
static int
val_fetch(int fd, bufferinfo *gbp) {
    ssize_t nn = 0;
    long long slack;        /* any leftover data in the buffer */
    size_t pos_addr, base_addr;

    assert(gbp->base != NULL);

    pos_addr = (size_t) gbp->pos;
    base_addr = (size_t) gbp->base;

    slack = gbp->size - (pos_addr - base_addr);
    /* if gbp->pos and gbp->base are the same, there is no leftover buffer data
     * to worry about.
     * In the other extreme, where gbp->size == (gbp->pos - gbp->base), then all
     * data in the buffer has been consumed */
    if (slack == gbp->size) slack = 0;

    memset(gbp->base, 0, gbp->size);
    gbp->pos = gbp->base;

    if (-1 == lseek(fd, gbp->offset-slack, SEEK_SET)) {
        fprintf(stderr,"Error at line %d: lseek %s\n",__LINE__,strerror(errno));
        return -1;
    }
    nn = read(fd, gbp->base, gbp->size);
    if (nn == -1) {
        fprintf(stderr,"Error at line %d: read %s\n",__LINE__,strerror(errno));
        return -1;
    }
    gbp->offset += (gbp->size - slack);

    return NC_NOERR;
}

/*
 * Ensure that 'nextread' bytes are available.
 */
static int
val_check_buffer(int         fd,
                 bufferinfo *gbp,
                 long long  nextread)
{
    size_t pos_addr, base_addr;

    pos_addr = (size_t) gbp->pos;
    base_addr = (size_t) gbp->base;

    if (pos_addr + nextread <= base_addr + gbp->size)
        return NC_NOERR;

    return val_fetch(fd, gbp);
}

static int
val_get_NC_tag(int fd, bufferinfo *gbp, NC_tag *tagp, const char *loc)
{
    int status;
    size_t err_addr;
    unsigned int tag;

    err_addr = ERR_ADDR;
    status = val_check_buffer(fd, gbp, (gbp->version < 5) ? 4 : 8);
    if (status != NC_NOERR) goto fn_exit;

    tag = get_uint32(gbp);
    switch(tag) {
        case  0: *tagp = NC_UNSPECIFIED; break;
        case 10: *tagp = NC_DIMENSION;   break;
        case 11: *tagp = NC_VARIABLE;    break;
        case 12: *tagp = NC_ATTRIBUTE;   break;
        default:
            *tagp = NC_INVALID;
            if (verbose) printf("Error @ [0x%8.8zx]:\n", err_addr);
            if (verbose) printf("\tInvalid NC component tag (%d)\n",tag);
            return NC_ENOTNC;
    }
    return NC_NOERR;

fn_exit:
    if (verbose) printf("Error @ [0x%8.8zx]:\n", err_addr);
    if (verbose) printf("\t%s: Fail to read NC component tag\n",loc);
    return status;
}

static int
hdr_get_NON_NEG(int fd, bufferinfo *gbp, long long *sp)
{
    /* netCDF file format:
     *  ...
     * NON_NEG    = <non-negative INT> |  // CDF-1 and CDF-2
     *              <non-negative INT64>  // CDF-5
     */
    int sizeof_NON_NEG, status;

    sizeof_NON_NEG = (gbp->version < 5) ? 4 : 8;
    status = val_check_buffer(fd, gbp, sizeof_NON_NEG);
    if (status != NC_NOERR) {
        if (verbose) printf("%d-byte size is expected for ", sizeof_NON_NEG);
        return status;
    }
    if (gbp->version < 5)
        *sp = (long long) get_uint32(gbp);
    else
        *sp = (long long) get_uint64(gbp);

    return status;
}

static int
hdr_get_name(int          fd,
             bufferinfo  *gbp,
             char       **namep,
             const char  *loc)
{
    /* netCDF file format:
     *  ...
     * name       = nelems  namestring
     * nelems     = NON_NEG
     * namestring = ID1 [IDN ...] padding
     * ID1        = alphanumeric | '_'
     * IDN        = alphanumeric | special1 | special2
     * padding    = <0, 1, 2, or 3 bytes to next 4-byte boundary>
     * NON_NEG    = <non-negative INT> |  // CDF-1 and CDF-2
     *              <non-negative INT64>  // CDF-5
     */
    int err=NC_NOERR;
    char *cpos, pad[X_ALIGN-1];
    long long nchars=0, padding, bufremain, strcount;
    size_t err_addr, pos_addr, base_addr;

    *namep = NULL;

    /* read nelems, string length */
    err_addr = ERR_ADDR;
    err = hdr_get_NON_NEG(fd, gbp, &nchars);
    if (err != NC_NOERR) {
        if (verbose) printf("Error @ [0x%8.8zx]:\n", err_addr);
        if (verbose) printf("\t%s: Failed to read name string length\n", loc);
        return err;
    }

    *namep = (char*) malloc((size_t)nchars + 1);
    if (*namep == NULL) DEBUG_RETURN_ERROR(NC_ENOMEM)
    (*namep)[nchars] = '\0'; /* add terminal character */

    padding   = _RNDUP(nchars, X_ALIGN) - nchars;
    pos_addr  = (size_t) gbp->pos;
    base_addr = (size_t) gbp->base;
    bufremain = gbp->size - (pos_addr - base_addr);
    cpos = *namep;

    while (nchars > 0) {
        if (bufremain > 0) {
            strcount = MIN(bufremain, nchars);
            (void) memcpy(cpos, gbp->pos, strcount);
            nchars -= strcount;
            gbp->pos = (void *)((char *)gbp->pos + strcount);
            cpos += strcount;
            bufremain -= strcount;
        } else {
            err_addr = ERR_ADDR;
            err = val_fetch(fd, gbp);
            if (err != NC_NOERR) {
                if (verbose) printf("Error @ [0x%8.8zx]:\n", err_addr);
                if (verbose) printf("\t%s - fetching name string\n", loc);
                free(*namep);
                *namep = NULL;
                return err;
            }
            bufremain = gbp->size;
        }
    }

    if (padding > 0) {
        err_addr = ERR_ADDR;
        err = val_check_buffer(fd, gbp, padding);
        if (err != NC_NOERR) {
            if (verbose) printf("Error @ [0x%8.8zx]:\n", err_addr);
            if (verbose) printf("\t%s - fetching name string padding\n", loc);
            return err;
        }
        memset(pad, 0, X_ALIGN-1);
        if (memcmp(gbp->pos, pad, padding) != 0) {
            /* This is considered not a fatal error, we continue to validate */
            if (verbose) printf("Error @ [0x%8.8zx]:\n", err_addr);
            if (verbose) printf("\t%s \"%s\": name padding is non-null byte\n", loc, *namep);
            /* free(*namep);
               *namep = NULL; */
            DEBUG_ASSIGN_ERROR(err, NC_ENULLPAD)
            if (repair) {
                val_repair(fd, err_addr, (size_t)padding, (void*)nada);
                if (verbose)
                    printf("\t%s \"%s\": name padding error has been **repaired**\n",loc,*namep);
            }
        }
        gbp->pos = (void *)((char *)gbp->pos + padding);
    }

    return err;
}

static int
val_get_NC_dim(int fd, bufferinfo *gbp, NC_dim **dimpp, NC_dimarray *ncap) {
    int err, status=NC_NOERR;
    char *name=NULL;
    size_t err_addr;
    long long dim_length;
    NC_dim *dimp;

    *dimpp = NULL;

    status = hdr_get_name(fd, gbp, &name, "Dimension");
    if (status != NC_NOERR && status != NC_ENULLPAD) {
        if (name != NULL) free(name);
        return status;
    }

    /* read dimension length */
    err_addr = ERR_ADDR;
    err = hdr_get_NON_NEG(fd, gbp, &dim_length);
    if (err != NC_NOERR) { /* frees dimp */
        if (verbose) printf("Error @ [0x%8.8zx]:\n", err_addr);
        if (verbose) printf("\tDimension \"%s\": Failed to read dimension size\n",name);
        free(name);
        return err;
    }

    /* check if unlimited_id already set */
    if (ncap->unlimited_id != -1 && dim_length == 0) {
        if (verbose) printf("Error @ [0x%8.8zx]:\n", err_addr);
        if (verbose) printf("\tDimension \"%s\": NC_UNLIMITED dimension already found (\"%s\")\n",name,ncap->value[ncap->unlimited_id]->name);
        free(name);
        return NC_EUNLIMIT;
    }

    dimp = (NC_dim*) malloc(sizeof(NC_dim));
    if (dimp == NULL) {
        free(name);
        DEBUG_RETURN_ERROR(NC_ENOMEM)
    }
    dimp->name     = name;
    dimp->name_len = strlen(name);
    dimp->size     = dim_length;

    *dimpp = dimp;

    return status;
}

static int
val_get_NC_dimarray(int fd, bufferinfo *gbp, NC_dimarray *ncap, long long numrecs)
{
    /* netCDF file format:
     *  ...
     * dim_list     = ABSENT | NC_DIMENSION  nelems  [dim ...]
     * ABSENT       = ZERO  ZERO |  // list is not present for CDF-1 and 2
     *                ZERO  ZERO64  // for CDF-5
     * ZERO         = \x00 \x00 \x00 \x00                      // 32-bit zero
     * ZERO64       = \x00 \x00 \x00 \x00 \x00 \x00 \x00 \x00  // 64-bit zero
     * NC_DIMENSION = \x00 \x00 \x00 \x0A         // tag for list of dimensions
     * nelems       = NON_NEG       // number of elements in following sequence
     * NON_NEG      = <non-negative INT> |        // CDF-1 and CDF-2
     *                <non-negative INT64>        // CDF-5
     */
    int dim, err, status=NC_NOERR;
    NC_tag tag = NC_UNSPECIFIED;
    size_t tag_err_addr, nelems_err_addr;
    long long tmp;

    assert(gbp != NULL && gbp->pos != NULL);
    assert(ncap != NULL);
    assert(ncap->value == NULL);

    /* read NC_tag (NC_DIMENSION or ZERO) from gbp buffer */
    tag_err_addr = ERR_ADDR;
    err = val_get_NC_tag(fd, gbp, &tag, "tag NC_DIMENSION");
    if (err != NC_NOERR) return err;

    /* read nelems (number of dimensions) from gbp buffer */
    nelems_err_addr = ERR_ADDR;
    err = hdr_get_NON_NEG(fd, gbp, &tmp);
    if (err != NC_NOERR) {
        if (verbose) printf("Error @ [0x%8.8zx]:\n", nelems_err_addr);
        if (verbose) printf("\tFailed to read tag NC_DIMENSION\n");
        return err;
    }
    if (tmp > NC_MAX_DIMS) {
        /* number of allowable defined dimensions NC_MAX_DIMS */
        if (verbose) printf("Error @ [0x%8.8zx]:\n", nelems_err_addr);
        if (verbose) printf("\tNumber of dimensions (%lld) defined in file exceeds NC_MAX_DIMS (%d)\n",tmp,NC_MAX_DIMS);
        DEBUG_RETURN_ERROR(NC_EMAXDIMS)
    }
    ncap->ndefined = (int)tmp;
    if (trace) printf("\ndim_list (dimension list):\n");

    ncap->unlimited_id = -1;

    if (ncap->ndefined == 0) {
        /* no dimension defined */
        /* From the CDF file format specification, the tag is either
         * NC_DIMENSION or ABSENT (ZERO), but we follow NetCDF library to skip
         * checking the tag when ndefined is zero.
         */
        if (trace) printf("\ttag = ABSENT (no dimension defined)\n");
        return NC_NOERR;
#if 0
        if (tag != ABSENT) {
            if (verbose) printf("Error @ [0x%8.8zx]:\n", err_addr);
            if (verbose) printf("\tInvalid NC component tag, while ABSENT is expected for ");
            DEBUG_RETURN_ERROR(NC_ENOTNC)
        }
#endif
    } else {
        if (tag != NC_DIMENSION) {
            if (verbose) printf("Error @ [0x%8.8zx]:\n", tag_err_addr);
            if (verbose) printf("\tInvalid NC component tag (%d), expecting NC_DIMENSION (%d)\n",tag,NC_DIMENSION);
            DEBUG_RETURN_ERROR(NC_ENOTNC)
        }
        if (trace) {
            printf("\ttag = NC_DIMENSION\n");
            printf("\tnumber of dimensions defined = %d\n", ncap->ndefined);
        }

        /* check each dimension */
        size_t alloc_size = (size_t)ncap->ndefined + NC_ARRAY_GROWBY;
        ncap->value = (NC_dim **) calloc(alloc_size, sizeof(NC_dim *));
        if (ncap->value == NULL) DEBUG_RETURN_ERROR(NC_ENOMEM)

        for (dim=0; dim<ncap->ndefined; dim++) {
            err = val_get_NC_dim(fd, gbp, &ncap->value[dim], ncap);
            if (err != NC_NOERR && err != NC_ENULLPAD) {
                ncap->ndefined = dim;
                free_NC_dimarray(ncap);
                return err;
            }
            if (status == NC_NOERR) status = err;
            if (ncap->value[dim]->size == NC_UNLIMITED)
                ncap->unlimited_id = dim; /* ID of unlimited dimension */

            if (trace) {
                if (ncap->unlimited_id == dim)
                    printf("\tdimension ID %2d: name \"%s\", length = UNLIMITED (%lld currently)\n",
                           dim,ncap->value[dim]->name, numrecs);
                else
                    printf("\tdimension ID %2d: name \"%s\", length = %lld\n",
                           dim,ncap->value[dim]->name,ncap->value[dim]->size);
            }
        }
    }

    return status;
}

static int
val_get_nc_type(int         fd,
                bufferinfo *gbp,
                nc_type    *xtypep,
                const char *loc)
{
    /* nc_type is 4-byte integer */
    int status;
    size_t err_addr;
    unsigned int xtype = 0;

    err_addr = ERR_ADDR;
    status = val_check_buffer(fd, gbp, 4);
    if (status != NC_NOERR) goto read_err_exit;

    /* get a 4-byte integer */
    xtype = get_uint32(gbp);

    if (xtype < NC_BYTE) goto err_exit;

    if (gbp->version < 5) {
        if (xtype > NC_DOUBLE) goto err_exit;
    }
    else if (xtype > NC_UINT64) goto err_exit;

    *xtypep = (nc_type) xtype;

    return NC_NOERR;

read_err_exit:
    if (verbose) printf("Error @ [0x%8.8zx]:\n", err_addr);
    if (verbose) printf("\t%s: Failed to read NC data type\n",loc);
    return status;

err_exit:
    if (verbose) printf("Error @ [0x%8.8zx]:\n", err_addr);
    if (verbose) printf("\t%s: Unknown NC data type (%u)\n",loc, xtype);
    DEBUG_RETURN_ERROR(NC_EBADTYPE)
}

/*
 * Get the values of an attribute
 */
static int
val_get_NC_attrV(int         fd,
                 bufferinfo *gbp,
                 NC_attr    *attrp,
                 const char *loc)
{
    int status=NC_NOERR;
    void *value = attrp->xvalue;
    char pad[X_ALIGN-1];
    size_t err_addr;
    long long nvalues, padding, bufremain, attcount;
    size_t pos_addr, base_addr;

    nvalues = attrp->nelems * xlen_nc_type(attrp->xtype);
    padding = attrp->xsz - nvalues;
    pos_addr  = (size_t) gbp->pos;
    base_addr = (size_t) gbp->base;
    bufremain = gbp->size - (pos_addr - base_addr);

    while (nvalues > 0) {
        if (bufremain > 0) {
            attcount = MIN(bufremain, nvalues);
            (void) memcpy(value, gbp->pos, attcount);
            nvalues -= attcount;
            gbp->pos = (void *)((char *)gbp->pos + attcount);
            value = (void *)((char *)value + attcount);
            bufremain -= attcount;
        } else {
            err_addr = ERR_ADDR;
            status = val_fetch(fd, gbp);
            if (status != NC_NOERR) {
                if (verbose) printf("Error @ [0x%8.8zx]:\n", err_addr);
                if (verbose) printf("\t%s: Failed to fetch next chunk into a buffer\n", loc);
                return status;
            }
            bufremain = gbp->size;
        }
    }

    if (padding > 0) {
        memset(pad, 0, X_ALIGN-1);
        if (memcmp(gbp->pos, pad, padding) != 0) {
            /* This is considered not a fatal error, we continue to validate */
            if (verbose) printf("Error @ [0x%8.8zx]:\n", (size_t)ERR_ADDR);
            if (verbose) printf("\t%s: value padding is non-null byte\n", loc);
            DEBUG_ASSIGN_ERROR(status, NC_ENULLPAD)
            if (repair) {
                val_repair(fd, ERR_ADDR, (size_t)padding, (void*)nada);
                if (verbose)
                    printf("\t%s: value padding has been **repaired**\n",loc);
            }
        }
        gbp->pos = (void *)((char *)gbp->pos + padding);
    }

    return status;
}

static char*
str_NC_type(nc_type xtype)
{
    switch(xtype) {
        case NC_BYTE:   return "NC_BYTE";
        case NC_CHAR:   return "NC_CHAR";
        case NC_UBYTE:  return "NC_UBYTE";
        case NC_SHORT:  return "NC_SHORT";
        case NC_USHORT: return "NC_USHORT";
        case NC_INT:    return "NC_INT";
        case NC_UINT:   return "NC_UINT";
        case NC_FLOAT:  return "NC_FLOAT";
        case NC_DOUBLE: return "NC_DOUBLE";
        case NC_INT64:  return "NC_INT64";
        case NC_UINT64: return "NC_UINT64";
        default: return "";
    }
}

static long long
x_len_NC_attrV(nc_type    xtype,
               long long nelems)
{
    switch(xtype) {
        case NC_BYTE:
        case NC_CHAR:
        case NC_UBYTE:  return _RNDUP(nelems, 4);
        case NC_SHORT:
        case NC_USHORT: return ((nelems + (nelems)%2) * 2);
        case NC_INT:    return (nelems * 4);
        case NC_UINT:   return (nelems * 4);
        case NC_FLOAT:  return (nelems * 4);
        case NC_DOUBLE: return (nelems * 8);
        case NC_INT64:  return (nelems * 8);
        case NC_UINT64: return (nelems * 8);
        default: if (verbose) fprintf(stderr, "Error: bad xtype(%d) in %s\n",xtype,__func__);
    }
    return 0;
}

static int
new_NC_attr(char        *name,
            nc_type      xtype,
            long long   nelems,
            NC_attr    **attrp)
{
    *attrp = (NC_attr*) malloc(sizeof(NC_attr));
    if (*attrp == NULL ) DEBUG_RETURN_ERROR(NC_ENOMEM)

    (*attrp)->xtype    = xtype;
    (*attrp)->xsz      = 0;
    (*attrp)->nelems   = nelems;
    (*attrp)->xvalue   = NULL;
    (*attrp)->name     = name;
    (*attrp)->name_len = (name?strlen(name):0);

    if (nelems > 0) {
        long long xsz = x_len_NC_attrV(xtype, nelems);
        (*attrp)->xsz    = xsz;
        (*attrp)->xvalue = malloc((size_t)xsz);
        if ((*attrp)->xvalue == NULL) {
            free(*attrp);
            *attrp = NULL;
            DEBUG_RETURN_ERROR(NC_ENOMEM)
        }
    }
    return NC_NOERR;
}

static int
val_get_NC_attr(int          fd,
                bufferinfo  *gbp,
                NC_attr    **attrpp,
                const char  *loc)
{
    char *name=NULL, xloc[1024];
    int err, status=NC_NOERR;
    size_t err_addr;
    nc_type xtype;
    long long nelems;
    NC_attr *attrp;

    status = hdr_get_name(fd, gbp, &name, loc);
    if (status != NC_NOERR && status != NC_ENULLPAD) {
        if (name != NULL) free(name);
        return status;
    }

    sprintf(xloc,"%s \"%s\"",loc,name);
    err = val_get_nc_type(fd, gbp, &xtype, xloc);
    if (err != NC_NOERR) {
        if (name != NULL) free(name);
        return err;
    }

    err_addr = ERR_ADDR;
    err = hdr_get_NON_NEG(fd, gbp, &nelems);
    if (err != NC_NOERR) {
        if (verbose) printf("Error @ [0x%8.8zx]:\n", err_addr);
        if (verbose) printf("\t%s: Failed to read attribute length\n",xloc);
        if (name != NULL) free(name);
        return err;
    }

    err = new_NC_attr(name, xtype, nelems, &attrp);
    if(err != NC_NOERR) {
        if (name != NULL) free(name);
        return err;
    }

    err = val_get_NC_attrV(fd, gbp, attrp, xloc);
    if (err != NC_NOERR && err != NC_ENULLPAD) {
        free(attrp->name);
        free(attrp->xvalue);
        free(attrp);
        return err;
    }
    if (status == NC_NOERR) status = err;

    *attrpp = attrp;

    return status;
}

static int
val_get_NC_attrarray(int           fd,
                     bufferinfo   *gbp,
                     NC_attrarray *ncap,
                     const char   *loc)
{
    /* netCDF file format:
     *  ...
     * att_list     = ABSENT | NC_ATTRIBUTE  nelems  [attr ...]
     * ABSENT       = ZERO  ZERO |  // list is not present for CDF-1 and 2
     *                ZERO  ZERO64  // for CDF-5
     * ZERO         = \x00 \x00 \x00 \x00                      // 32-bit zero
     * ZERO64       = \x00 \x00 \x00 \x00 \x00 \x00 \x00 \x00  // 64-bit zero
     * NC_ATTRIBUTE = \x00 \x00 \x00 \x0C         // tag for list of attributes
     * nelems       = NON_NEG       // number of elements in following sequence
     * NON_NEG      = <non-negative INT> |        // CDF-1 and CDF-2
     *                <non-negative INT64>        // CDF-5
     */
    char xloc[1024];
    int i, err, status=NC_NOERR;
    NC_tag tag = NC_UNSPECIFIED;
    long long tmp;
    size_t tag_err_addr, nelems_err_addr;

    assert(gbp != NULL && gbp->pos != NULL);
    assert(ncap != NULL);
    assert(ncap->value == NULL);

    /* read NC_tag (NC_ATTRIBUTE or ZERO) from gbp buffer */
    tag_err_addr = ERR_ADDR;
    err = val_get_NC_tag(fd, gbp, &tag, "tag NC_ATTRIBUTE");
    if (err != NC_NOERR) return err;

    /* read nelems (number of attributes) from gbp buffer */
    nelems_err_addr = ERR_ADDR;
    err = hdr_get_NON_NEG(fd, gbp, &tmp);
    if (err != NC_NOERR) {
        if (verbose) printf("Error @ [0x%8.8zx]:\n", nelems_err_addr);
        if (verbose) printf("\tFailed to read tag NC_ATTRIBUTE\n");
        return err;
    }
    if (tmp > NC_MAX_ATTRS) {
        /* number of allowable defined attributes NC_MAX_ATTRS */
        if (verbose) printf("Error @ [0x%8.8zx]:\n", nelems_err_addr);
        if (verbose) printf("\t%s attributes: number of attributes (%lld) exceeds NC_MAX_ATTRS (%d)\n",loc,tmp,NC_MAX_ATTRS);
        return NC_EMAXATTS;
    }
    ncap->ndefined = (int)tmp;

    if (trace) {
        if (!strcmp(loc, "Global"))
            printf("\ngatt_list (global attribute list):\n");
        else
            printf("\t\tvatt_list (variable attribute list):\n");
    }

    if (ncap->ndefined == 0) {
        /* no attribute defined */
        /* From the CDF file format specification, the tag is either
         * NC_ATTRIBUTE or ABSENT (ZERO), but we follow NetCDF library to skip
         * checking the tag when ndefined is zero.
         */
        if (trace) {
            if (strcmp(loc, "Global")) printf("\t\t");
            printf("\ttag = ABSENT (no attribute defined)\n");
        }
        return NC_NOERR;
#if 0
        if (tag != ABSENT) {
            if (verbose) printf("Error @ [0x%8.8zx]:\n", err_addr);
            if (verbose) printf("\tInvalid NC component tag, while ABSENT is expected for ");
            DEBUG_RETURN_ERROR(NC_ENOTNC)
        }
#endif
    } else {
        sprintf(xloc, "%s attribute", loc);
        if (tag != NC_ATTRIBUTE) {
            if (verbose) printf("Error @ [0x%8.8zx]:\n", tag_err_addr);
            if (verbose) printf("\t%s: Invalid NC component tag (%d), expecting NC_ATTRIBUTE (%d)\n",xloc,tag,NC_ATTRIBUTE);
            DEBUG_RETURN_ERROR(NC_ENOTNC)
        }
        if (trace) {
            if (strcmp(loc, "Global")) printf("\t\t");
            printf("\ttag = NC_ATTRIBUTE\n");
            if (strcmp(loc, "Global")) printf("\t\t");
            printf("\tnumber of attributes = %d\n", ncap->ndefined);
        }

        size_t alloc_size = (size_t)ncap->ndefined + NC_ARRAY_GROWBY;
        ncap->value = (NC_attr **) calloc(alloc_size, sizeof(NC_attr *));
        if (ncap->value == NULL) DEBUG_RETURN_ERROR(NC_ENOMEM)

        for (i=0; i<ncap->ndefined; i++) {
            err = val_get_NC_attr(fd, gbp, &ncap->value[i], xloc);
            if (err != NC_NOERR && err != NC_ENULLPAD) {
                ncap->ndefined = i;
                free_NC_attrarray(ncap);
                return err;
            }
            if (status == NC_NOERR) status = err;
            if (trace) {
                if (strcmp(loc, "Global")) printf("\t\t");
                printf("\tattribute name \"%s\", type = %s, length = %lld\n",
                       ncap->value[i]->name, str_NC_type(ncap->value[i]->xtype),
                       ncap->value[i]->nelems);
            }
        }
    }

    return status;
}

/*----< ncmpio_new_NC_var() >------------------------------------------------*/
static NC_var *
val_new_NC_var(char *name, int ndims)
{
    NC_var *varp;

    varp = (NC_var *) calloc(1, sizeof(NC_var));
    if (varp == NULL) return NULL;

    if (ndims > 0) {
        varp->shape  = (long long*)calloc(ndims, sizeof(long long));
        varp->dsizes = (long long*)calloc(ndims, sizeof(long long));
        varp->dimids = (int *)     calloc(ndims, sizeof(int));
    }

    varp->name     = name;
    varp->name_len = strlen(name);
    varp->ndims    = ndims;
    varp->xsz      = 0;
    varp->len      = 0;
    varp->begin    = 0;

    return varp;
}

/*----< len_nctype() >-------------------------------------------------------*/
static int
len_nctype(nc_type type) {
    switch(type) {
        case NC_BYTE:
        case NC_CHAR:
        case NC_UBYTE:  return 1;
        case NC_SHORT:
        case NC_USHORT: return 2;
        case NC_INT:
        case NC_UINT:
        case NC_FLOAT:  return 4;
        case NC_DOUBLE:
        case NC_INT64:
        case NC_UINT64: return 8;
        default: assert("len_nctype bad type" == 0);
    }
    return 0;
}

/*----< val_get_NC_var() >---------------------------------------------------*/
static int
val_get_NC_var(int          fd,
               bufferinfo  *gbp,
               NC_var     **varpp,
               int          f_ndims, /* no. dimensions defined in file */
               const char  *loc)
{
    /* netCDF file format:
     * netcdf_file = header data
     * header      = magic numrecs dim_list gatt_list var_list
     *  ...
     * var         = name nelems [dimid ...] vatt_list nc_type vsize begin
     * nelems      = NON_NEG
     * dimid       = NON_NEG
     * vatt_list   = att_list
     * nc_type     = NC_BYTE | NC_CHAR | NC_SHORT | ...
     * vsize       = NON_NEG
     * begin       = OFFSET        // Variable start location.
     * OFFSET      = <non-negative INT> |  // CDF-1
     *               <non-negative INT64>  // CDF-2 and CDF-5
     * NON_NEG     = <non-negative INT> |  // CDF-1 and CDF-2
     *               <non-negative INT64>  // CDF-5
     */
    char *name=NULL, xloc[1024];
    int dim, dimid, err, status=NC_NOERR;
    size_t err_addr;
    long long ndims;
    NC_var *varp;

    /* read variable name */
    err = hdr_get_name(fd, gbp, &name, loc);
    if (err != NC_NOERR && err != NC_ENULLPAD) {
        if (name != NULL) free(name);
        return err;
    }
    status = err;

    if (trace) printf("\t\tname = \"%s\"\n", name);

    /* read number of dimensions */
    sprintf(xloc,"%s \"%s\"",loc,name);
    err_addr = ERR_ADDR;
    err = hdr_get_NON_NEG(fd, gbp, &ndims);
    if (err != NC_NOERR) {
        if (verbose) printf("Error @ [0x%8.8zx]:\n", err_addr);
        if (verbose) printf("\t%s: Failed to read number of dimensions\n",xloc);
        if (name != NULL) free(name);
        return err;
    }
    if (status == NC_NOERR) status = err;

    /* cannot be more than NC_MAX_VAR_DIMS */
    if (ndims > NC_MAX_VAR_DIMS) {
        if (verbose) printf("Error:\n");
        if (verbose) printf("\t%s: number of dimensions (%lld) larger than NC_MAX_VAR_DIMS (%d)\n",xloc,ndims,NC_MAX_VAR_DIMS);
        if (name != NULL) free(name);
        DEBUG_RETURN_ERROR(NC_EMAXDIMS)
    }

    if (trace) printf("\t\tnumber of dimensions = %lld\n", ndims);

    /* allocate variable object */
    varp = val_new_NC_var(name, ndims);
    if (varp == NULL) {
        if (name != NULL) free(name);
        DEBUG_RETURN_ERROR(NC_ENOMEM)
    }

    if (trace && ndims > 0) printf("\t\tdimension IDs:");

    /* read dimension IDs and check dimensions */
    for (dim=0; dim<ndims; dim++) {
        err = val_check_buffer(fd, gbp, (gbp->version < 5 ? 4 : 8));
        if (err != NC_NOERR) {
            if (trace) printf("\n");
            if (verbose) printf("Error @ [0x%8.8zx]:\n", (size_t)ERR_ADDR);
            if (verbose) printf("\t%s: Fail to read dimid[%d]\n",xloc,dim);
            free_NC_var(varp);
            return err;
        }
        err_addr = ERR_ADDR;
        if (gbp->version < 5)
            dimid = (int) get_uint32(gbp);
        else
            dimid = (int) get_uint64(gbp);

        if (trace) printf(" %d", dimid);

        /* dimid should be < f_ndims (num of dimensions defined in file) */
        if (dimid >= f_ndims) {
            if (trace) printf("\n");
            if (verbose) printf("Error @ [0x%8.8zx]:\n", err_addr);
            if (verbose) printf("\t%s \"%s\": dimid[%d]=%d is larger than the number of dimensions defined in file (%d)\n",loc,name,dim,dimid,f_ndims);
            free_NC_var(varp);
            DEBUG_RETURN_ERROR(NC_EBADDIM)
        }
        varp->dimids[dim] = dimid;
    }
    if (trace && ndims > 0) printf("\n");

    /* var = name nelems [dimid ...] vatt_list nc_type vsize begin
     *                               ^^^^^^^^^                     */
    sprintf(xloc,"%s \"%s\"",loc,name);
    err = val_get_NC_attrarray(fd, gbp, &varp->attrs, xloc);
    if (err != NC_NOERR && err != NC_ENULLPAD) {
        free_NC_var(varp);
        return err;
    }
    if (status == NC_NOERR) status = err;

    /* var = name nelems [dimid ...] vatt_list nc_type vsize begin
     *                                         ^^^^^^^             */
    err = val_get_nc_type(fd, gbp, &varp->xtype, xloc);
    if (err != NC_NOERR) {
        free_NC_var(varp);
        return err;
    }
    if (trace) printf("\t\tdata type: %s\n", str_NC_type(varp->xtype));

    varp->xsz = len_nctype(varp->xtype);

    /* var = name nelems [dimid ...] vatt_list nc_type vsize begin
     *                                                 ^^^^^
     * instead of use vsize from file, we recalculate it in
     * compute_var_shape() */
    err_addr = ERR_ADDR;
    err = hdr_get_NON_NEG(fd, gbp, &varp->len);
    if (err != NC_NOERR) {
        if (verbose) printf("Error @ [0x%8.8zx]:\n", err_addr);
        if (verbose) printf("\t%s: Failed to read vsize\n",xloc);
        free_NC_var(varp);
        return err;
    }
    if (trace) printf("\t\tvariable size (vsize): %lld\n", varp->len);

    err = val_check_buffer(fd, gbp, (gbp->version == 1 ? 4 : 8));
    if (err != NC_NOERR) {
        if (verbose) printf("Error @ [0x%8.8zx]:\n", (size_t)ERR_ADDR);
        if (verbose) printf("\t%s: Fail to read begin\n",xloc);
        free_NC_var(varp);
        return err;
    }
    /* var = name nelems [dimid ...] vatt_list nc_type vsize begin
     *                                                       ^^^^^ */
    if (gbp->version == 1)
        varp->begin = (long long) get_uint32(gbp);
    else
        varp->begin = (long long) get_uint64(gbp);

    if (trace) printf("\t\tstarting file offset (begin): %lld\n", varp->begin);

    *varpp = varp;
    return status;
}

static int
val_get_NC_vararray(int          fd,
                    bufferinfo  *gbp,
                    NC_vararray *ncap,
                    int          f_ndims) /* no. dimensions defined in file */

{
    /* netCDF file format:
     * netcdf_file = header  data
     * header      = magic  numrecs  dim_list  gatt_list  var_list
     *  ...
     * var_list    = ABSENT | NC_VARIABLE   nelems  [var ...]
     * ABSENT      = ZERO  ZERO |  // list is not present for CDF-1 and 2
     *               ZERO  ZERO64  // for CDF-5
     * ZERO        = \x00 \x00 \x00 \x00                      // 32-bit zero
     * ZERO64      = \x00 \x00 \x00 \x00 \x00 \x00 \x00 \x00  // 64-bit zero
     * NC_VARIABLE = \x00 \x00 \x00 \x0B         // tag for list of variables
     * nelems      = NON_NEG       // number of elements in following sequence
     * NON_NEG     = <non-negative INT> |        // CDF-1 and CDF-2
     *               <non-negative INT64>        // CDF-5
     */
    int var, err, status=NC_NOERR;
    NC_tag tag = NC_UNSPECIFIED;
    long long tmp;
    size_t tag_err_addr, nelems_err_addr;

    assert(gbp != NULL && gbp->pos != NULL);
    assert(ncap != NULL);
    assert(ncap->value == NULL);

    /* read NC_tag (NC_VARIABLE or ZERO) from gbp buffer */
    tag_err_addr = ERR_ADDR;
    err = val_get_NC_tag(fd, gbp, &tag, "tag NC_VARIABLE");
    if (err != NC_NOERR) return err;

    /* read nelems (number of variables) from gbp buffer */
    nelems_err_addr = ERR_ADDR;
    err = hdr_get_NON_NEG(fd, gbp, &tmp);
    if (err != NC_NOERR) {
        if (verbose) printf("Error @ [0x%8.8zx]:\n", nelems_err_addr);
        if (verbose) printf("\tFailed to read tag NC_VARIABLE\n");
        return err;
    }
    if (tmp > NC_MAX_VARS) {
        /* number of allowable defined variables NC_MAX_VARS */
        if (verbose) printf("Error @ [0x%8.8zx]:\n", nelems_err_addr);
        if (verbose) printf("\tNumber of variables (%lld) exceeds NC_MAX_VARS (%d)\n",tmp,NC_MAX_VARS);
        DEBUG_RETURN_ERROR(NC_EMAXVARS);
    }
    ncap->ndefined = (int)tmp;

    if (trace) printf("\nvar_list (variable list):\n");

    if (ncap->ndefined == 0) {
        /* From the CDF file format specification, the tag is either
         * NC_VARIABLE or ABSENT (ZERO), but we follow NetCDF library to skip
         * checking the tag when ndefined is zero.
         */
        if (trace) printf("\ntag = ABSENT (no variable defined)\n");
        return NC_NOERR;
#if 0
        if (tag != ABSENT) {
            if (verbose) printf("Error @ [0x%8.8zx]:\n", err_addr);
            if (verbose) printf("\tInvalid NC component tag, while ABSENT is expected for ");
            DEBUG_RETURN_ERROR(NC_ENOTNC)
        }
#endif
    } else {
        if (tag != NC_VARIABLE) {
            if (verbose) printf("Error @ [0x%8.8zx]:\n", tag_err_addr);
            if (verbose) printf("\tInvalid NC component tag (%d), expecting NC_VARIABLE (%d)\n",tag,NC_VARIABLE);
            DEBUG_RETURN_ERROR(NC_ENOTNC)
        }
        if (trace) printf("\ttag = NC_VARIABLE\n");
        if (trace) printf("\tnumber of variables = %d\n", ncap->ndefined);

        size_t alloc_size = (size_t)ncap->ndefined + NC_ARRAY_GROWBY;
        ncap->value = (NC_var **) calloc(alloc_size, sizeof(NC_var *));
        if (ncap->value == NULL) DEBUG_RETURN_ERROR(NC_ENOMEM)

        for (var=0; var<ncap->ndefined; var++) {
            if (trace) printf("\n\tvariable ID = %d\n", var);
            err = val_get_NC_var(fd, gbp, &ncap->value[var], f_ndims, "Variable");
            if (err != NC_NOERR && err != NC_ENULLPAD) {
                ncap->ndefined = var;
                free_NC_vararray(ncap);
                return err;
            }
            if (status == NC_NOERR) status = err;
        }
    }

    return status;
}

/*----< NC_check_vlen() >----------------------------------------------------*/
/* Check whether variable size is less than or equal to vlen_max,
 * without overflowing in arithmetic calculations.  If OK, return 1,
 * else, return 0.  For CDF1 format or for CDF2 format on non-LFS
 * platforms, vlen_max should be 2^31 - 4, but for CDF2 format on
 * systems with LFS it should be 2^32 - 4.
 */
static int
NC_check_vlen(NC_var     *varp,
              long long  vlen_max)
{
    int i;
    long long prod=varp->xsz;     /* product of xsz and dimensions so far */

    for (i = IS_RECVAR(varp) ? 1 : 0; i < varp->ndims; i++) {
        if (varp->shape[i] > vlen_max / prod) {
            return 0;           /* size in bytes won't fit in a 32-bit int */
        }
        prod *= varp->shape[i];
    }
    return 1;
}

/*
 * Given a valid ncp, check all variables for their sizes against the maximal
 * allowable sizes. Different CDF formation versions have different maximal
 * sizes. This function returns NC_EVARSIZE if any variable has a bad len
 * (product of non-rec dim sizes too large), else return NC_NOERR.
 */
static int
val_NC_check_vlens(NC *ncp)
{
    NC_var **vpp;
    /* maximum permitted variable size (or size of one record's worth
       of a record variable) in bytes.  This is different for format 1
       and format 2. */
    long long ii, vlen_max, rec_vars_count;
    long long large_fix_vars_count, large_rec_vars_count;
    int last = 0;

    if (ncp->vars.ndefined == 0)
        return NC_NOERR;

    if (ncp->format >= 5) /* CDF-5 */
        vlen_max = X_INT64_MAX - 3; /* "- 3" handles rounded-up size */
    else if (ncp->format == 2) /* CDF2 format */
        vlen_max = X_UINT_MAX  - 3; /* "- 3" handles rounded-up size */
    else
        vlen_max = X_INT_MAX   - 3; /* CDF1 format */

    /* Loop through vars, first pass is for non-record variables */
    large_fix_vars_count = 0;
    rec_vars_count = 0;
    vpp = ncp->vars.value;
    for (ii = 0; ii < ncp->vars.ndefined; ii++, vpp++) {
        if (!IS_RECVAR(*vpp)) {
            last = 0;
            if (NC_check_vlen(*vpp, vlen_max) == 0) {
                /* check this variable's shape product against vlen_max */
                if (ncp->format >= 5) { /* CDF-5 */
                    if (verbose) printf("Error:\n");
                    if (verbose) printf("\tvar %s: variable size greater than max (%lld) allowable by CDF-%d\n",(*vpp)->name,vlen_max,ncp->format);
                    DEBUG_RETURN_ERROR(NC_EVARSIZE)
                }
                large_fix_vars_count++;
                last = 1;
            }
        } else {
            rec_vars_count++;
        }
    }
    /* OK if last non-record variable size too large, since not used to
       compute an offset */
    if (large_fix_vars_count > 1) {  /* only one "too-large" variable allowed */
        if (verbose) printf("Error:\n");
        if (verbose) printf("\tCDF-%d format allows only one large fixed-size variable\n",ncp->format);
        DEBUG_RETURN_ERROR(NC_EVARSIZE)
    }

    /* The only "too-large" variable must be the last one defined */
    if (large_fix_vars_count == 1 && last == 0) {
        if (verbose) printf("Error:\n");
        if (verbose) printf("\tCDF-%d format allows only one large fixed-size variable\n",ncp->format);
        DEBUG_RETURN_ERROR(NC_EVARSIZE)
    }

    if (rec_vars_count == 0) return NC_NOERR;

    /* if there is a "too-large" fixed-size variable, no record variable is
     * allowed */
    if (large_fix_vars_count == 1) {
        if (verbose) printf("Error:\n");
        if (verbose) printf("\tCDF-%d format allows only one large fixed-size variable when there is no record variable defined\n",ncp->format);
        DEBUG_RETURN_ERROR(NC_EVARSIZE)
    }

    /* Loop through vars, second pass is for record variables.   */
    large_rec_vars_count = 0;
    vpp = ncp->vars.value;
    for (ii = 0; ii < ncp->vars.ndefined; ii++, vpp++) {
        if (IS_RECVAR(*vpp)) {
            last = 0;
            if (NC_check_vlen(*vpp, vlen_max) == 0) {
                /* check this variable's shape product against vlen_max */
                if (ncp->format >= 5) { /* CDF-5 */
                    if (verbose) printf("Error:\n");
                    if (verbose) printf("\tvar %s: variable size greater than max (%lld) allowable by CDF-%d\n",(*vpp)->name,vlen_max,ncp->format);
                    DEBUG_RETURN_ERROR(NC_EVARSIZE)
                }
                large_rec_vars_count++;
                last = 1;
            }
        }
    }

    /* For CDF-2, no record variable can require more than 2^32 - 4 bytes of
     * storage for each record's worth of data, unless it is the last record
     * variable. See
     * http://www.unidata.ucar.edu/software/netcdf/docs/file_structure_and_performance.html#offset_format_limitations
     */
    if (large_rec_vars_count > 1) { /* only one "too-large" variable allowed */
        if (verbose) printf("Error:\n");
        if (verbose) printf("\tCDF-%d format allows only one large record variable\n",ncp->format);
        DEBUG_RETURN_ERROR(NC_EVARSIZE)
    }

    /* and it has to be the last one */
    if (large_rec_vars_count == 1 && last == 0) {
        if (verbose) printf("Error:\n");
        if (verbose) printf("\tCDF-%d format allows only one large record variable and it must be the last one defined\n",ncp->format);
        DEBUG_RETURN_ERROR(NC_EVARSIZE)
    }

    return NC_NOERR;
}

/*
 * Given a valid ncp, check all variables for their begins whether in an
 * increasing order.
 */
static int
val_NC_check_voff(NC *ncp)
{
    int nerrs=0, status=NC_NOERR;
    NC_var *varp;
    long long i, prev, prev_off;

    if (ncp->vars.ndefined == 0) return NC_NOERR;

    /* Loop through vars, first pass is for non-record variables */
    prev_off = ncp->begin_var;
    prev     = 0;
    for (i=0; i<ncp->vars.ndefined; i++) {
        varp = ncp->vars.value[i];
        if (IS_RECVAR(varp)) continue;

        if (varp->begin < prev_off) {
            if (verbose) {
                printf("Error - variable begin offset orders:\n");
                if (i == 0)
                    printf("\tvar \"%s\" begin offset (%lld) is less than header extent (%lld)\n", varp->name, varp->begin, prev_off);
                else
                    printf("\tvar \"%s\" begin offset (%lld) is less than previous variable \"%s\" end offset (%lld)\n", varp->name, varp->begin, ncp->vars.value[prev]->name, prev_off);
            }
            nerrs++;
            DEBUG_ASSIGN_ERROR(status, NC_ENOTNC)
        }
        prev_off = varp->begin + varp->len;
        prev = i;
    }

    if (ncp->begin_rec < prev_off) {
        if (verbose) printf("Error:\n");
        if (verbose) printf("\tRecord variable section begin offset (%lld) is less than fixed-size variable section end offset (%lld)\n", varp->begin, prev_off);
        nerrs++;
        DEBUG_ASSIGN_ERROR(status, NC_ENOTNC)
    }

    /* Loop through vars, second pass is for record variables */
    prev_off = ncp->begin_rec;
    prev     = 0;
    for (i=0; i<ncp->vars.ndefined; i++) {
        varp = ncp->vars.value[i];
        if (!IS_RECVAR(varp)) continue;

        if (varp->begin < prev_off) {
            if (verbose) {
                printf("Error:\n");
                if (i == 0)
                    printf("Variable \"%s\" begin offset (%lld) is less than record variable section begin offset (%lld)\n", varp->name, varp->begin, prev_off);
                else
                    printf("Variable \"%s\" begin offset (%lld) is less than previous variable \"%s\" end offset (%lld)\n", varp->name, varp->begin, ncp->vars.value[prev]->name, prev_off);
            }
            nerrs++;
            DEBUG_ASSIGN_ERROR(status, NC_ENOTNC)
        }
        prev_off = varp->begin + varp->len;
        prev = i;
    }

    return status;
}

static int
val_get_NC(int fd, NC *ncp)
{
    int err, status=NC_NOERR;
    bufferinfo getbuf;
    char magic[5];
    size_t err_addr, pos_addr, base_addr;
    const char *hdf5_signature="\211HDF\r\n\032\n";

    /* find Endianness of the running machine */
    getbuf.is_little_endian = check_little_endian();

    /* Initialize the get buffer that stores the header read from the file */
    getbuf.offset = 0;     /* read from start of the file */

    /* CDF-5's minimum header size is 4 bytes more than CDF-1 and CDF-2's */
    getbuf.size = NC_DEFAULT_CHUNKSIZE;
    getbuf.pos  = getbuf.base = (void *)malloc(getbuf.size);

    /* Fetch the next header chunk. The chunk is 'gbp->size' bytes big
     * netcdf_file = header data
     * header      = magic numrecs dim_list gatt_list var_list
     */
    status = val_fetch(fd, &getbuf);
    if (status != NC_NOERR) goto fn_exit;

    /* Check HDF file signature */
    if (memcmp(getbuf.base, hdf5_signature, 8) == 0) {
        if (verbose) {
            printf("Error: Input file is in HDF format\n");
            printf("       ncvalidator only validates NetCDF classic files\n");
        }
        status = NC_ENOTSUPPORT;
        goto fn_exit;
    }

    /* Check classic CDF file signature */
    magic[4] = '\0';
    memcpy(magic, getbuf.base, 4);
    getbuf.pos = (char*)getbuf.pos + 4;

    if (memcmp(magic, ncmagic, 3) != 0) {
        if (verbose) printf("Error: Unknown file signature\n");
        if (verbose) printf("\tExpecting \"CDF1\", \"CDF2\", or \"CDF5\", but got \"%4s\"\n",magic);
        status = NC_ENOTNC;
        goto fn_exit;
    }

    /* check version number in last byte of magic */
    if (magic[3] == 0x1) {
        getbuf.version = 1;
        ncp->format = 1;
    } else if (magic[3] == 0x2) {
        getbuf.version = 2;
        ncp->format = 2;
    } else if (magic[3] == 0x5) {
        getbuf.version = 5;
        ncp->format = 5;
    } else {
        if (verbose) printf("Error: Unknown file signature\n");
        if (verbose) printf("\tExpecting \"CDF1\", \"CDF2\", or \"CDF5\", but got \"%4s\"\n",magic);
        status = NC_ENOTNC;
        goto fn_exit;
    }
    if (trace) printf("magic = %d (file format: CDF-%d)\n", ncp->format,ncp->format);

    /* header = magic numrecs dim_list gatt_list var_list
     * Check numrecs
     */
    err_addr = 4;
    status = val_check_buffer(fd, &getbuf, (getbuf.version < 5) ? 4 : 8);
    if (status != NC_NOERR) {
        if (verbose) printf("Error @ [0x%8.8zx]:\n", err_addr);
        if (verbose) printf("\tFailed to read the number of records\n");
        status = NC_ENOTNC;
        goto fn_exit;
    }

    /* get numrecs from getbuf into ncp */
    if (getbuf.version < 5)
        ncp->numrecs = (long long) get_uint32(&getbuf);
    else
        ncp->numrecs = (long long) get_uint64(&getbuf);

    if (trace) printf("\nnumrecs = %lld (number of records)\n", ncp->numrecs);

    pos_addr  = (size_t) getbuf.pos;
    base_addr = (size_t) getbuf.base;
    assert(pos_addr < base_addr + getbuf.size);

    /* header = magic numrecs dim_list gatt_list var_list
     * dim_list = ABSENT | NC_DIMENSION  nelems  [dim ...]
     * Check dim_list
     */
    err = val_get_NC_dimarray(fd, &getbuf, &ncp->dims, ncp->numrecs);
    if (err != NC_NOERR && err != NC_ENULLPAD) {
        status = err;
        goto fn_exit;
    }
    if (status == NC_NOERR) status = err;

    /* header = magic numrecs dim_list gatt_list var_list
     * att_list = ABSENT | NC_ATTRIBUTE  nelems  [attr ...]
     * Check att_list
     */
    err = val_get_NC_attrarray(fd, &getbuf, &ncp->attrs, "Global");
    if (err != NC_NOERR && err != NC_ENULLPAD) {
        status = err;
        goto fn_exit;
    }
    if (status == NC_NOERR) status = err;

    /* header = magic numrecs dim_list gatt_list var_list
     * var_list    = ABSENT | NC_VARIABLE   nelems  [var ...]
     * Check var_list
     */
    err = val_get_NC_vararray(fd, &getbuf, &ncp->vars, ncp->dims.ndefined);
    if (err != NC_NOERR && err != NC_ENULLPAD) {
        status = err;
        goto fn_exit;
    }
    if (status == NC_NOERR) status = err;

    if (trace) printf("\n");

    /* get file header size */
    ncp->xsz = hdr_len_NC(ncp);

    /* Recompute the shapes of all variables */
    err = compute_var_shape(ncp);
    if (err != NC_NOERR) {
        status = err;
        goto fn_exit;
    }

    err = val_NC_check_vlens(ncp);
    if (err != NC_NOERR) {
        status = err;
        goto fn_exit;
    }

    err = val_NC_check_voff(ncp);
    if (err != NC_NOERR) {
        status = err;
        goto fn_exit;
    }

fn_exit:
    free(getbuf.base);

    return status;
}

/* End Of get NC */

static void
usage(char *argv0)
{
    char *help =
    "Usage: %s [-h] | [-t] [-x] [-q] file\n"
    "       [-h] Print help\n"
    "       [-t] Turn on tracing mode, printing progress of validation\n"
    "       [-x] Repair in-place the null-byte padding in file header.\n"
    "       [-q] Quiet mode (exit 1 when fail, 0 success)\n"
    "       file: Input netCDF file name\n"
    "*PnetCDF library version PNETCDF_RELEASE_VERSION of PNETCDF_RELEASE_DATE\n";
    fprintf(stderr, help, argv0);
}

int main(int argc, char **argv)
{
    char filename[512], *path;
    int i, omode, fd, status=NC_NOERR;
    NC *ncp=NULL;
    struct stat ncfilestat;

    /* get command-line arguments */
    verbose = 1;
    trace = 0;
    repair  = 0;
    while ((i = getopt(argc, argv, "xthq")) != EOF)
        switch(i) {
            case 'x': repair = 1;
                      break;
            case 't': trace = 1;
                      break;
            case 'q': verbose = 0;
                      break;
            case 'h':
            default:  usage(argv[0]);
                      return 1;
        }

    if (argv[optind] == NULL) { /* input file name is mandatory */
        usage(argv[0]);
        return 1;
    }

    snprintf(filename, 512, "%s", argv[optind]);

    /* remove the file system type prefix name if there is any.
     * For example, when filename = "lustre:/home/foo/testfile.nc", remove
     * "lustre:" to make path = "/home/foo/testfile.nc" in open() below
     */
    path = strchr(filename, ':');
    if (path == NULL) path = filename; /* no prefix */
    else              path++;

    if (repair) omode = O_RDWR;
    else        omode = O_RDONLY;

    fd = open(path, omode);
    if (fd == -1) {
        fprintf(stderr, "Error on open file %s (%s)\n",
                filename,strerror(errno));
        return 1;
    }

    /* Allocate NC object */
    ncp = (NC*) calloc(1, sizeof(NC));
    if (ncp == NULL) {
        status = NC_ENOMEM;
        if (verbose) printf("Error at line %d when calling calloc()\n",__LINE__);
        goto prog_exit;
    }

    /* read and validate the header */
    status = val_get_NC(fd, ncp);
    if (status != NC_NOERR && status != NC_ENULLPAD && status != -1)
        goto prog_exit;

    /* check data size */
    if (-1 == fstat(fd, &ncfilestat)) {
        if (verbose) printf("Error at line %d fstat (%s)\n",__LINE__,strerror(errno));
        status = NC_EFILE;
        goto prog_exit;
    }
    if (ncp->numrecs > 0) {
        long long expect_fsize;
        expect_fsize = ncp->begin_rec + ncp->recsize * ncp->numrecs;
        if (expect_fsize < ncfilestat.st_size) {
            if (verbose) printf("Error: file size (%lld) is larger than expected (%lld)!\n",(long long)ncfilestat.st_size, expect_fsize);
            if (verbose) printf("\tbegin_rec=%lld recsize=%lld numrecs=%lld ncfilestat.st_size=%lld\n",ncp->begin_rec, ncp->recsize, ncp->numrecs, (long long) ncfilestat.st_size);
            status = NC_EFILE;
            goto prog_exit;
        }
        else if (expect_fsize > ncfilestat.st_size) {
            /* if file header are valid and the only error is the file size
             * less than expected, then this is due to partial data written
             * to the variable while the file is in no fill mode */
            if (verbose) {
                printf("Warning:\n");
                printf("\tfile size (%lld) is less than expected (%lld)!\n",(long long)ncfilestat.st_size, expect_fsize);
            }
        }
    }
    else {
        long long expect_fsize;
        if (ncp->vars.ndefined == 0)
            expect_fsize = ncp->xsz;
        else
            /* find the size of last fixed-size variable */
            expect_fsize = ncp->vars.value[ncp->vars.ndefined-1]->begin +
                           ncp->vars.value[ncp->vars.ndefined-1]->len;
        if (expect_fsize < ncfilestat.st_size) {
            if (verbose) printf("Error:\n");
            if (verbose) printf("\tfile size (%lld) is larger than expected (%lld)!\n",(long long)ncfilestat.st_size, expect_fsize);
            status = NC_EFILE;
            goto prog_exit;
        }
        else if (expect_fsize > ncfilestat.st_size) {
            /* if file header are valid and the only error is the file size
             * less than expected, then this is due to partial data written
             * to the variable while the file is in no fill mode */
            if (verbose) printf("Warning:\n");
            if (verbose) printf("\tfile size (%lld) is less than expected (%lld)!\n",(long long)ncfilestat.st_size, expect_fsize);
        }
    }

prog_exit:
    if (ncp != NULL) {
        free_NC_dimarray(&ncp->dims);
        free_NC_attrarray(&ncp->attrs);
        free_NC_vararray(&ncp->vars);
        free(ncp);
    }
    close(fd);

    if (verbose) {
        if (status == NC_NOERR)
            printf("File \"%s\" is a valid NetCDF classic file.\n",filename);
        else {
            printf("File \"%s\" fails to conform with classic CDF file format specifications\n",filename);
            if (repair) {
                printf("and it has been repaired in place to remove the errors.\n");
                printf("Please run \"%s %s\" to validate again.\n",argv[0],filename);
            }
        }
    }

    exit((status == NC_NOERR) ? EXIT_SUCCESS : EXIT_FAILURE);
}<|MERGE_RESOLUTION|>--- conflicted
+++ resolved
@@ -74,11 +74,7 @@
 #endif
 
 #ifdef _MSC_VER
-<<<<<<< HEAD
-=======
 #include <io.h>
-#define snprintf _snprintf
->>>>>>> dc51d436
 #include "XGetopt.h"
 #define snprintf _snprintf
 #endif
