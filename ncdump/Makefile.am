--- conflicted
+++ resolved
@@ -170,12 +170,9 @@
 ref_no_ncproperty.nc test_unicode_directory.sh				\
 ref_roman_szip_simple.cdl ref_roman_szip_unlim.cdl ref_tst_perdimspecs.cdl \
 test_keywords.sh ref_keyword1.cdl ref_keyword2.cdl ref_tst_nofilters.cdl \
-<<<<<<< HEAD
 test_scope.sh type_group_only.cdl type_ancestor_only.cdl                \
-type_ancestor_subgroup.cdl type_preorder.cdl
-=======
+type_ancestor_subgroup.cdl type_preorder.cdl                            \
 test_unicode_path.sh
->>>>>>> c31d5ac6
 
 # The L512.bin file is file containing exactly 512 bytes each of value 0.
 # It is used for creating hdf5 files with varying offsets for testing.
