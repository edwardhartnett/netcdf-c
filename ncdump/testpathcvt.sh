#!/bin/bash

if test "x$srcdir" = x ; then srcdir=`pwd`; fi
. ../test_common.sh

set -e

<<<<<<< HEAD
# Disable automatic path conversions in MINGW shell:
export MSYS2_ARG_CONV_EXCL='*'
=======
# We need to find the drive letter, if any
DL=`${NCPATHCVT} -c -e / | sed -e 's|/cygdrive/\([a-zA-Z]\)/.*|\1|'`
if test "x$DL" != x ; then
  # Lower case drive letter
  DLL=`echo "$DL" | tr '[:upper:]' '[:lower:]'`
  DL="-d $DLL"
fi
>>>>>>> 04e8af38

testcase1() {
T="$1"
P="$2"

echo -n "path: $T: |$P| => |" >>tmp_pathcvt.txt
${NCPATHCVT} -B"@" ${DL} "$T" -e "$P" >>tmp_pathcvt.txt
echo "|" >> tmp_pathcvt.txt
}

testcase() {
    testcase1 "-u" "$1"
    testcase1 "-c" "$1"
    testcase1 "-m" "$1"
    testcase1 "-w" "$1"
    testcase1 "-C" "$1"
}

rm -f tmp_pathcvt.txt

# '@' will get translated to embedded blank
PATHS="/xxx/x/y d:/x/y /cygdrive/d/x/y /d/x/y /cygdrive/d /d /cygdrive/d/git/netcdf-c/dap4_test/test_anon_dim.2.syn d:\\x\\y d:\\x\\y@w\\z"
for p in $PATHS ; do
testcase $p
done
exit

diff -w ${srcdir}/ref_pathcvt.txt ./tmp_pathcvt.txt

exit 0<|MERGE_RESOLUTION|>--- conflicted
+++ resolved
@@ -5,10 +5,9 @@
 
 set -e
 
-<<<<<<< HEAD
 # Disable automatic path conversions in MINGW shell:
 export MSYS2_ARG_CONV_EXCL='*'
-=======
+
 # We need to find the drive letter, if any
 DL=`${NCPATHCVT} -c -e / | sed -e 's|/cygdrive/\([a-zA-Z]\)/.*|\1|'`
 if test "x$DL" != x ; then
@@ -16,7 +15,7 @@
   DLL=`echo "$DL" | tr '[:upper:]' '[:lower:]'`
   DL="-d $DLL"
 fi
->>>>>>> 04e8af38
+
 
 testcase1() {
 T="$1"
