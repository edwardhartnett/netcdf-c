--- conflicted
+++ resolved
@@ -31,7 +31,7 @@
 	for file in ${FILES} ; do \
 	    f="${OCDIR}/$$file" ; \
 	        base=`basename $$f` ; \
-		cat $$f | tr -d '
+		cat $$f | tr -d ' ' >${THISDIR}/$$base; \
 	done
 	rm -f ocdebug.h 
@@ -46,7 +46,7 @@
 	if ! test -e ${OCDIR} ; then echo "${OCDIR} not found"; exit ; fi
 	for file in ${FILES} ; do \
 	    f="${OCDIR}/$$file" ; \
-	    x=`basename $$f | tr -d '
+	    x=`basename $$f | tr -d ' ' ` ; \
 	    if test "x$${x}" = "xdaptab.c" -o "x$${x}" = "xdaptab.h" ; then echo "ignore: $${x}"; continue; fi ;\
 	    if test -e ${THISDIR}/$$x -a -e ${OCDIR}/$$x ; then \
@@ -57,7 +57,7 @@
 	done
 	for file in ${FILES} ; do \
 	    f="${OCDIR}/$$file" ; \
-	    x=`basename $$f|tr -d '
+	    x=`basename $$f|tr -d ' ' ` ; \
 	    if test "x$${x}" = "xdaptab.c" -o "x$${x}" = "xdaptab.h" ; then echo "ignore: $${x}"; continue; fi ;\
 	    if test -e ${THISDIR}/$$x -a -e ${OCDIR}/$$x ; then \
@@ -67,11 +67,8 @@
 		fi; \
 	    fi; \
 	done
-<<<<<<< HEAD
-=======
 
 backoc::
 	for f in ${FILES} ; do \
 	    cp -f ./$$f ${OCDIR}/$$f ; \
-	done
->>>>>>> ecec75fc
+	done