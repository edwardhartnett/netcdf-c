--- conflicted
+++ resolved
@@ -27,8 +27,6 @@
     if test "x$BIG" = x1; then
 	FRAG="${FRAG}&ucar.littleendian=0"
     fi
-<<<<<<< HEAD
-=======
     if test "x$CSUM" = x1 ; then
 	QUERY="dap4.checksum=true"
     else
@@ -38,7 +36,6 @@
     QUERY="?${QUERY}"
     # Built test URL
     URL="${TESTSERVER}/testfiles/${f}${QUERY}${FRAG}"
->>>>>>> 5b42e382
     ${NCDUMP} ${DUMPFLAGS} "${URL}" > ${builddir}/results_test_remote/${f}.ncdump
     if test "x${TEST}" = x1 ; then
 	diff -wBb "${BASELINEREM}/${f}.ncdump" "${builddir}/results_test_remote/${f}.ncdump"
